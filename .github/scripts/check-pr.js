const axios = require('axios');

const githubToken = process.env.GITHUB_TOKEN;
const { GITHUB_REPOSITORY, GITHUB_PR_NUMBER } = process.env;

const [owner, repo] = GITHUB_REPOSITORY.split('/');

async function getPRDetails(prNumber) {
    const url = `https://api.github.com/repos/${owner}/${repo}/pulls/${prNumber}`;
    try {
        const response = await axios.get(url, {
            headers: {
                Authorization: `token ${githubToken}`,
            },
        });
        return response.data;
    } catch (error) {
        if (error.response && error.response.status === 404) {
            console.log(`PR #${prNumber} not found in repository ${owner}/${repo}, skipping...`);
            return null;
        } else {
            throw error;
        }
    }
}

async function getIssueDetails(issueOwner, issueRepo, issueNumber) {
    try {
        const url = `https://api.github.com/repos/${issueOwner}/${issueRepo}/issues/${issueNumber}`;
        const response = await axios.get(url, {
            headers: {
                Authorization: `token ${githubToken}`,
            },
        });
        return response.data;
    } catch (error) {
        if (error.response && error.response.status === 404) {
            console.log(`Issue #${issueNumber} not found in repository ${issueOwner}/${issueRepo}, skipping...`);
            return null;
        } else {
            throw error;
        }
    }
}

async function getContributors() {
    const url = `https://api.github.com/repos/${owner}/${repo}/contributors`;
    const response = await axios.get(url, {
        headers: {
            Authorization: `token ${githubToken}`,
        },
    });
    return response.data;
}

function stripHTMLTags(text) {
    return text.replace(/<\/?[^>]+(>|$)/g, '');
}

function removeCodeBlocks(text) {
    // Remove fenced code blocks (triple backticks or tildes)
    text = text.replace(/```[\s\S]*?```/g, '');
    text = text.replace(/~~~[\s\S]*?~~~/g, '');
    // Remove inline code (single backticks)
    text = text.replace(/`[^`]*`/g, '');
    return text;
}

function extractPRReferences(text) {
    // Regex to match PR references with any number of digits
    const prRegex =
        /(?:^|\s)(?:Fixes|Closes|Resolves|See|PR|Pull Request)?\s*(?:https?:\/\/github\.com\/([\w.-]+)\/([\w.-]+)\/pull\/(\d+)|([\w.-]+)\/([\w.-]+)#(\d+)|#(\d+))(?!\w)/gm;
    const matches = [];
    let match;
    while ((match = prRegex.exec(text)) !== null) {
        const refOwner = match[1] || match[4] || owner;
        const refRepo = match[2] || match[5] || repo;
        const prNumber = match[3] || match[6] || match[7];
        matches.push({
            owner: refOwner,
            repo: refRepo,
            prNumber,
        });
    }
    return matches;
}

function extractIssueReferences(text) {
    // Regex to match issue references with any number of digits
    // Supports 'Fixes #123', 'owner/repo#123', 'https://github.com/owner/repo/issues/123'
    const issueRegex =
        /(?:^|\s)(?:Fixes|Closes|Resolves|See|Issue)?\s*(?:(?:https?:\/\/github\.com\/([\w.-]+)\/([\w.-]+)\/issues\/(\d+))|([\w.-]+)\/([\w.-]+)#(\d+)|#(\d+))(?!\w)/gm;
    const issues = [];
    let match;
    while ((match = issueRegex.exec(text)) !== null) {
        const issueOwner = match[1] || match[4] || owner;
        const issueRepo = match[2] || match[5] || repo;
        const issueNumber = match[3] || match[6] || match[7];
        issues.push({
            owner: issueOwner,
            repo: issueRepo,
            issueNumber,
        });
    }
    return issues;
}

function cleanText(text) {
    let cleanText = text;
    cleanText = stripHTMLTags(cleanText);
    cleanText = removeCodeBlocks(cleanText);
    return cleanText;
}

async function checkPRLabelsAndMilestone(pr) {
    const { labels: prLabels, milestone: prMilestone } = pr;

    if (!prLabels || prLabels.length === 0) {
        throw new Error('The PR has no labels.');
    }
    if (!prMilestone) {
        throw new Error('The PR has no milestone.');
    }
}

<<<<<<< HEAD
function isDependabotPR(pr) {
    return pr.user.login === 'dependabot[bot]';
=======
function isDependabotOrSnykPR(pr) {
    return ((pr.user.login === 'dependabot[bot]') || (pr.user.login === 'swirlds-automation'));
>>>>>>> 0ba21621
}

async function processIssueReferencesInText(text) {
    const issueReferences = extractIssueReferences(text);

    let hasValidIssueReference = false;

    if (issueReferences.length > 0) {
        for (const issueRef of issueReferences) {
            // Only process issues from the same repository
            if (issueRef.owner === owner && issueRef.repo === repo) {
                hasValidIssueReference = true;
                const issue = await getIssueDetails(issueRef.owner, issueRef.repo, issueRef.issueNumber);
                if (issue) {
                    const { labels: issueLabels, milestone: issueMilestone } = issue;

                    if (!issueLabels || issueLabels.length === 0) {
                        throw new Error(`Associated issue #${issueRef.issueNumber} has no labels.`);
                    }
                    if (!issueMilestone) {
                        throw new Error(`Associated issue #${issueRef.issueNumber} has no milestone.`);
                    }
                }
            } else {
                console.log(
                    `Issue #${issueRef.issueNumber} is from a different repository (${issueRef.owner}/${issueRef.repo}), skipping...`
                );
            }
        }

        if (!hasValidIssueReference) {
            throw new Error('The PR description must reference at least one issue from the current repository.');
        } else {
            console.log('All associated issues have labels and milestones.');
        }
    } else {
        throw new Error('The PR description must reference at least one issue from the current repository.');
    }
}

async function processPRReferencesInText(text, contributors) {
    const prReferences = extractPRReferences(text);

    if (prReferences.length === 0) {
        console.log('No associated PRs found in PR description.');
    } else {
        for (const prRef of prReferences) {
            // Only process PRs from the same repository
            if (prRef.owner === owner && prRef.repo === repo) {
                await processReferencedPR(prRef, contributors);
            } else {
                console.log(
                    `PR #${prRef.prNumber} is from a different repository (${prRef.owner}/${prRef.repo}), skipping...`
                );
                // Skip processing issue references from external PRs
            }
        }
    }
}

async function processReferencedPR(prRef, contributors) {
    // Attempt to fetch the PR to validate its existence
    const referencedPR = await getPRDetails(prRef.prNumber);
    if (!referencedPR) {
        console.log(`PR #${prRef.prNumber} does not exist, skipping...`);
        return; // Skip if PR not found
    }

    const authorLogin = referencedPR.user.login;

    const isContributor = contributors.some((contributor) => contributor.login === authorLogin);

    if (!isContributor) {
        console.log(
            `PR author ${authorLogin} is not a contributor, skipping issue matching for PR #${prRef.prNumber}.`
        );
        return;
    }

    // Clean the referenced PR body
    const refPrBody = cleanText(referencedPR.body);

    // Extract issue references from the referenced PR description
    const refIssueReferences = extractIssueReferences(refPrBody);

    if (refIssueReferences.length === 0) {
        console.log(`No associated issues found in PR #${prRef.prNumber} description.`);
    } else {
        for (const issueRef of refIssueReferences) {
            // Only process issues from the same repository
            if (issueRef.owner === owner && issueRef.repo === repo) {
                const issue = await getIssueDetails(
                    issueRef.owner,
                    issueRef.repo,
                    issueRef.issueNumber
                );
                if (issue) {
                    const { labels: issueLabels, milestone: issueMilestone } = issue;

                    if (!issueLabels || issueLabels.length === 0) {
                        throw new Error(
                            `Associated issue #${issueRef.issueNumber} has no labels.`
                        );
                    }
                    if (!issueMilestone) {
                        throw new Error(
                            `Associated issue #${issueRef.issueNumber} has no milestone.`
                        );
                    }
                }
            } else {
                console.log(
                    `Issue #${issueRef.issueNumber} is from a different repository (${issueRef.owner}/${issueRef.repo}), skipping...`
                );
            }
        }
        console.log(
            `PR #${prRef.prNumber} and all associated issues have labels and milestones.`
        );
    }
}

async function run() {
    try {
        const pr = await getPRDetails(GITHUB_PR_NUMBER);
        if (!pr) {
            throw new Error(`PR #${GITHUB_PR_NUMBER} not found.`);
        }

        await checkPRLabelsAndMilestone(pr);

<<<<<<< HEAD
        if (isDependabotPR(pr)) {
            console.log('Dependabot PR detected. Skipping issue reference requirement.');
=======
        if (isDependabotOrSnykPR(pr)) {
            console.log('Dependabot or snyk PR detected. Skipping issue reference requirement.');
            return;
>>>>>>> 0ba21621
        } else {
            const cleanBody = cleanText(pr.body);
            await processIssueReferencesInText(cleanBody);
        }

        const contributors = await getContributors();

        const cleanBody = cleanText(pr.body);
        await processPRReferencesInText(cleanBody, contributors);

        console.log('All checks completed.');
    } catch (error) {
        console.error(error.message);
        process.exit(1);
    }
}

run();<|MERGE_RESOLUTION|>--- conflicted
+++ resolved
@@ -123,13 +123,8 @@
     }
 }
 
-<<<<<<< HEAD
-function isDependabotPR(pr) {
-    return pr.user.login === 'dependabot[bot]';
-=======
 function isDependabotOrSnykPR(pr) {
     return ((pr.user.login === 'dependabot[bot]') || (pr.user.login === 'swirlds-automation'));
->>>>>>> 0ba21621
 }
 
 async function processIssueReferencesInText(text) {
@@ -261,14 +256,9 @@
 
         await checkPRLabelsAndMilestone(pr);
 
-<<<<<<< HEAD
-        if (isDependabotPR(pr)) {
-            console.log('Dependabot PR detected. Skipping issue reference requirement.');
-=======
         if (isDependabotOrSnykPR(pr)) {
             console.log('Dependabot or snyk PR detected. Skipping issue reference requirement.');
             return;
->>>>>>> 0ba21621
         } else {
             const cleanBody = cleanText(pr.body);
             await processIssueReferencesInText(cleanBody);
