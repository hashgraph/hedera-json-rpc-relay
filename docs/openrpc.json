{
    "openrpc": "1.0.0",
    "info": {
        "title": "Hedera JSON-RPC Specification",
        "description": "A specification of the implemented Ethereum JSON RPC APIs interface for Hedera clients and adheres to the Ethereum execution APIs schema.",
<<<<<<< HEAD
        "version": "0.7.0"
=======
        "version": "0.8.0-SNAPSHOT"
>>>>>>> 52b5ed44
    },
    "methods": [
        {
            "name": "eth_accounts",
            "summary": "Returns a list of addresses owned by client.",
            "params": [],
            "result": {
                "name": "Accounts",
                "description": "Always returns an empty array",
                "schema": {
                    "$ref": "#/components/schemas/addresses"
                }
            }
        },
        {
            "name": "eth_blockNumber",
            "summary": "Returns the number of most recent block.",
            "params": [],
            "result": {
                "name": "Block number",
                "schema": {
                    "$ref": "#/components/schemas/uint"
                }
            }
        },
        {
            "name": "eth_call",
            "summary": "Executes a new message call immediately without creating a transaction on the block chain.",
            "params": [
                {
                    "name": "Transaction",
                    "required": true,
                    "schema": {
                        "$ref": "#/components/schemas/TransactionWithSender"
                    }
                },
                {
                    "name": "Block",
                    "required": false,
                    "schema": {
                        "$ref": "#/components/schemas/BlockNumberOrTag"
                    }
                }
            ],
            "result": {
                "name": "Return data",
                "schema": {
                    "$ref": "#/components/schemas/bytes"
                }
            }
        },
        {
            "name": "eth_chainId",
            "summary": "Returns the chain ID of the current network.",
            "params": [],
            "result": {
                "name": "Chain ID",
                "schema": {
                    "$ref": "#/components/schemas/uint"
                }
            }
        },
        {
            "name": "eth_coinbase",
            "summary": "Always returns UNSUPPORTED_METHOD error.",
            "params": [],
            "result": {
                "$ref": "#/components/schemas/unsupportedError"
            }
        },
        {
            "name": "eth_estimateGas",
            "summary": "Generates and returns an estimate of how much gas is necessary to allow the transaction to complete.",
            "params": [
                {
                    "name": "Transaction",
                    "required": true,
                    "schema": {
                        "$ref": "#/components/schemas/TransactionWithSender"
                    }
                },
                {
                    "name": "Block",
                    "required": false,
                    "schema": {
                        "$ref": "#/components/schemas/BlockNumberOrTag"
                    }
                }
            ],
            "result": {
                "name": "Gas used",
                "schema": {
                    "$ref": "#/components/schemas/uint"
                }
            }
        },
        {
            "name": "eth_feeHistory",
            "summary": "Transaction fee history",
            "description": "Returns transaction base fee per gas and effective priority fee per gas for the requested/supported block range.",
            "params": [
                {
                    "name": "blockCount",
                    "description": "Requested range of blocks. Clients will return less than the requested range if not all blocks are available.",
                    "required": true,
                    "schema": {
                        "$ref": "#/components/schemas/uint"
                    }
                },
                {
                    "name": "newestBlock",
                    "description": "Highest block of the requested range.",
                    "required": true,
                    "schema": {
                        "$ref": "#/components/schemas/BlockNumberOrTag"
                    }
                },
                {
                    "name": "rewardPercentiles",
                    "description": "A monotonically increasing list of percentile values. For each block in the requested range, the transactions will be sorted in ascending order by effective tip per gas and the coresponding effective tip for the percentile will be determined, accounting for gas consumed.",
                    "required": true,
                    "schema": {
                        "title": "rewardPercentiles",
                        "type": "array",
                        "items": {
                            "title": "rewardPercentile",
                            "description": "Floating point value between 0 and 100.",
                            "type": "number",
                            "pattern": "^[0-9][0-9]?$|^100$"
                        }
                    }
                }
            ],
            "result": {
                "name": "feeHistoryResult",
                "description": "Fee history for the returned block range. This can be a subsection of the requested range if not all blocks are available.",
                "schema": {
                    "title": "feeHistoryResults",
                    "description": "Fee history results.",
                    "type": "object",
                    "required": [
                        "oldestBlock",
                        "baseFeePerGas",
                        "gasUsedRatio"
                    ],
                    "properties": {
                        "oldestBlock": {
                            "title": "oldestBlock",
                            "description": "Lowest number block of returned range.",
                            "$ref": "#/components/schemas/uint"
                        },
                        "gasUsedRatio": {
                            "title": "gasUsedRatio",
                            "description": "An array of gas used ratio.",
                            "type": "array",
                            "items": {
                                "title": "hex encoded unsigned integer",
                                "type": "string",
                                "pattern": "^0x([1-9a-f]+[0-9a-f]*|0|0.8)$"
                            }
                        },
                        "baseFeePerGas": {
                            "title": "baseFeePerGas",
                            "description": "An array of block base fees per gas. This includes the next block after the newest of the returned range.",
                            "type": "array",
                            "items": {
                                "$ref": "#/components/schemas/uint"
                            }
                        },
                        "reward": {
                            "title": "reward",
                            "description": "A two-dimensional array of effective priority fees per gas at the requested block percentiles.",
                            "type": "array",
                            "items": {
                                "title": "rewardPercentile",
                                "description": "An array of effective priority fee per gas data points from a single block. All zeroes are returned if the block is empty.",
                                "type": "array",
                                "items": {
                                    "title": "rewardPercentile",
                                    "description": "A given percentile sample of effective priority fees per gas from a single block in ascending order, weighted by gas used. Zeroes are returned if the block is empty.",
                                    "$ref": "#/components/schemas/uint"
                                }
                            }
                        }
                    }
                }
            }
        },
        {
            "name": "eth_gasPrice",
            "summary": "Returns the current price per gas in weibars.",
            "params": [],
            "result": {
                "name": "Gas price",
                "schema": {
                    "title": "Gas price",
                    "$ref": "#/components/schemas/uint"
                }
            }
        },
        {
            "name": "eth_getBalance",
            "summary": "Returns the balance of the account of given address.",
            "params": [
                {
                    "name": "Address",
                    "required": true,
                    "schema": {
                        "$ref": "#/components/schemas/address"
                    }
                },
                {
                    "name": "Block",
                    "required": false,
                    "schema": {
                        "$ref": "#/components/schemas/BlockNumberOrTag"
                    }
                }
            ],
            "result": {
                "name": "Balance",
                "schema": {
                    "title": "hex encoded unsigned integer",
                    "$ref": "#/components/schemas/uint"
                }
            }
        },
        {
            "name": "eth_getBlockByHash",
            "summary": "Returns information about a block by hash.",
            "params": [
                {
                    "name": "Block hash",
                    "required": true,
                    "schema": {
                        "$ref": "#/components/schemas/hash32"
                    }
                },
                {
                    "name": "Hydrated transactions",
                    "required": true,
                    "schema": {
                        "title": "hydrated",
                        "type": "boolean"
                    }
                }
            ],
            "result": {
                "name": "Block information",
                "schema": {
                    "$ref": "#/components/schemas/Block"
                }
            }
        },
        {
            "name": "eth_getBlockByNumber",
            "summary": "Returns information about a block by number.",
            "params": [
                {
                    "name": "Block",
                    "required": true,
                    "schema": {
                        "$ref": "#/components/schemas/BlockNumberOrTag"
                    }
                },
                {
                    "name": "Hydrated transactions",
                    "required": true,
                    "schema": {
                        "title": "hydrated",
                        "type": "boolean"
                    }
                }
            ],
            "result": {
                "name": "Block information",
                "schema": {
                    "$ref": "#/components/schemas/Block"
                }
            }
        },
        {
            "name": "eth_getBlockTransactionCountByHash",
            "summary": "Returns the number of transactions in a block from a block matching the given block hash.",
            "params": [
                {
                    "name": "Block hash",
                    "schema": {
                        "$ref": "#/components/schemas/hash32"
                    }
                }
            ],
            "result": {
                "name": "Transactions count",
                "schema": {
                    "$ref": "#/components/schemas/uint"
                }
            }
        },
        {
            "name": "eth_getBlockTransactionCountByNumber",
            "summary": "Returns the number of transactions in a block matching the given block number.",
            "params": [
                {
                    "name": "Block",
                    "schema": {
                        "$ref": "#/components/schemas/BlockNumberOrTag"
                    }
                }
            ],
            "result": {
                "name": "Transactions count",
                "schema": {
                    "$ref": "#/components/schemas/uint"
                }
            }
        },
        {
            "name": "eth_getCode",
            "summary": "Returns code at a given address.",
            "params": [
                {
                    "name": "Address",
                    "required": true,
                    "schema": {
                        "$ref": "#/components/schemas/address"
                    }
                },
                {
                    "name": "Block",
                    "required": false,
                    "schema": {
                        "$ref": "#/components/schemas/BlockNumberOrTag"
                    }
                }
            ],
            "result": {
                "name": "Bytecode",
                "schema": {
                    "$ref": "#/components/schemas/bytes"
                }
            }
        },
        {
            "name": "eth_getLogs",
            "summary": "Returns an array of all logs matching filter with given id.",
            "params": [
                {
                    "name": "Filter",
                    "schema": {
                        "$ref": "#/components/schemas/Filter"
                    }
                }
            ],
            "result": {
                "name": "Log objects",
                "schema": {
                    "$ref": "#/components/schemas/FilterResults"
                }
            }
        },
        {
            "name": "eth_getTransactionByBlockHashAndIndex",
            "summary": "Returns information about a transaction by block hash and transaction index position.",
            "params": [
                {
                    "name": "Block hash",
                    "required": true,
                    "schema": {
                        "$ref": "#/components/schemas/hash32"
                    }
                },
                {
                    "name": "Transaction index",
                    "required": true,
                    "schema": {
                        "$ref": "#/components/schemas/uint"
                    }
                }
            ],
            "result": {
                "name": "Transaction information",
                "schema": {
                    "$ref": "#/components/schemas/TransactionInfo"
                }
            }
        },
        {
            "name": "eth_getTransactionByBlockNumberAndIndex",
            "summary": "Returns information about a transaction by block number and transaction index position.",
            "params": [
                {
                    "name": "Block",
                    "required": true,
                    "schema": {
                        "$ref": "#/components/schemas/BlockNumberOrTag"
                    }
                },
                {
                    "name": "Transaction index",
                    "required": true,
                    "schema": {
                        "$ref": "#/components/schemas/uint"
                    }
                }
            ],
            "result": {
                "name": "Transaction information",
                "schema": {
                    "$ref": "#/components/schemas/TransactionInfo"
                }
            }
        },
        {
            "name": "eth_getTransactionByHash",
            "summary": "Returns the information about a transaction requested by transaction hash.",
            "params": [
                {
                    "name": "Transaction hash",
                    "required": true,
                    "schema": {
                        "$ref": "#/components/schemas/hash32"
                    }
                }
            ],
            "result": {
                "name": "Transaction information",
                "schema": {
                    "$ref": "#/components/schemas/TransactionInfo"
                }
            }
        },
        {
            "name": "eth_getTransactionCount",
            "summary": "Returns the number of transactions sent from an address.",
            "params": [
                {
                    "name": "Address",
                    "required": true,
                    "schema": {
                        "$ref": "#/components/schemas/address"
                    }
                },
                {
                    "name": "Block",
                    "required": false,
                    "schema": {
                        "$ref": "#/components/schemas/BlockNumberOrTag"
                    }
                }
            ],
            "result": {
                "name": "Transaction count",
                "schema": {
                    "title": "Transaction count",
                    "$ref": "#/components/schemas/uint"
                }
            }
        },
        {
            "name": "eth_getTransactionReceipt",
            "summary": "Returns the receipt of a transaction by transaction hash.",
            "params": [
                {
                    "name": "Transaction hash",
                    "schema": {
                        "$ref": "#/components/schemas/hash32"
                    }
                }
            ],
            "result": {
                "name": "Receipt Information",
                "schema": {
                    "$ref": "#/components/schemas/ReceiptInfo"
                }
            }
        },
        {
            "name": "eth_getUncleByBlockHashAndIndex",
            "summary": "Returns information about a uncle of a block by hash and uncle index position.",
            "params": [],
            "result": {
                "name": "Always returns null. There are no uncles in Hedera.",
                "schema": {
                    "$ref": "#/components/schemas/null"
                }
            }
        },
        {
            "name": "eth_getUncleByBlockNumberAndIndex",
            "summary": "Returns information about a uncle of a block by number and uncle index position.",
            "params": [],
            "result": {
                "name": "Always returns null. There are no uncles in Hedera.",
                "schema": {
                    "$ref": "#/components/schemas/null"
                }
            }
        },
        {
            "name": "eth_getUncleCountByBlockHash",
            "summary": "Returns the number of uncles in a block from a block matching the given block hash.",
            "params": [],
            "result": {
                "name": "Always returns '0x0'. There are no uncles in Hedera.",
                "schema": {
                    "title": "hex encoded unsigned integer",
                    "type": "string",
                    "pattern": "0x0"
                }
            }
        },
        {
            "name": "eth_getUncleCountByBlockNumber",
            "summary": "Returns the number of transactions in a block matching the given block number.",
            "params": [],
            "result": {
                "name": "Always returns '0x0'. There are no uncles in Hedera.",
                "schema": {
                    "title": "hex encoded unsigned integer",
                    "type": "string",
                    "pattern": "0x0"
                }
            }
        },
        {
            "name": "eth_getWork",
            "summary": "Always returns UNSUPPORTED_METHOD error.",
            "params": [],
            "result": {
                "$ref": "#/components/schemas/unsupportedError"
            }
        },
        {
            "name": "eth_hashrate",
            "summary": "Returns the number of hashes per second that the node is mining with. Always returns 0x0.",
            "params": [],
            "result": {
                "name": "Mining status",
                "schema": {
                    "title": "Hashrate",
                    "type": "string",
                    "pattern": "0x0"
                }
            }
        },
        {
            "name": "eth_mining",
            "summary": "Returns whether the client is a miner. We don't mine, so this always returns false.",
            "params": [],
            "result": {
                "name": "Mining status",
                "schema": {
                    "title": "miningStatus",
                    "type": "boolean"
                }
            }
        },
        {
            "name": "eth_protocolVersion",
            "summary": "Always returns UNSUPPORTED_METHOD error.",
            "params": [],
            "result": {
                "$ref": "#/components/schemas/unsupportedError"
            }
        },
        {
            "name": "eth_sendRawTransaction",
            "summary": "Submits a raw transaction.",
            "params": [
                {
                    "name": "Transaction",
                    "required": true,
                    "schema": {
                        "$ref": "#/components/schemas/bytes"
                    }
                }
            ],
            "result": {
                "name": "Transaction hash",
                "schema": {
                    "$ref": "#/components/schemas/hash32"
                }
            }
        },
        {
            "name": "eth_sendTransaction",
            "summary": "Always returns UNSUPPORTED_METHOD error.",
            "params": [],
            "result": {
                "$ref": "#/components/schemas/unsupportedError"
            }
        },
        {
            "name": "eth_signTransaction",
            "summary": "Always returns UNSUPPORTED_METHOD error.",
            "params": [],
            "result": {
                "$ref": "#/components/schemas/unsupportedError"
            }
        },
        {
            "name": "eth_sign",
            "summary": "Always returns UNSUPPORTED_METHOD error.",
            "params": [],
            "result": {
                "$ref": "#/components/schemas/unsupportedError"
            }
        },
        {
            "name": "eth_submitHashrate",
            "summary": "Always returns UNSUPPORTED_METHOD error.",
            "params": [],
            "result": {
                "$ref": "#/components/schemas/unsupportedError"
            }
        },
        {
            "name": "eth_submitWork",
            "summary": "Used for submitting a proof-of-work solution.",
            "params": [],
            "result": {
                "name": "PoW solution",
                "schema": {
                    "title": "No proof-of-work",
                    "description": "Always returns false.",
                    "type": "boolean"
                }
            }
        },
        {
            "name": "eth_syncing",
            "summary": "Returns syncing status",
            "params": [],
            "result": {
                "name": "Syncing status",
                "schema": {
                    "title": "Not syncing",
                    "description": "Always returns false.",
                    "type": "boolean"
                }
            }
        },
        {
            "name": "net_listening",
            "summary": "Returns true if client is actively listening for network connections.",
            "params": [],
            "result": {
                "name": "Listening status.",
                "schema": {
                    "title": "Not listening",
                    "description": "Always returns false.",
                    "type": "boolean"
                }
            }
        },
        {
            "name": "net_version",
            "summary": "Returns the current chain id.",
            "params": [],
            "result": {
                "name": "The current chain id.",
                "schema": {
                    "$ref": "#/components/schemas/uint"
                }
            }
        },
        {
            "name": "web3_clientVersion",
            "summary": "Returns the current client version.",
            "params": [],
            "result": {
                "name": "The current client version.",
                "schema": {
                    "type": "string",
                    "pattern": "relay\/[0-9]\\.[0-9]\\.[0-9]"
                }
            }
        }
    ],
    "components": {
        "schemas": {
            "address": {
                "title": "hex encoded address",
                "type": "string",
                "pattern": "^0x[0-9,a-f,A-F]{40}$"
            },
            "addresses": {
                "type": "array",
                "items": {
                    "$ref": "#/components/schemas/address"
                }
            },
            "byte": {
                "title": "hex encoded byte",
                "type": "string",
                "pattern": "^0x([0-9,a-f,A-F]?){1,2}$"
            },
            "bytes": {
                "title": "hex encoded bytes",
                "type": "string",
                "pattern": "^0x[0-9a-f]*$"
            },
            "bytes8": {
                "title": "8 hex encoded bytes",
                "type": "string",
                "pattern": "^0x[0-9a-f]{16}$"
            },
            "bytes32": {
                "title": "32 hex encoded bytes",
                "type": "string",
                "pattern": "^0x[0-9a-f]{64}$"
            },
            "bytes256": {
                "title": "256 hex encoded bytes",
                "type": "string",
                "pattern": "^0x[0-9a-f]{512}$"
            },
            "bytes65": {
                "title": "65 hex encoded bytes",
                "type": "string",
                "pattern": "^0x[0-9a-f]{512}$"
            },
            "uint": {
                "title": "hex encoded unsigned integer",
                "type": "string",
                "pattern": "^0x([1-9a-f]+[0-9a-f]*|0)$"
            },
            "uint256": {
                "title": "hex encoded unsigned integer",
                "type": "string",
                "pattern": "^0x[0-9a-f]{64}$"
            },
            "hash32": {
                "title": "32 byte hex value",
                "type": "string",
                "pattern": "^0x[0-9a-f]{64}$"
            },
            "null": {
                "title": "null value",
                "type": "null",
                "pattern": "null"
            },
            "Block": {
                "title": "Block object",
                "type": "object",
                "required": [
                    "parentHash",
                    "sha3Uncles",
                    "miner",
                    "stateRoot",
                    "transactionsRoot",
                    "receiptsRoot",
                    "logsBloom",
                    "number",
                    "gasLimit",
                    "gasUsed",
                    "timestamp",
                    "extraData",
                    "mixHash",
                    "nonce",
                    "size",
                    "transactions",
                    "uncles"
                ],
                "properties": {
                    "parentHash": {
                        "title": "Parent block hash",
                        "$ref": "#/components/schemas/hash32"
                    },
                    "sha3Uncles": {
                        "title": "Ommers hash",
                        "$ref": "#/components/schemas/hash32"
                    },
                    "miner": {
                        "title": "Coinbase",
                        "$ref": "#/components/schemas/address"
                    },
                    "stateRoot": {
                        "title": "State root",
                        "$ref": "#/components/schemas/hash32"
                    },
                    "transactionsRoot": {
                        "title": "Transactions root",
                        "$ref": "#/components/schemas/hash32"
                    },
                    "receiptsRoot": {
                        "title": "Receipts root",
                        "$ref": "#/components/schemas/hash32"
                    },
                    "logsBloom": {
                        "title": "Bloom filter",
                        "$ref": "#/components/schemas/bytes256"
                    },
                    "difficulty": {
                        "title": "Difficulty",
                        "$ref": "#/components/schemas/bytes"
                    },
                    "number": {
                        "title": "Number",
                        "$ref": "#/components/schemas/uint"
                    },
                    "gasLimit": {
                        "title": "Gas limit",
                        "$ref": "#/components/schemas/uint"
                    },
                    "gasUsed": {
                        "title": "Gas used",
                        "$ref": "#/components/schemas/uint"
                    },
                    "timestamp": {
                        "title": "Timestamp",
                        "$ref": "#/components/schemas/uint"
                    },
                    "extraData": {
                        "title": "Extra data",
                        "$ref": "#/components/schemas/bytes"
                    },
                    "mixHash": {
                        "title": "Mix hash",
                        "$ref": "#/components/schemas/hash32"
                    },
                    "nonce": {
                        "title": "Nonce",
                        "$ref": "#/components/schemas/bytes8"
                    },
                    "totalDifficulty": {
                        "title": "Total difficult",
                        "$ref": "#/components/schemas/uint"
                    },
                    "baseFeePerGas": {
                        "title": "Base fee per gas",
                        "$ref": "#/components/schemas/uint"
                    },
                    "size": {
                        "title": "Block size",
                        "$ref": "#/components/schemas/uint"
                    },
                    "transactions": {
                        "anyOf": [
                            {
                                "title": "Transaction hashes",
                                "type": "array",
                                "items": {
                                    "$ref": "#/components/schemas/hash32"
                                }
                            },
                            {
                                "title": "Full transactions",
                                "type": "array",
                                "items": {
                                    "$ref": "#/components/schemas/TransactionSigned"
                                }
                            }
                        ]
                    },
                    "uncles": {
                        "title": "Uncles",
                        "type": "array",
                        "items": {
                            "$ref": "#/components/schemas/hash32"
                        }
                    }
                }
            },
            "BlockTag": {
                "type": "string",
                "enum": [
                    "earliest",
                    "latest",
                    "pending"
                ],
                "description": "`earliest`: The lowest numbered block the client has available; `latest` | `pending`: The most recent block."
            },
            "BlockNumberOrTag": {
                "title": "Block number or tag",
                "oneOf": [
                    {
                        "title": "Block number",
                        "$ref": "#/components/schemas/uint"
                    },
                    {
                        "title": "Block tag",
                        "$ref": "#/components/schemas/BlockTag"
                    }
                ]
            },
            "TransactionWithSender": {
                "title": "Transaction object with sender",
                "type": "object",
                "allOf": [
                    {
                        "required": [
                            "from"
                        ],
                        "properties": {
                            "from": {
                                "title": "from",
                                "$ref": "#/components/schemas/address"
                            }
                        }
                    },
                    {
                        "$ref": "#/components/schemas/TransactionUnsigned"
                    }
                ]
            },
            "Transaction1559Unsigned": {
                "type": "object",
                "title": "EIP-1559 transaction.",
                "required": [
                    "type",
                    "nonce",
                    "gas",
                    "value",
                    "input",
                    "maxFeePerGas",
                    "maxPriorityFeePerGas",
                    "chainId",
                    "accessList"
                ],
                "properties": {
                    "type": {
                        "title": "type",
                        "$ref": "#/components/schemas/byte"
                    },
                    "nonce": {
                        "title": "nonce",
                        "$ref": "#/components/schemas/uint"
                    },
                    "to": {
                        "title": "to address",
                        "$ref": "#/components/schemas/address"
                    },
                    "gas": {
                        "title": "gas limit",
                        "$ref": "#/components/schemas/uint"
                    },
                    "value": {
                        "title": "value",
                        "$ref": "#/components/schemas/uint"
                    },
                    "input": {
                        "title": "input data",
                        "$ref": "#/components/schemas/bytes"
                    },
                    "maxPriorityFeePerGas": {
                        "title": "max priority fee per gas",
                        "description": "Maximum fee per gas the sender is willing to pay to miners in wei",
                        "$ref": "#/components/schemas/uint"
                    },
                    "maxFeePerGas": {
                        "title": "max fee per gas",
                        "description": "The maximum total fee per gas the sender is willing to pay (includes the network / base fee and miner / priority fee) in wei",
                        "$ref": "#/components/schemas/uint"
                    },
                    "accessList": {
                        "title": "accessList",
                        "description": "not supported",
                        "$ref": "#/components/schemas/null"
                    },
                    "chainId": {
                        "title": "chainId",
                        "description": "Chain ID that this transaction is valid on.",
                        "$ref": "#/components/schemas/uint"
                    }
                }
            },
            "TransactionLegacyUnsigned": {
                "type": "object",
                "title": "Legacy transaction.",
                "required": [
                    "type",
                    "nonce",
                    "gas",
                    "value",
                    "input",
                    "gasPrice"
                ],
                "properties": {
                    "type": {
                        "title": "type",
                        "$ref": "#/components/schemas/byte"
                    },
                    "nonce": {
                        "title": "nonce",
                        "$ref": "#/components/schemas/uint"
                    },
                    "to": {
                        "title": "to address",
                        "$ref": "#/components/schemas/address"
                    },
                    "gas": {
                        "title": "gas limit",
                        "$ref": "#/components/schemas/uint"
                    },
                    "value": {
                        "title": "value",
                        "$ref": "#/components/schemas/uint"
                    },
                    "input": {
                        "title": "input data",
                        "$ref": "#/components/schemas/bytes"
                    },
                    "gasPrice": {
                        "title": "gas price",
                        "description": "The gas price willing to be paid by the sender in wei",
                        "$ref": "#/components/schemas/uint"
                    },
                    "chainId": {
                        "title": "chainId",
                        "description": "Chain ID that this transaction is valid on.",
                        "$ref": "#/components/schemas/uint"
                    }
                }
            },
            "Transaction1559Signed": {
                "title": "Signed 1559 Transaction",
                "type": "object",
                "allOf": [
                    {
                        "$ref": "#/components/schemas/Transaction1559Unsigned"
                    },
                    {
                        "title": "EIP-1559 transaction signature properties.",
                        "required": [
                            "yParity",
                            "r",
                            "s"
                        ],
                        "properties": {
                            "yParity": {
                                "title": "yParity",
                                "description": "The parity (0 for even, 1 for odd) of the y-value of the secp256k1 signature.",
                                "$ref": "#/components/schemas/uint"
                            },
                            "r": {
                                "title": "r",
                                "$ref": "#/components/schemas/uint"
                            },
                            "s": {
                                "title": "s",
                                "$ref": "#/components/schemas/uint"
                            }
                        }
                    }
                ]
            },
            "TransactionUnsigned": {
                "oneOf": [
                    {
                        "$ref": "#/components/schemas/Transaction1559Unsigned"
                    },
                    {
                        "$ref": "#/components/schemas/TransactionLegacyUnsigned"
                    }
                ]
            },
            "TransactionLegacySigned": {
                "title": "Signed Legacy Transaction",
                "type": "object",
                "allOf": [
                    {
                        "$ref": "#/components/schemas/TransactionLegacyUnsigned"
                    },
                    {
                        "title": "Legacy transaction signature properties.",
                        "required": [
                            "v",
                            "r",
                            "s"
                        ],
                        "properties": {
                            "v": {
                                "title": "v",
                                "$ref": "#/components/schemas/uint"
                            },
                            "r": {
                                "title": "r",
                                "$ref": "#/components/schemas/uint"
                            },
                            "s": {
                                "title": "s",
                                "$ref": "#/components/schemas/uint"
                            }
                        }
                    }
                ]
            },
            "TransactionSigned": {
                "oneOf": [
                    {
                        "$ref": "#/components/schemas/Transaction1559Signed"
                    },
                    {
                        "$ref": "#/components/schemas/TransactionLegacySigned"
                    }
                ]
            },
            "TransactionInfo": {
                "type": "object",
                "title": "Transaction information",
                "allOf": [
                    {
                        "title": "Contextual information",
                        "required": [
                            "blockHash",
                            "blockNumber",
                            "from",
                            "hash",
                            "transactionIndex"
                        ],
                        "properties": {
                            "blockHash": {
                                "title": "block hash",
                                "$ref": "#/components/schemas/hash32"
                            },
                            "blockNumber": {
                                "title": "block number",
                                "$ref": "#/components/schemas/uint"
                            },
                            "from": {
                                "title": "from address",
                                "$ref": "#/components/schemas/address"
                            },
                            "hash": {
                                "title": "transaction hash",
                                "$ref": "#/components/schemas/hash32"
                            },
                            "transactionIndex": {
                                "title": "transaction index",
                                "$ref": "#/components/schemas/uint"
                            }
                        }
                    },
                    {
                        "$ref": "#/components/schemas/TransactionSigned"
                    }
                ]
            },
            "Log": {
                "title": "log",
                "type": "object",
                "required": [
                    "transactionHash"
                ],
                "properties": {
                    "removed": {
                        "title": "removed",
                        "type": "boolean"
                    },
                    "logIndex": {
                        "title": "log index",
                        "$ref": "#/components/schemas/uint"
                    },
                    "transactionIndex": {
                        "title": "transaction index",
                        "$ref": "#/components/schemas/uint"
                    },
                    "transactionHash": {
                        "title": "transaction hash",
                        "$ref": "#/components/schemas/hash32"
                    },
                    "blockHash": {
                        "title": "block hash",
                        "$ref": "#/components/schemas/hash32"
                    },
                    "blockNumber": {
                        "title": "block number",
                        "$ref": "#/components/schemas/uint"
                    },
                    "address": {
                        "title": "address",
                        "$ref": "#/components/schemas/address"
                    },
                    "data": {
                        "title": "data",
                        "$ref": "#/components/schemas/bytes"
                    },
                    "topics": {
                        "title": "topics",
                        "type": "array",
                        "items": {
                            "$ref": "#/components/schemas/bytes32"
                        }
                    }
                }
            },
            "ReceiptInfo": {
                "type": "object",
                "title": "Receipt info",
                "required": [
                    "blockHash",
                    "blockNumber",
                    "from",
                    "cumulativeGasUsed",
                    "gasUsed",
                    "logs",
                    "logsBloom",
                    "transactionHash",
                    "transactionIndex",
                    "effectiveGasPrice"
                ],
                "properties": {
                    "transactionHash": {
                        "title": "transaction hash",
                        "$ref": "#/components/schemas/hash32"
                    },
                    "transactionIndex": {
                        "title": "transaction index",
                        "$ref": "#/components/schemas/uint"
                    },
                    "blockHash": {
                        "title": "block hash",
                        "$ref": "#/components/schemas/hash32"
                    },
                    "blockNumber": {
                        "title": "block number",
                        "$ref": "#/components/schemas/uint"
                    },
                    "from": {
                        "title": "from",
                        "$ref": "#/components/schemas/address"
                    },
                    "to": {
                        "title": "to",
                        "description": "Address of the receiver or null in a contract creation transaction.",
                        "$ref": "#/components/schemas/address"
                    },
                    "cumulativeGasUsed": {
                        "title": "cumulative gas used",
                        "description": "The sum of gas used by this transaction and all preceding transactions in the same block.",
                        "$ref": "#/components/schemas/uint"
                    },
                    "gasUsed": {
                        "title": "gas used",
                        "description": "The amount of gas used for this specific transaction alone.",
                        "$ref": "#/components/schemas/uint"
                    },
                    "contractAddress": {
                        "title": "contract address",
                        "description": "The contract address created, if the transaction was a contract creation, otherwise null.",
                        "$ref": "#/components/schemas/address"
                    },
                    "logs": {
                        "title": "logs",
                        "type": "array",
                        "items": {
                            "$ref": "#/components/schemas/Log"
                        }
                    },
                    "logsBloom": {
                        "title": "logs bloom",
                        "$ref": "#/components/schemas/bytes256"
                    },
                    "root": {
                        "title": "state root",
                        "description": "The post-transaction state root. Only specified for transactions included before the Byzantium upgrade.",
                        "$ref": "#/components/schemas/bytes32"
                    },
                    "status": {
                        "title": "status",
                        "description": "Either 1 (success) or 0 (failure). Only specified for transactions included after the Byzantium upgrade.",
                        "$ref": "#/components/schemas/uint"
                    },
                    "effectiveGasPrice": {
                        "title": "effective gas price",
                        "description": "The actual value per gas deducted from the senders account. Before EIP-1559, this is equal to the transaction's gas price. After, it is equal to baseFeePerGas + min(maxFeePerGas - baseFeePerGas, maxPriorityFeePerGas).",
                        "$ref": "#/components/schemas/uint"
                    }
                }
            },
            "FilterResults": {
                "title": "Filter results",
                "oneOf": [
                    {
                        "title": "new block hashes",
                        "type": "array",
                        "items": {
                            "$ref": "#/components/schemas/hash32"
                        }
                    },
                    {
                        "title": "new transaction hashes",
                        "type": "array",
                        "items": {
                            "$ref": "#/components/schemas/hash32"
                        }
                    },
                    {
                        "title": "new logs",
                        "type": "array",
                        "items": {
                            "$ref": "#/components/schemas/Log"
                        }
                    }
                ]
            },
            "Filter": {
                "title": "filter",
                "type": "object",
                "properties": {
                    "fromBlock": {
                        "title": "from block",
                        "$ref": "#/components/schemas/uint"
                    },
                    "toBlock": {
                        "title": "to block",
                        "$ref": "#/components/schemas/uint"
                    },
                    "blockHash": {
                        "title": "Block hash",
                        "$ref": "#/components/schemas/hash32"
                    },
                    "address": {
                        "title": "Address(es)",
                        "oneOf": [
                            {
                                "title": "Address",
                                "$ref": "#/components/schemas/address"
                            },
                            {
                                "title": "Addresses",
                                "$ref": "#/components/schemas/addresses"
                            }
                        ]
                    },
                    "topics": {
                        "title": "Topics",
                        "$ref": "#/components/schemas/FilterTopics"
                    }
                }
            },
            "FilterTopics": {
                "title": "Filter Topics",
                "type": "array",
                "items": {
                    "$ref": "#/components/schemas/FilterTopic"
                }
            },
            "FilterTopic": {
                "title": "Filter Topic List Entry",
                "oneOf": [
                    {
                        "title": "Any Topic Match",
                        "type": "null"
                    },
                    {
                        "title": "Single Topic Match",
                        "$ref": "#/components/schemas/bytes32"
                    },
                    {
                        "title": "Multiple Topic Match",
                        "type": "array",
                        "items": {
                            "$ref": "#/components/schemas/bytes32"
                        }
                    }
                ]
            },
            "unsupportedError": {
                "name": "Unsupported Error",
                "schema": {
                    "type": "object",
                    "properties": {
                        "code": {
                            "title": "Error code",
                            "type": "number",
                            "pattern": "-32601"
                        },
                        "message": {
                            "title": "Error message",
                            "type": "string",
                            "pattern": "Unsupported JSON-RPC method"
                        },
                        "name": {
                            "title": "Error name",
                            "type": "string",
                            "pattern": "Method not found"
                        }
                    }
                }
            }
        }
    }
}<|MERGE_RESOLUTION|>--- conflicted
+++ resolved
@@ -3,11 +3,7 @@
     "info": {
         "title": "Hedera JSON-RPC Specification",
         "description": "A specification of the implemented Ethereum JSON RPC APIs interface for Hedera clients and adheres to the Ethereum execution APIs schema.",
-<<<<<<< HEAD
-        "version": "0.7.0"
-=======
         "version": "0.8.0-SNAPSHOT"
->>>>>>> 52b5ed44
     },
     "methods": [
         {
