--- conflicted
+++ resolved
@@ -54,11 +54,7 @@
         "bump-version": "SEM_VER=${npm_config_semver} SNAPSHOT=${npm_config_snapshot} node scripts/.bump-version.js"
     },
     "dependencies": {
-<<<<<<< HEAD
-        "@hashgraph/hedera-local": "^2.11.1",
-=======
         "@hashgraph/hedera-local": "^2.11.3",
->>>>>>> c6fb12a4
         "@open-rpc/schema-utils-js": "^1.16.1",
         "@types/find-config": "^1.0.1",
         "keyv-file": "^0.2.0",
