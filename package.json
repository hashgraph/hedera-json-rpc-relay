{
  "name": "root",
  "devDependencies": {
    "@types/chai-as-promised": "^7.1.5",
    "@typescript-eslint/eslint-plugin": "^6.5.0",
    "@typescript-eslint/parser": "^6.5.0",
    "axios-mock-adapter": "^1.20.0",
    "chai-as-promised": "^7.1.1",
    "codecov": "^3.8.3",
    "eslint": "^8.48.0",
    "eslint-config-airbnb-base": "^15.0.0",
    "eslint-config-prettier": "^8.3.0",
    "eslint-plugin-import": "^2.28.1",
    "ethereum-waffle": "^4.0.7",
    "husky": "^8.0.3",
    "ioredis": "^5.3.2",
    "lint-staged": "^14.0.1",
    "mocha-junit-reporter": "^2.2.1",
    "mocha-multi-reporters": "^1.5.1",
    "nodemon": "^2.0.15",
    "nyc": "^15.1.0",
    "prettier": "^3.0.3",
    "replace": "^1.2.2"
  },
  "workspaces": {
    "packages": [
      "packages/**"
    ]
  },
  "scripts": {
    "acceptancetest": "ts-mocha packages/server/tests/acceptance/index.spec.ts --exit",
    "acceptancetest:api_batch1": "ts-mocha packages/server/tests/acceptance/index.spec.ts  -g '@api-batch-1' --exit",
    "acceptancetest:api_batch2": "ts-mocha packages/server/tests/acceptance/index.spec.ts  -g '@api-batch-2' --exit",
    "acceptancetest:api_batch3": "ts-mocha packages/server/tests/acceptance/index.spec.ts  -g '@api-batch-3' --exit",
    "acceptancetest:erc20": "ts-mocha packages/server/tests/acceptance/index.spec.ts  -g '@erc20' --exit",
    "acceptancetest:ratelimiter": "ts-mocha packages/server/tests/acceptance/index.spec.ts  -g '@ratelimiter' --exit",
    "acceptancetest:tokencreate": "ts-mocha packages/server/tests/acceptance/index.spec.ts  -g '@tokencreate' --exit",
    "acceptancetest:tokenmanagement": "ts-mocha packages/server/tests/acceptance/index.spec.ts  -g '@tokenmanagement' --exit",
    "acceptancetest:htsprecompilev1": "ts-mocha packages/server/tests/acceptance/index.spec.ts  -g '@htsprecompilev1' --exit",
    "acceptancetest:release": "ts-mocha packages/server/tests/acceptance/index.spec.ts  -g '@release' --exit",
    "acceptancetest:ws": "ts-mocha packages/ws-server/tests/acceptance/index.spec.ts  -g '@web-socket' --exit",
    "acceptancetest:ws_batch1": "ts-mocha packages/ws-server/tests/acceptance/index.spec.ts  -g '@web-socket-batch-1' --exit",
    "acceptancetest:ws_batch2": "ts-mocha packages/ws-server/tests/acceptance/index.spec.ts  -g '@web-socket-batch-2' --exit",
    "acceptancetest:ws_batch3": "ts-mocha packages/ws-server/tests/acceptance/index.spec.ts  -g '@web-socket-batch-3' --exit",
    "acceptancetest:ws_newheads": "ts-mocha packages/server/tests/acceptance/index.spec.ts  -g '@web-socket-newheads' --exit",
    "acceptancetest:precompile-calls": "ts-mocha packages/server/tests/acceptance/index.spec.ts  -g '@precompile-calls' --exit",
    "acceptancetest:cache-service": "ts-mocha packages/server/tests/acceptance/index.spec.ts  -g '@cache-service' --exit",
    "acceptancetest:rpc_api_schema_conformity": "ts-mocha packages/server/tests/acceptance/index.spec.ts  -g '@api-conformity' --exit",
    "build": "npx lerna run build",
    "build-and-test": "npx lerna run build && npx lerna run test",
    "build:docker": "docker build . -t ${npm_package_name}",
    "clean": "npx lerna run clean",
    "compile": "npx lerna run compile",
    "dev": "npm run build && tsc --watch",
    "deploy:docker": "docker push ghcr.io/hashgraph/${npm_package_name}:latest",
    "format": "npx lerna run format",
    "lint": "npx lerna run lint",
    "start": "npx lerna exec --scope @hashgraph/json-rpc-server -- npm run start",
    "start:ws": "npx lerna exec --scope @hashgraph/json-rpc-ws-server -- npm run start",
    "start:docker": "docker run --name hedera-relay -d -p 7546:7546 ${npm_package_name}:latest",
    "test": "npx lerna run test",
    "openrpctest": "ts-mocha packages/relay/tests/lib/openrpc.spec.ts --exit",
    "integration:prerequisite": "ts-node packages/server/tests/helpers/prerequisite.ts",
    "check:node": "ts-node packages/server/tests/helpers/nodeCheck.ts",
    "bump-version": "SEM_VER=${npm_config_semver} SNAPSHOT=${npm_config_snapshot} node scripts/.bump-version.js",
    "prepare": "husky install"
  },
  "dependencies": {
<<<<<<< HEAD
    "@hashgraph/hedera-local": "^2.20.0",
=======
    "@hashgraph/hedera-local": "^2.22.0",
>>>>>>> fc359ad0
    "@open-rpc/schema-utils-js": "^1.16.1",
    "@types/find-config": "^1.0.4",
    "@types/sinon": "^10.0.20",
    "chai-exclude": "^2.1.0",
    "eslint-config-standard-with-typescript": "^39.1.1",
    "eslint-plugin-n": "^15.7.0",
    "keyv-file": "^0.3.1",
    "koa-cors": "^0.0.16",
    "koa-websocket": "^7.0.0",
    "lerna": "^8.1.1",
    "pino": "^7.11.0",
    "pino-pretty": "^7.6.1",
    "prom-client": "^14.0.1",
    "redis": "^4.6.13",
    "ts-node": "^10.9.2",
    "typescript": "^4.6.3"
  },
  "overrides": {
    "protobufjs": "^7.2.4",
    "semver": "^7.5.3"
  },
  "lint-staged": {
    "packages/**/src/**/*.ts": [
      "prettier --write"
    ],
    "packages/**/tests/**/*.ts": [
      "prettier --write"
    ],
    "!(packages/**/dist/)*.ts": [
      "prettier --write"
    ],
    "!(packages/**/node_modules/)*.ts": [
      "prettier --write"
    ]
  },
  "husky": {
    "hooks": {
      "pre-commit": "lint-staged"
    }
  }
}<|MERGE_RESOLUTION|>--- conflicted
+++ resolved
@@ -66,11 +66,7 @@
     "prepare": "husky install"
   },
   "dependencies": {
-<<<<<<< HEAD
-    "@hashgraph/hedera-local": "^2.20.0",
-=======
     "@hashgraph/hedera-local": "^2.22.0",
->>>>>>> fc359ad0
     "@open-rpc/schema-utils-js": "^1.16.1",
     "@types/find-config": "^1.0.4",
     "@types/sinon": "^10.0.20",
