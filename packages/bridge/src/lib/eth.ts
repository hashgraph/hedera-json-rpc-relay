import { Eth } from '../index';
import {
  AccountBalanceQuery,
  AccountId,
  Client,
  ContractCallQuery,
  ContractExecuteTransaction,
  ContractId,
  HbarUnit,
  Status,
  ContractByteCodeQuery
} from '@hashgraph/sdk';
import MirrorNode from './mirrorNode';
import {hashNumber} from '../formatters';

const cache = require('js-cache');

export class EthImpl implements Eth {
  private readonly clientMain: Client;
  private readonly clientSendRawTx: Client;

  constructor(clientMain: Client, clientSendRawTx: Client) {
    this.clientMain = clientMain;
    this.clientSendRawTx = clientSendRawTx;
  }

  accounts() {
    return [];
  }

  // FIXME
  feeHistory() {
    const blockNum = '0x' + Date.now();
    return {
      baseFeePerGas: ['0x47'],
      gasUsedRatio: ['0.5'],
      oldestBlock: blockNum
    };
  }

  async getTransactionReceipt(hash: string) {
    const transactionId = cache.get(hash);

<<<<<<< HEAD
    if (!transactionId) {
      return null;
=======
    let record;
    try {
      record = await new TransactionRecordQuery()
        .setTransactionId(transactionId)
        .execute(this.clientMain);
    } catch (e) {
      console.log(e);
      throw e;
>>>>>>> 20e2c8f1
    }

    const record = await MirrorNode.getTransactionById(transactionId);

    if (record) {
      const blockHash = record.block_hash ? record.block_hash.slice(0, 66) : "";
      const blockNumber = hashNumber(record.block_number);
      let contractAddress;
      if (record.created_contract_ids?.length
        && record.created_contract_ids.indexOf(record.contract_id) !== -1) {
        contractAddress = '0x' + AccountId.fromString(record.contract_id).toSolidityAddress();
      }

      return {
        contractAddress: contractAddress || null,
        from: record.from,
        gasUsed: hashNumber(record.gas_used),
        logs: record.logs.map(log => {
          return {
            removed: false,
            logIndex: hashNumber(log.index),
            address: log.address,
            data: log.data || "0x",
            topics: log.topics,
            transactionHash: hash,
            blockHash: blockHash,
            blockNumber: blockNumber,

            // TODO change the hardcoded values
            transactionIndex: "0x0"
          };
        }),

        logsBloom: record.bloom,
        status: record.status,
        to: record.to,
        transactionHash: hash,
        blockHash: blockHash,
        blockNumber: blockNumber,

        // TODO change the hardcoded values
        transactionIndex: '0x0',

        // TODO: this is to be returned from the mirror node as part of the transaction.
        cumulativeGasUsed: '0x' + Number(record.gas_used).toString(),
        effectiveGasPrice: '0x',
        root: '0x'
      };
    }
    else {
      return null;
    }
  }

  // FIXME: We should have a legit block number, and we should get it from the mirror node
  blockNumber() {
    return Date.now();
  }

  chainId(): string {
    return process.env.CHAIN_ID || '';
  }

  // FIXME Somehow compute the amount of gas for this request...
  estimateGas(): number {
    return 0x10000;
  }

  // FIXME, fake.
  gasPrice(): number {
    return 0x2f;
  }

  // TODO: blockNumber doesn't work atm
  async getBalance(account: string, blockNumber: string | null): Promise<string> {
    try {
      const balanceQuery = new AccountBalanceQuery({
        accountId: AccountId.fromSolidityAddress(account)
      });
      const balance = await balanceQuery.execute(this.clientMain);
      const weibars = balance.hbars
        .to(HbarUnit.Tinybar)
        .multipliedBy(10_000_000_000);

      return '0x' + weibars.toString(16);
    } catch (e: any) {
      // handle INVALID_ACCOUNT_ID
      if (e?.status?._code === Status.InvalidAccountId._code) {
        return '0x';
      }

      throw(e);
    }
  }

  // TODO: blockNumber doesn't work atm
  async getCode(address: string, blockNumber: string | null): Promise<string> {
    try {
      const query = new ContractByteCodeQuery()
        .setContractId(AccountId.fromSolidityAddress(address).toString());
      const bytecode = await query.execute(this.clientMain);

      return '0x' + Buffer.from(bytecode).toString('hex');
    } catch (e: any) {
      // handle INVALID_CONTRACT_ID
      if (e?.status?._code === Status.InvalidContractId._code) {
        return '0x';
      }

      throw(e);
    }
  }

  // FIXME This is a totally fake implementation
  getBlockByHash(hash: string): any {
    const blockNum = '0x' + Date.now();
    return {
      difficulty: '0x1',
      extraData: '',
      gasLimit: '0xe4e1c0',
      baseFeePerGas: '0x1',
      gasUsed: '0x0',
      hash: hash,
      logsBloom: '0x0',
      miner: '',
      mixHash:
        '0x0000000000000000000000000000000000000000000000000000000000000000',
      nonce: '0x0000000000000000',
      number: blockNum,
      parentHash: '0x0',
      receiptsRoot: '0x0',
      sha3Uncles: '0x0',
      size: '0x0',
      stateRoot: '0x0',
      timestamp: blockNum,
      totalDifficulty: blockNum,
      transactions: [],
      transactionsRoot: '0x00',
      uncles: []
    };
  }

  // FIXME This is a totally fake implementation
  getBlockByNumber(blockNum: number): any {
    return {
      difficulty: '0x1',
      extraData: '',
      gasLimit: '0xe4e1c0',
      baseFeePerGas: '0x1',
      gasUsed: '0x0',
      hash: '0x1fb2230a6b5bf856bb4df3c80cbf95b84454169a5a133fffaf8505a05f960aeb',
      logsBloom: '0x0',
      miner: '',
      mixHash:
        '0x0000000000000000000000000000000000000000000000000000000000000000',
      nonce: '0x0000000000000000',
      number: blockNum,
      parentHash: '0x0',
      receiptsRoot: '0x0',
      sha3Uncles: '0x0',
      size: '0x0',
      stateRoot: '0x0',
      timestamp: blockNum,
      totalDifficulty: blockNum,
      transactions: [],
      transactionsRoot: '0x00',
      uncles: []
    };
  }

  // FIXME
  getTransactionCount(): number {
    return 0x1;
  }

  async sendRawTransaction(transaction: string): Promise<string> {
    let txRequest: ContractExecuteTransaction | null;

    txRequest = new ContractExecuteTransaction();

    txRequest = txRequest.populateFromForeignTransaction(transaction);

    const contractExecuteResponse = await txRequest.execute(this.clientSendRawTx);

    const txnHash = contractExecuteResponse.transactionHash;

    const hashString =
      '0x' + Buffer.from(txnHash).toString('hex').substring(0, 64);

    cache.set(hashString, contractExecuteResponse.transactionId);

    return hashString;
  }

  // TODO: blockNumber doesn't work atm
  async call(call: any, blockParam: string) {
    try {
      const gas: number = call.gas == null
        ? 400_000
        : typeof call.gas === 'string' ? Number(call.gas) : call.gas;

      const data: string = call.data.startsWith('0x')
        ? call.data.substring(2)
        : call.data;

      const contractCallQuery = new ContractCallQuery()
        .setContractId(ContractId.fromEvmAddress(0, 0, call.to))
        .setFunctionParameters(Buffer.from(data, 'hex'))
        .setGas(gas);

      if (call.from != null) {
        const lookup = call.from.startsWith('0x')
          ? call.from.substring(2)
          : call.from;
        contractCallQuery.setSenderId(AccountId.fromSolidityAddress(lookup));
      }

      const contractCallResponse = await contractCallQuery.execute(this.clientMain);
      return '0x' + Buffer.from(contractCallResponse.asBytes()).toString('hex');
    } catch (e) {
      console.log(e);
      throw e;
    }
  }

  async mining() {
    return false;
  }

  async submitWork() {
    return false;
  }

  async syncing() {
    return false;
  }

  async getUncleByBlockHashAndIndex() {
    return null;
  }

  async getUncleByBlockNumberAndIndex() {
    return null;
  }

  async getUncleCountByBlockHash() {
    return '0x0';
  }

  async getUncleCountByBlockNumber() {
    return '0x0';
  }

  async hashrate() {
    return '0x0';
  }
}<|MERGE_RESOLUTION|>--- conflicted
+++ resolved
@@ -41,19 +41,8 @@
   async getTransactionReceipt(hash: string) {
     const transactionId = cache.get(hash);
 
-<<<<<<< HEAD
     if (!transactionId) {
       return null;
-=======
-    let record;
-    try {
-      record = await new TransactionRecordQuery()
-        .setTransactionId(transactionId)
-        .execute(this.clientMain);
-    } catch (e) {
-      console.log(e);
-      throw e;
->>>>>>> 20e2c8f1
     }
 
     const record = await MirrorNode.getTransactionById(transactionId);
