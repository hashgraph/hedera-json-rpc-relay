{
    "name": "@hashgraph/json-rpc-relay",
<<<<<<< HEAD
    "version": "0.23.0-rc1",
=======
    "version": "0.24.0-SNAPSHOT",
>>>>>>> c2796586
    "description": "Hedera Hashgraph implementation of Ethereum JSON RPC APIs. Utilises both the Hedera Consensus Nodes and the Mirror Nodes for transaction management and information retrieval",
    "types": "dist/index.d.ts",
    "main": "dist/index.js",
    "files": [
        "dist"
    ],
    "keywords": [],
    "author": "Hedera Smart Contracts Team",
    "devDependencies": {
        "@types/chai": "^4.3.0",
        "@types/mocha": "^9.1.0",
        "@types/node": "^17.0.14",
        "chai": "^4.3.6",
        "sinon": "^14.0.0",
        "ts-mocha": "^9.0.2",
        "typescript": "^4.6.4"
    },
    "scripts": {
        "build": "pnpm run clean && pnpm run compile",
        "clean": "rm -rf ./dist && rm -rf tsconfig.tsbuildinfo",
        "compile": "tsc -b tsconfig.json",
        "lint": "npx eslint --ext .js,.ts .",
        "format": "npx prettier --ignore-path ../../.gitignore --write \"**/*.+(js|ts|json)\"",
        "test": "nyc ts-mocha --recursive ./tests/**/*.spec.ts --exit"
    },
    "dependencies": {
        "@hashgraph/sdk": "^2.19.0",
        "@keyvhq/core": "^1.6.9",
        "axios": "^0.26.1",
        "buffer": "^6.0.3",
        "dotenv": "^16.0.0",
        "ethers": "^5.6.8",
        "find-config": "^1.0.0",
        "lru-cache": "^7.14.0",
        "keccak": "^3.0.2",
        "keyv": "^4.2.2",
        "keyv-file": "^0.2.0",
        "lodash": "^4.17.21",
        "pino": "^7.11.0",
        "rlp": "^3.0.0",
        "axios-retry": "^3.2.5"
    },
    "nyc": {
        "check-coverage": false,
        "reporter": [
            "html",
            "lcov",
            "text",
            "text-summary"
        ],
        "report-dir": "coverage"
    }
}<|MERGE_RESOLUTION|>--- conflicted
+++ resolved
@@ -1,10 +1,6 @@
 {
     "name": "@hashgraph/json-rpc-relay",
-<<<<<<< HEAD
-    "version": "0.23.0-rc1",
-=======
     "version": "0.24.0-SNAPSHOT",
->>>>>>> c2796586
     "description": "Hedera Hashgraph implementation of Ethereum JSON RPC APIs. Utilises both the Hedera Consensus Nodes and the Mirror Nodes for transaction management and information retrieval",
     "types": "dist/index.d.ts",
     "main": "dist/index.js",
