/*-
 *
 * Hedera JSON RPC Relay
 *
 * Copyright (C) 2022 Hedera Hashgraph, LLC
 *
 * Licensed under the Apache License, Version 2.0 (the "License");
 * you may not use this file except in compliance with the License.
 * You may obtain a copy of the License at
 *
 *      http://www.apache.org/licenses/LICENSE-2.0
 *
 * Unless required by applicable law or agreed to in writing, software
 * distributed under the License is distributed on an "AS IS" BASIS,
 * WITHOUT WARRANTIES OR CONDITIONS OF ANY KIND, either express or implied.
 * See the License for the specific language governing permissions and
 * limitations under the License.
 *
 */

import { Block, Log, Receipt, Transaction } from './lib/model';
<<<<<<< HEAD
import { JsonRpcError, predefined } from './lib/errors';
=======
import { JsonRpcError } from './lib/errors/JsonRpcError';
>>>>>>> 61ae4d4a

export { JsonRpcError, predefined };

export { RelayImpl } from './lib/relay';

export interface Relay {
  web3(): Web3;

  net(): Net;

  eth(): Eth;
}

export interface Web3 {
  clientVersion(): string;
}

export interface Net {
  listening(): boolean;

  version(): string;
}

export interface Eth {

  blockNumber(): Promise<string>;

  call(call: any, blockParam: string | null): Promise<string | JsonRpcError>;

  coinbase(): JsonRpcError;

  estimateGas(transaction:any, blockParam: string| null): Promise<string>;

  gasPrice(): Promise<string>;

  getBalance(account: string, blockNumber: string | null): Promise<string>;

  getBlockByHash(hash: string, showDetails: boolean): Promise<Block | null>;

  getBlockByNumber(blockNum: string, showDetails: boolean): Promise<Block | null>;

  getBlockTransactionCountByHash(hash: string): Promise<string | null>;

  getBlockTransactionCountByNumber(blockNum: string): Promise<string | null>
  
  getCode(address: string, blockNumber: string | null): Promise<string>;

  chainId(): string;

  getLogs(blockHash: string|null, fromBlock: string|null, toBlock: string|null, address: string|null, topics: any[]|null): Promise<Log[]>;

  getStorageAt(address: string, slot: string, blockNumber: string|null): JsonRpcError;

  getTransactionByBlockHashAndIndex(hash: string, index: number): Promise<Transaction | null>;

  getTransactionByBlockNumberAndIndex(blockNum: string, index: number): Promise<Transaction | null>;

  getTransactionByHash(hash: string): Promise<Transaction | null>;
  
  getTransactionCount(address: string, blocknum: string): Promise<string | JsonRpcError>;

  getTransactionReceipt(hash: string): Promise<Receipt | null>;

  getUncleByBlockHashAndIndex(): Promise<any>;

  getUncleByBlockNumberAndIndex(): Promise<any>;

  getUncleCountByBlockHash(): Promise<string>;

  getUncleCountByBlockNumber(): Promise<string>;

  getWork(): JsonRpcError;

  feeHistory(blockCount: number, newestBlock: string, rewardPercentiles: Array<number>|null): Promise<any>;

  hashrate(): Promise<string>;

  mining(): Promise<boolean>;

  protocolVersion(): JsonRpcError;

  sendRawTransaction(transaction: string): Promise<string | JsonRpcError>;

  sendTransaction(): JsonRpcError;

  sign(): JsonRpcError;

  signTransaction(): JsonRpcError;

  submitHashrate(): JsonRpcError;

  submitWork(): Promise<boolean>;

  syncing(): Promise<boolean>;

  accounts(): Array<any>;
}<|MERGE_RESOLUTION|>--- conflicted
+++ resolved
@@ -19,11 +19,7 @@
  */
 
 import { Block, Log, Receipt, Transaction } from './lib/model';
-<<<<<<< HEAD
-import { JsonRpcError, predefined } from './lib/errors';
-=======
-import { JsonRpcError } from './lib/errors/JsonRpcError';
->>>>>>> 61ae4d4a
+import { JsonRpcError, predefined } from './lib/errors/JsonRpcError';
 
 export { JsonRpcError, predefined };
 
