--- conflicted
+++ resolved
@@ -23,11 +23,8 @@
 import { ICacheClient } from './ICacheClient';
 import constants from '../../constants';
 import LRUCache, { LimitedByCount, LimitedByTTL } from 'lru-cache';
-<<<<<<< HEAD
 import { ConfigService } from '@hashgraph/json-rpc-config-service/dist/services';
-=======
 import { RequestDetails } from '../../types';
->>>>>>> f1794d8b
 
 /**
  * Represents a LocalLRUCache instance that uses an LRU (Least Recently Used) caching strategy
