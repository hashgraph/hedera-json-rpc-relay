--- conflicted
+++ resolved
@@ -258,19 +258,11 @@
   /**
    * Increments a value in the cache.
    *
-<<<<<<< HEAD
-   * @param key The key to increment
-   * @param amount The amount to increment by
-   * @param callingMethod The name of the calling method
-   * @param requestIdPrefix The optional request ID prefix
-   * @returns The value of the key after incrementing
-=======
    * @param {string} key The key to increment
    * @param {number} amount The amount to increment by
    * @param {string} callingMethod The name of the calling method
    * @param {string} [requestIdPrefix] The optional request ID prefix
    * @returns {Promise<number>} The value of the key after incrementing
->>>>>>> 1fc40e3a
    */
   async incrBy(key: string, amount: number, callingMethod: string, requestIdPrefix?: string): Promise<number> {
     const client = await this.getConnectedClient();
@@ -282,21 +274,12 @@
   /**
    * Retrieves a range of elements from a list in the cache.
    *
-<<<<<<< HEAD
-   * @param key The key of the list
-   * @param start The start index
-   * @param end The end index
-   * @param callingMethod The name of the calling method
-   * @param requestIdPrefix The optional request ID prefix
-   * @returns The list of elements in the range
-=======
    * @param {string} key The key of the list
    * @param {number} start The start index
    * @param {number} end The end index
    * @param {string} callingMethod The name of the calling method
    * @param {string} [requestIdPrefix] The optional request ID prefix
    * @returns {Promise<any[]>} The list of elements in the range
->>>>>>> 1fc40e3a
    */
   async lRange(
     key: string,
@@ -314,19 +297,11 @@
   /**
    * Pushes a value to the end of a list in the cache.
    *
-<<<<<<< HEAD
-   * @param key The key of the list
-   * @param value The value to push
-   * @param callingMethod The name of the calling method
-   * @param requestIdPrefix The optional request ID prefix
-   * @returns The length of the list after pushing
-=======
    * @param {string} key The key of the list
    * @param {*} value The value to push
    * @param {string} callingMethod The name of the calling method
    * @param {string} [requestIdPrefix] The optional request ID prefix
    * @returns {Promise<number>} The length of the list after pushing
->>>>>>> 1fc40e3a
    */
   async rPush(key: string, value: any, callingMethod: string, requestIdPrefix?: string): Promise<number> {
     const client = await this.getConnectedClient();
