--- conflicted
+++ resolved
@@ -18,9 +18,5 @@
  *
  */
 
-<<<<<<< HEAD
-export * from './nodeClient';
-=======
 export * from './sdkClient';
->>>>>>> a55be1ac
 export * from './mirrorNodeClient';