/* -
 *
 * Hedera JSON RPC Relay
 *
 * Copyright (C) 2023 Hedera Hashgraph, LLC
 *
 * Licensed under the Apache License, Version 2.0 (the "License");
 * you may not use this file except in compliance with the License.
 * You may obtain a copy of the License at
 *
 *      http://www.apache.org/licenses/LICENSE-2.0
 *
 * Unless required by applicable law or agreed to in writing, software
 * distributed under the License is distributed on an "AS IS" BASIS,
 * WITHOUT WARRANTIES OR CONDITIONS OF ANY KIND, either express or implied.
 * See the License for the specific language governing permissions and
 * limitations under the License.
 *
 */

<<<<<<< HEAD
import Axios, { AxiosInstance, AxiosRequestConfig } from 'axios';
=======
import Axios, { AxiosInstance, AxiosRequestConfig, AxiosResponse } from 'axios';
>>>>>>> 348d20e4
import { MirrorNodeClientError } from '../errors/MirrorNodeClientError';
import { Logger } from 'pino';
import constants from './../constants';
import { Histogram, Registry } from 'prom-client';
import { formatRequestIdMessage, formatTransactionId } from '../../formatters';
import axiosRetry from 'axios-retry';
import { predefined } from '../errors/JsonRpcError';
import { SDKClientError } from '../errors/SDKClientError';
import { install as betterLookupInstall } from 'better-lookup';
import { CacheService } from '../services/cacheService/cacheService';

import http from 'http';
import https from 'https';
<<<<<<< HEAD
=======
import { IOpcodesResponse } from './models/IOpcodesResponse';
>>>>>>> 348d20e4

type REQUEST_METHODS = 'GET' | 'POST';

export interface ILimitOrderParams {
  limit?: number;
  order?: string;
}

export interface IContractResultsParams {
  blockHash?: string;
  blockNumber?: number;
  from?: string;
  internal?: boolean;
  timestamp?: string | string[];
  transactionIndex?: number;
}

export interface IContractLogsResultsParams {
  index?: number;
  timestamp?: string | string[];
  topic0?: string | string[];
  topic1?: string | string[];
  topic2?: string | string[];
  topic3?: string | string[];
}

export interface IContractCallRequest {
  block?: string;
  estimate?: boolean;
  from?: string;
  to?: string | null;
  gas?: number | string;
  gasPrice?: number | string;
  value?: number | string | null;
  data?: string | null;
  input?: string;
}

export interface IContractCallResponse {
  result?: string;
  errorMessage?: string;
  statusCode?: number;
  _status?: {
    messages: Array<{ message: string; detail: string; data: string }>;
  };
}

export class MirrorNodeClient {
  private static GET_ACCOUNTS_BY_ID_ENDPOINT = 'accounts/';
  private static GET_BALANCE_ENDPOINT = 'balances';
  private static GET_BLOCK_ENDPOINT = 'blocks/';
  private static GET_BLOCKS_ENDPOINT = 'blocks';
  private static GET_CONTRACT_ENDPOINT = 'contracts/';
  private static ADDRESS_PLACEHOLDER = '{address}';
  private static TIMESTAMP_PLACEHOLDER = '{timestamp}';
  private static CONTRACT_ID_PLACEHOLDER = '{contractId}';
  private static TRANSACTION_ID_PLACEHOLDER = '{transactionId}';
  private static GET_CONTRACT_RESULTS_BY_ADDRESS_ENDPOINT = `contracts/${MirrorNodeClient.ADDRESS_PLACEHOLDER}/results`;
  private static GET_CONTRACT_RESULTS_DETAILS_BY_ADDRESS_AND_TIMESTAMP_ENDPOINT = `contracts/${MirrorNodeClient.ADDRESS_PLACEHOLDER}/results/${MirrorNodeClient.TIMESTAMP_PLACEHOLDER}`;
  private static GET_CONTRACT_RESULTS_DETAILS_BY_CONTRACT_ID_ENDPOINT = `contracts/${MirrorNodeClient.CONTRACT_ID_PLACEHOLDER}/results/${MirrorNodeClient.TIMESTAMP_PLACEHOLDER}`;
  private static GET_CONTRACTS_RESULTS_ACTIONS = `contracts/results/${MirrorNodeClient.TRANSACTION_ID_PLACEHOLDER}/actions`;
  private static GET_CONTRACTS_RESULTS_OPCODES = `contracts/results/${MirrorNodeClient.TRANSACTION_ID_PLACEHOLDER}/opcodes`;
  private static GET_CONTRACT_RESULT_ENDPOINT = 'contracts/results/';
  private static GET_CONTRACT_RESULT_LOGS_ENDPOINT = 'contracts/results/logs';
  private static GET_CONTRACT_RESULT_LOGS_BY_ADDRESS_ENDPOINT = `contracts/${MirrorNodeClient.ADDRESS_PLACEHOLDER}/results/logs`;
  private static CONTRACT_ADDRESS_STATE_ENDPOINT = `contracts/${MirrorNodeClient.ADDRESS_PLACEHOLDER}/state`;
  private static GET_CONTRACT_RESULTS_ENDPOINT = 'contracts/results';
  private static GET_NETWORK_EXCHANGERATE_ENDPOINT = 'network/exchangerate';
  private static GET_NETWORK_FEES_ENDPOINT = 'network/fees';
  private static GET_TOKENS_ENDPOINT = 'tokens';
  private static GET_TRANSACTIONS_ENDPOINT = 'transactions';
  private static GET_TRANSACTIONS_ENDPOINT_TRANSACTION_ID = `transactions/${MirrorNodeClient.TRANSACTION_ID_PLACEHOLDER}`;
  private static CONTRACT_CALL_ENDPOINT = 'contracts/call';

  private static ACCOUNT_TIMESTAMP_PROPERTY = 'timestamp';
  private static ACCOUNT_TRANSACTION_TYPE_PROPERTY = 'transactiontype';
  private static CONTRACT_RESULT_LOGS_PROPERTY = 'logs';
  private readonly MIRROR_NODE_RETRY_DELAY = parseInt(process.env.MIRROR_NODE_RETRY_DELAY || '2000');

  static acceptedErrorStatusesResponsePerRequestPathMap: Map<string, Array<number>> = new Map([
    [MirrorNodeClient.GET_ACCOUNTS_BY_ID_ENDPOINT, [404]],
    [MirrorNodeClient.GET_BALANCE_ENDPOINT, [404]],
    [MirrorNodeClient.GET_BLOCK_ENDPOINT, [404]],
    [MirrorNodeClient.GET_BLOCKS_ENDPOINT, [404]],
    [MirrorNodeClient.GET_CONTRACT_ENDPOINT, [404]],
    [MirrorNodeClient.GET_CONTRACT_RESULTS_BY_ADDRESS_ENDPOINT, [404]],
    [MirrorNodeClient.GET_CONTRACT_RESULTS_DETAILS_BY_CONTRACT_ID_ENDPOINT, [404]],
    [MirrorNodeClient.GET_CONTRACT_RESULTS_DETAILS_BY_ADDRESS_AND_TIMESTAMP_ENDPOINT, [404]],
    [MirrorNodeClient.GET_CONTRACT_RESULT_ENDPOINT, [404]],
    [MirrorNodeClient.GET_CONTRACT_RESULT_LOGS_ENDPOINT, [404]],
    [MirrorNodeClient.GET_CONTRACT_RESULT_LOGS_BY_ADDRESS_ENDPOINT, [404]],
    [MirrorNodeClient.GET_CONTRACT_RESULTS_ENDPOINT, [404]],
    [MirrorNodeClient.GET_CONTRACTS_RESULTS_OPCODES, [404]],
    [MirrorNodeClient.GET_NETWORK_EXCHANGERATE_ENDPOINT, [404]],
    [MirrorNodeClient.GET_NETWORK_FEES_ENDPOINT, [404]],
    [MirrorNodeClient.GET_TOKENS_ENDPOINT, [404]],
    [MirrorNodeClient.GET_TRANSACTIONS_ENDPOINT, [404]],
    [MirrorNodeClient.CONTRACT_CALL_ENDPOINT, [404]],
    [MirrorNodeClient.CONTRACT_ADDRESS_STATE_ENDPOINT, [404]],
  ]);

  private static ETHEREUM_TRANSACTION_TYPE = 'ETHEREUMTRANSACTION';

  private static ORDER = {
    ASC: 'asc',
    DESC: 'desc',
  };

  private static unknownServerErrorHttpStatusCode = 567;

  // The following constants are used in requests objects
  private static X_API_KEY = 'x-api-key';
  private static FORWARD_SLASH = '/';
  private static HTTPS_PREFIX = 'https://';
  private static API_V1_POST_FIX = 'api/v1/';
  private static EMPTY_STRING = '';
  private static REQUEST_PREFIX_SEPARATOR = ': ';
  private static REQUEST_PREFIX_TRAILING_BRACKET = ']';
  private static HTTP_GET = 'GET';
  private static REQUESTID_LABEL = 'requestId';

  /**
   * The logger used for logging all output from this class.
   * @private
   */
  private readonly logger: Logger;

  private readonly restClient: AxiosInstance;
  private readonly web3Client: AxiosInstance;

  public readonly restUrl: string;
  public readonly web3Url: string;

  /**
   * The metrics register used for metrics tracking.
   * @private
   */
  private readonly register: Registry;

  /**
   * The histogram used for tracking the response time of the mirror node.
   * @private
   */
  private readonly mirrorResponseHistogram: Histogram;

  /**
   * The cache service used for caching responses.
   * @private
   */
  private readonly cacheService: CacheService;

  static readonly EVM_ADDRESS_REGEX: RegExp = /\/accounts\/([\d\.]+)/;

  static mirrorNodeContractResultsPageMax = parseInt(process.env.MIRROR_NODE_CONTRACT_RESULTS_PG_MAX!) || 25;
  static mirrorNodeContractResultsLogsPageMax = parseInt(process.env.MIRROR_NODE_CONTRACT_RESULTS_LOGS_PG_MAX!) || 200;

  protected createAxiosClient(baseUrl: string): AxiosInstance {
    // defualt values for axios clients to mirror node
    const mirrorNodeTimeout = parseInt(process.env.MIRROR_NODE_TIMEOUT || '10000');
    const mirrorNodeMaxRedirects = parseInt(process.env.MIRROR_NODE_MAX_REDIRECTS || '5');
    const mirrorNodeHttpKeepAlive = process.env.MIRROR_NODE_HTTP_KEEP_ALIVE === 'false' ? false : true;
    const mirrorNodeHttpKeepAliveMsecs = parseInt(process.env.MIRROR_NODE_HTTP_KEEP_ALIVE_MSECS || '1000');
    const mirrorNodeHttpMaxSockets = parseInt(process.env.MIRROR_NODE_HTTP_MAX_SOCKETS || '300');
    const mirrorNodeHttpMaxTotalSockets = parseInt(process.env.MIRROR_NODE_HTTP_MAX_TOTAL_SOCKETS || '300');
    const mirrorNodeHttpSocketTimeout = parseInt(process.env.MIRROR_NODE_HTTP_SOCKET_TIMEOUT || '60000');
    const isDevMode = process.env.DEV_MODE && process.env.DEV_MODE === 'true';
    const mirrorNodeRetries = parseInt(process.env.MIRROR_NODE_RETRIES || '0'); // we are in the process of deprecating this feature
    const mirrorNodeRetriesDevMode = parseInt(process.env.MIRROR_NODE_RETRIES_DEVMODE || '5');
    const mirrorNodeRetryDelay = parseInt(process.env.MIRROR_NODE_RETRY_DELAY || '2000');
    const mirrorNodeRetryDelayDevMode = parseInt(process.env.MIRROR_NODE_RETRY_DELAY_DEVMODE || '200');
    const mirrorNodeRetryErrorCodes: Array<number> = process.env.MIRROR_NODE_RETRY_CODES
      ? JSON.parse(process.env.MIRROR_NODE_RETRY_CODES)
      : []; // we are in the process of deprecating this feature
    // by default will be true, unless explicitly set to false.
    const useCacheableDnsLookup: boolean = process.env.MIRROR_NODE_AGENT_CACHEABLE_DNS === 'false' ? false : true;

    const httpAgent = new http.Agent({
      keepAlive: mirrorNodeHttpKeepAlive,
      keepAliveMsecs: mirrorNodeHttpKeepAliveMsecs,
      maxSockets: mirrorNodeHttpMaxSockets,
      maxTotalSockets: mirrorNodeHttpMaxTotalSockets,
      timeout: mirrorNodeHttpSocketTimeout,
    });

    const httpsAgent = new https.Agent({
      keepAlive: mirrorNodeHttpKeepAlive,
      keepAliveMsecs: mirrorNodeHttpKeepAliveMsecs,
      maxSockets: mirrorNodeHttpMaxSockets,
      maxTotalSockets: mirrorNodeHttpMaxTotalSockets,
      timeout: mirrorNodeHttpSocketTimeout,
    });

    if (useCacheableDnsLookup) {
      betterLookupInstall(httpAgent);
      betterLookupInstall(httpsAgent);
    }

    const axiosClient: AxiosInstance = Axios.create({
      baseURL: baseUrl,
      responseType: 'json' as const,
      headers: {
        'Content-Type': 'application/json',
      },
      timeout: mirrorNodeTimeout,
      maxRedirects: mirrorNodeMaxRedirects,
      // set http agent options to optimize performance - https://nodejs.org/api/http.html#new-agentoptions
      httpAgent: httpAgent,
      httpsAgent: httpsAgent,
    });

    // Custom headers
    if (process.env.MIRROR_NODE_URL_HEADER_X_API_KEY) {
      axiosClient.defaults.headers.common[MirrorNodeClient.X_API_KEY] = process.env.MIRROR_NODE_URL_HEADER_X_API_KEY;
    }

    //@ts-ignore
    axiosRetry(axiosClient, {
      retries: isDevMode ? mirrorNodeRetriesDevMode : mirrorNodeRetries,
      retryDelay: (retryCount, error) => {
        const request = error?.request?._header;
        // extract request id from request header. Request is located in 4th element separated by new line
        const requestId = request ? request.split('\n')[3].substring(11, 47) : '';
        const requestIdPrefix = formatRequestIdMessage(requestId);
        const delay = isDevMode ? mirrorNodeRetryDelayDevMode || 200 : mirrorNodeRetryDelay * retryCount;
        this.logger.trace(`${requestIdPrefix} Retry delay ${delay} ms on '${error?.request?.path}'`);
        return delay;
      },
      retryCondition: (error) => {
        return !error?.response?.status || mirrorNodeRetryErrorCodes.includes(error?.response?.status);
      },
      shouldResetTimeout: true,
    });

    return axiosClient;
  }

  constructor(
    restUrl: string,
    logger: Logger,
    register: Registry,
    cacheService: CacheService,
    restClient?: AxiosInstance,
    web3Url?: string,
    web3Client?: AxiosInstance,
  ) {
    if (!web3Url) {
      web3Url = restUrl;
    }

    if (restClient !== undefined) {
      this.restUrl = '';
      this.web3Url = '';

      this.restClient = restClient;
      this.web3Client = web3Client ? web3Client : restClient;
    } else {
      this.restUrl = this.buildUrl(restUrl);
      this.web3Url = this.buildUrl(web3Url);

      this.restClient = restClient ? restClient : this.createAxiosClient(this.restUrl);
      this.web3Client = web3Client ? web3Client : this.createAxiosClient(this.web3Url);
    }

    this.logger = logger;
    this.register = register;

    // clear and create metric in registry
    const metricHistogramName = 'rpc_relay_mirror_response';
    this.register.removeSingleMetric(metricHistogramName);
    this.mirrorResponseHistogram = new Histogram({
      name: metricHistogramName,
      help: 'Mirror node response method statusCode latency histogram',
      labelNames: ['method', 'statusCode'],
      registers: [register],
      buckets: [5, 10, 25, 50, 100, 250, 500, 1000, 2500, 5000, 10000, 20000, 30000], // ms (milliseconds)
    });

    this.logger.info(
      `Mirror Node client successfully configured to REST url: ${this.restUrl} and Web3 url: ${this.web3Url} `,
    );
    this.cacheService = cacheService;

    // set  up eth call  accepted error codes.
    if (process.env.ETH_CALL_ACCEPTED_ERRORS) {
      MirrorNodeClient.acceptedErrorStatusesResponsePerRequestPathMap.set(
        MirrorNodeClient.CONTRACT_CALL_ENDPOINT,
        JSON.parse(process.env.ETH_CALL_ACCEPTED_ERRORS),
      );
    }
  }

  private buildUrl(baseUrl: string): string {
    if (!baseUrl.match(/^https?:\/\//)) {
      baseUrl = `${MirrorNodeClient.HTTPS_PREFIX}${baseUrl}`;
    }

    if (!baseUrl.match(/\/$/)) {
      baseUrl = `${baseUrl}${MirrorNodeClient.FORWARD_SLASH}`;
    }

    return `${baseUrl}${MirrorNodeClient.API_V1_POST_FIX}`;
  }

  private async request<T>(
    path: string,
    pathLabel: string,
    method: REQUEST_METHODS,
    data?: any,
    requestIdPrefix?: string,
    retries?: number,
  ): Promise<T | null> {
    const start = Date.now();
    // extract request id from prefix and remove trailing ']' character
    const requestId =
      requestIdPrefix
        ?.split(MirrorNodeClient.REQUEST_PREFIX_SEPARATOR)[1]
        .replace(MirrorNodeClient.REQUEST_PREFIX_TRAILING_BRACKET, MirrorNodeClient.EMPTY_STRING) ||
      MirrorNodeClient.EMPTY_STRING;
    const controller = new AbortController();
    try {
      const axiosRequestConfig: AxiosRequestConfig = {
        headers: {
          [MirrorNodeClient.REQUESTID_LABEL]: requestId,
        },
        signal: controller.signal,
      };

      // request specific config for axios-retry
      if (retries != null) {
        axiosRequestConfig['axios-retry'] = { retries };
      }

      let response: AxiosResponse<T, any>;
      if (method === MirrorNodeClient.HTTP_GET) {
        if (pathLabel == MirrorNodeClient.GET_CONTRACTS_RESULTS_OPCODES) {
          response = await this.web3Client.get<T>(path, axiosRequestConfig);
        } else {
          response = await this.restClient.get<T>(path, axiosRequestConfig);
        }
      } else {
        response = await this.web3Client.post<T>(path, data, axiosRequestConfig);
      }

      const ms = Date.now() - start;
      this.logger.debug(`${requestId} [${method}] ${path} ${response.status} ${ms} ms`);
      this.mirrorResponseHistogram.labels(pathLabel, response.status?.toString()).observe(ms);
      return response.data;
    } catch (error: any) {
      const ms = Date.now() - start;
      const effectiveStatusCode =
        error.response?.status ||
        MirrorNodeClientError.ErrorCodes[error.code] ||
        MirrorNodeClient.unknownServerErrorHttpStatusCode;
      this.mirrorResponseHistogram.labels(pathLabel, effectiveStatusCode).observe(ms);

      // always abort the request on failure as the axios call can hang until the parent code/stack times out (might be a few minutes in a server-side applications)
      controller.abort();

      this.handleError(error, path, pathLabel, effectiveStatusCode, method, requestIdPrefix);
    }

    return null;
  }

  async get<T = any>(path: string, pathLabel: string, requestIdPrefix?: string, retries?: number): Promise<T | null> {
    return this.request<T>(path, pathLabel, 'GET', null, requestIdPrefix, retries);
  }

  async post<T = any>(
    path: string,
    data: any,
    pathLabel: string,
    requestIdPrefix?: string,
    retries?: number,
  ): Promise<T | null> {
    if (!data) data = {};
    return this.request<T>(path, pathLabel, 'POST', data, requestIdPrefix, retries);
  }

  /**
   * @returns null if the error code is in the accepted error responses,
   * @throws MirrorNodeClientError if the error code is not in the accepted error responses.
   */
  handleError(
    error: any,
    path: string,
    pathLabel: string,
    effectiveStatusCode: number,
    method: REQUEST_METHODS,
    requestIdPrefix?: string,
  ): null {
    const mirrorError = new MirrorNodeClientError(error, effectiveStatusCode);
    const acceptedErrorResponses = MirrorNodeClient.acceptedErrorStatusesResponsePerRequestPathMap.get(pathLabel);

    if (error.response && acceptedErrorResponses?.includes(effectiveStatusCode)) {
      this.logger.debug(`${requestIdPrefix} [${method}] ${path} ${effectiveStatusCode} status`);
      return null;
    }

    // Contract Call returns 400 for a CONTRACT_REVERT but is a valid response, expected and should not be logged as error:
    if (pathLabel === MirrorNodeClient.CONTRACT_CALL_ENDPOINT && effectiveStatusCode === 400) {
      this.logger.debug(
        `${requestIdPrefix} [${method}] ${path} Contract Revert: ( StatusCode: '${effectiveStatusCode}', StatusText: '${
          error.response.statusText
        }', Detail: '${JSON.stringify(error.response.detail)}',Data: '${JSON.stringify(error.response.data)}')`,
      );
    } else {
      this.logger.error(
        new Error(error.message),
        `${requestIdPrefix} [${method}] ${path} ${effectiveStatusCode} status`,
      );
    }

    throw mirrorError;
  }

  async getPaginatedResults(
    url: string,
    pathLabel: string,
    resultProperty: string,
    requestIdPrefix?: string,
    results = [],
    page = 1,
    pageMax: number = constants.MAX_MIRROR_NODE_PAGINATION,
  ) {
    const result = await this.get(url, pathLabel, requestIdPrefix);

    if (result && result[resultProperty]) {
      results = results.concat(result[resultProperty]);
    }

    if (page === pageMax) {
      // max page reached
      this.logger.trace(`${requestIdPrefix} Max page reached ${pageMax} with ${results.length} results`);
      throw predefined.PAGINATION_MAX(pageMax);
    }

    if (result?.links?.next && page < pageMax) {
      page++;
      const next = result.links.next.replace(constants.NEXT_LINK_PREFIX, '');
      return this.getPaginatedResults(next, pathLabel, resultProperty, requestIdPrefix, results, page, pageMax);
    } else {
      return results;
    }
  }

  public async getAccount(idOrAliasOrEvmAddress: string, requestIdPrefix?: string, retries?: number) {
    return this.get(
      `${MirrorNodeClient.GET_ACCOUNTS_BY_ID_ENDPOINT}${idOrAliasOrEvmAddress}?transactions=false`,
      MirrorNodeClient.GET_ACCOUNTS_BY_ID_ENDPOINT,
      requestIdPrefix,
      retries,
    );
  }

  public async getAccountLatestEthereumTransactionsByTimestamp(
    idOrAliasOrEvmAddress: string,
    timestampTo: string,
    numberOfTransactions: number = 1,
    requestIdPrefix?: string,
  ) {
    const queryParamObject = {};
    this.setQueryParam(
      queryParamObject,
      MirrorNodeClient.ACCOUNT_TRANSACTION_TYPE_PROPERTY,
      MirrorNodeClient.ETHEREUM_TRANSACTION_TYPE,
    );
    this.setQueryParam(queryParamObject, MirrorNodeClient.ACCOUNT_TIMESTAMP_PROPERTY, `lte:${timestampTo}`);
    this.setLimitOrderParams(
      queryParamObject,
      this.getLimitOrderQueryParam(numberOfTransactions, constants.ORDER.DESC),
    ); // get latest 2 transactions to infer for single case
    const queryParams = this.getQueryParams(queryParamObject);

    return this.get(
      `${MirrorNodeClient.GET_ACCOUNTS_BY_ID_ENDPOINT}${idOrAliasOrEvmAddress}${queryParams}`,
      MirrorNodeClient.GET_ACCOUNTS_BY_ID_ENDPOINT,
      requestIdPrefix,
    );
  }

  public async getAccountPageLimit(idOrAliasOrEvmAddress: string, requestIdPrefix?: string) {
    return this.get(
      `${MirrorNodeClient.GET_ACCOUNTS_BY_ID_ENDPOINT}${idOrAliasOrEvmAddress}?limit=${constants.MIRROR_NODE_QUERY_LIMIT}`,
      MirrorNodeClient.GET_ACCOUNTS_BY_ID_ENDPOINT,
      requestIdPrefix,
    );
  }
  /*******************************************************************************
   * To be used to make paginated calls for the account information when the
   * transaction count exceeds the constant MIRROR_NODE_QUERY_LIMIT.
   *******************************************************************************/
  public async getAccountPaginated(url: string, requestIdPrefix?: string) {
    const queryParamObject = {};
    const accountId = this.extractAccountIdFromUrl(url, requestIdPrefix);
    const params = new URLSearchParams(url.split('?')[1]);

    this.setQueryParam(queryParamObject, 'limit', constants.MIRROR_NODE_QUERY_LIMIT);
    this.setQueryParam(queryParamObject, 'timestamp', params.get('timestamp'));
    const queryParams = this.getQueryParams(queryParamObject);

    return this.getPaginatedResults(
      `${MirrorNodeClient.GET_ACCOUNTS_BY_ID_ENDPOINT}${accountId}${queryParams}`,
      MirrorNodeClient.GET_ACCOUNTS_BY_ID_ENDPOINT,
      'transactions',
      requestIdPrefix,
    );
  }

  public extractAccountIdFromUrl(url: string, requestIdPrefix?: string): string | null {
    const substringStartIndex = url.indexOf('/accounts/') + '/accounts/'.length;
    if (url.startsWith('0x', substringStartIndex)) {
      // evm addresss
      const regex = /\/accounts\/(0x[a-fA-F0-9]{40})/;
      const match = url.match(regex);
      const accountId = match ? match[1] : null;
      if (!accountId) {
        this.logger.error(`${requestIdPrefix} Unable to extract evm address from url ${url}`);
      }
      return String(accountId);
    } else {
      // account id
      const match = url.match(MirrorNodeClient.EVM_ADDRESS_REGEX);
      const accountId = match ? match[1] : null;
      if (!accountId) {
        this.logger.error(`${requestIdPrefix} Unable to extract account ID from url ${url}`);
      }
      return String(accountId);
    }
  }

  public async getTransactionsForAccount(
    accountId: string,
    timestampFrom: string,
    timestampTo: string,
    requestIdPrefix?: string,
  ) {
    const queryParamObject = {};
    this.setQueryParam(queryParamObject, 'account.id', accountId);
    this.setQueryParam(queryParamObject, 'timestamp', `gte:${timestampFrom}`);
    this.setQueryParam(queryParamObject, 'timestamp', `lt:${timestampTo}`);
    const queryParams = this.getQueryParams(queryParamObject);

    return this.getPaginatedResults(
      `${MirrorNodeClient.GET_TRANSACTIONS_ENDPOINT}${queryParams}`,
      MirrorNodeClient.GET_TRANSACTIONS_ENDPOINT,
      'transactions',
      requestIdPrefix,
    );
  }

  public async getBalanceAtTimestamp(accountId: string, timestamp?: string, requestIdPrefix?: string) {
    const queryParamObject = {};
    this.setQueryParam(queryParamObject, 'account.id', accountId);
    this.setQueryParam(queryParamObject, 'timestamp', timestamp);
    const queryParams = this.getQueryParams(queryParamObject);
    return this.get(
      `${MirrorNodeClient.GET_BALANCE_ENDPOINT}${queryParams}`,
      MirrorNodeClient.GET_BALANCE_ENDPOINT,
      requestIdPrefix,
    );
  }

  public async getBlock(hashOrBlockNumber: string | number, requestIdPrefix?: string) {
    const cachedLabel = `${constants.CACHE_KEY.GET_BLOCK}.${hashOrBlockNumber}`;
    const cachedResponse: any = this.cacheService.get(
      cachedLabel,
      MirrorNodeClient.GET_BLOCK_ENDPOINT,
      requestIdPrefix,
    );
    if (cachedResponse) {
      return cachedResponse;
    }

    const block = await this.get(
      `${MirrorNodeClient.GET_BLOCK_ENDPOINT}${hashOrBlockNumber}`,
      MirrorNodeClient.GET_BLOCK_ENDPOINT,
      requestIdPrefix,
    );

    this.cacheService.set(cachedLabel, block, MirrorNodeClient.GET_BLOCK_ENDPOINT, undefined, requestIdPrefix);
    return block;
  }

  public async getBlocks(
    blockNumber?: number | string[],
    timestamp?: string,
    limitOrderParams?: ILimitOrderParams,
    requestIdPrefix?: string,
  ) {
    const queryParamObject = {};
    this.setQueryParam(queryParamObject, 'block.number', blockNumber);
    this.setQueryParam(queryParamObject, 'timestamp', timestamp);
    this.setLimitOrderParams(queryParamObject, limitOrderParams);
    const queryParams = this.getQueryParams(queryParamObject);
    return this.get(
      `${MirrorNodeClient.GET_BLOCKS_ENDPOINT}${queryParams}`,
      MirrorNodeClient.GET_BLOCKS_ENDPOINT,
      requestIdPrefix,
    );
  }

  public async getContract(contractIdOrAddress: string, requestIdPrefix?: string, retries?: number) {
    return this.get(
      `${MirrorNodeClient.GET_CONTRACT_ENDPOINT}${contractIdOrAddress}`,
      MirrorNodeClient.GET_CONTRACT_ENDPOINT,
      requestIdPrefix,
      retries,
    );
  }

  public getIsValidContractCacheLabel(contractIdOrAddress): string {
    return `${constants.CACHE_KEY.GET_CONTRACT}.valid.${contractIdOrAddress}`;
  }

  public getIsValidContractCache(contractIdOrAddress, requestIdPrefix?: string): any {
    const cachedLabel = this.getIsValidContractCacheLabel(contractIdOrAddress);
    return this.cacheService.get(cachedLabel, MirrorNodeClient.GET_CONTRACT_ENDPOINT, requestIdPrefix);
  }

  public async isValidContract(contractIdOrAddress: string, requestIdPrefix?: string, retries?: number) {
    const cachedResponse: any = this.getIsValidContractCache(contractIdOrAddress, requestIdPrefix);
    if (cachedResponse != undefined) {
      return cachedResponse;
    }

    const contract = await this.getContractId(contractIdOrAddress, requestIdPrefix, retries);
    const valid = contract != null;

    const cachedLabel = this.getIsValidContractCacheLabel(contractIdOrAddress);
    this.cacheService.set(
      cachedLabel,
      valid,
      MirrorNodeClient.GET_CONTRACT_ENDPOINT,
      constants.CACHE_TTL.ONE_DAY,
      requestIdPrefix,
    );
    return valid;
  }

  public async getContractId(contractIdOrAddress: string, requestIdPrefix?: string, retries?: number) {
    const cachedLabel = `${constants.CACHE_KEY.GET_CONTRACT}.id.${contractIdOrAddress}`;
    const cachedResponse: any = this.cacheService.get(
      cachedLabel,
      MirrorNodeClient.GET_CONTRACT_ENDPOINT,
      requestIdPrefix,
    );
    if (cachedResponse != undefined) {
      return cachedResponse;
    }

    const contract = await this.get(
      `${MirrorNodeClient.GET_CONTRACT_ENDPOINT}${contractIdOrAddress}`,
      MirrorNodeClient.GET_CONTRACT_ENDPOINT,
      requestIdPrefix,
      retries,
    );

    if (contract != null) {
      const id = contract.contract_id;
      this.cacheService.set(
        cachedLabel,
        id,
        MirrorNodeClient.GET_CONTRACT_ENDPOINT,
        constants.CACHE_TTL.ONE_DAY,
        requestIdPrefix,
      );
      return id;
    }

    return null;
  }

  public async getContractResult(transactionIdOrHash: string, requestIdPrefix?: string) {
    const cacheKey = `${constants.CACHE_KEY.GET_CONTRACT_RESULT}.${transactionIdOrHash}`;
    const cachedResponse = this.cacheService.get(cacheKey, MirrorNodeClient.GET_CONTRACT_RESULT_ENDPOINT);

    if (cachedResponse) {
      return cachedResponse;
    }

    const response = await this.get(
      `${MirrorNodeClient.GET_CONTRACT_RESULT_ENDPOINT}${transactionIdOrHash}`,
      MirrorNodeClient.GET_CONTRACT_RESULT_ENDPOINT,
      requestIdPrefix,
    );

    if (
      response != undefined &&
      response.transaction_index != undefined &&
      response.block_number != undefined &&
      response.result === 'SUCCESS'
    ) {
      this.cacheService.set(
        cacheKey,
        response,
        MirrorNodeClient.GET_CONTRACT_RESULT_ENDPOINT,
        constants.CACHE_TTL.ONE_HOUR,
        requestIdPrefix,
      );
    }

    return response;
  }

  /**
   * In some very rare cases the /contracts/results api is called before all the data is saved in
   * the mirror node DB and `transaction_index` or `block_number` is returned as `undefined`. A single re-fetch is sufficient to
   * resolve this problem.
   * @param transactionIdOrHash
   * @param requestIdPrefix
   */
  public async getContractResultWithRetry(transactionIdOrHash: string, requestIdPrefix?: string) {
    const contractResult = await this.getContractResult(transactionIdOrHash, requestIdPrefix);
    if (contractResult && !(contractResult.transaction_index && contractResult.block_number)) {
      return this.getContractResult(transactionIdOrHash, requestIdPrefix);
    }
    return contractResult;
  }

  public async getContractResults(
    contractResultsParams?: IContractResultsParams,
    limitOrderParams?: ILimitOrderParams,
    requestIdPrefix?: string,
  ) {
    const queryParamObject = {};
    this.setContractResultsParams(queryParamObject, contractResultsParams);
    this.setLimitOrderParams(queryParamObject, limitOrderParams);
    const queryParams = this.getQueryParams(queryParamObject);
    return this.getPaginatedResults(
      `${MirrorNodeClient.GET_CONTRACT_RESULTS_ENDPOINT}${queryParams}`,
      MirrorNodeClient.GET_CONTRACT_RESULTS_ENDPOINT,
      'results',
      requestIdPrefix,
      [],
      1,
      MirrorNodeClient.mirrorNodeContractResultsPageMax,
    );
  }

  public async getContractResultsDetails(contractId: string, timestamp: string, requestIdPrefix?: string) {
    return this.get(
      `${this.getContractResultsDetailsByContractIdAndTimestamp(contractId, timestamp)}`,
      MirrorNodeClient.GET_CONTRACT_RESULTS_DETAILS_BY_CONTRACT_ID_ENDPOINT,
      requestIdPrefix,
    );
  }

  public async getContractsResultsActions(transactionIdOrHash: string, requestIdPrefix?: string): Promise<any> {
    return this.get(
      `${this.getContractResultsActionsByTransactionIdPath(transactionIdOrHash)}`,
      MirrorNodeClient.GET_CONTRACTS_RESULTS_ACTIONS,
      requestIdPrefix,
    );
  }

  public async getContractsResultsOpcodes(
    transactionIdOrHash: string,
    requestIdPrefix?: string,
    params?: { memory?: boolean; stack?: boolean; storage?: boolean },
  ): Promise<IOpcodesResponse | null> {
    const queryParams = params ? this.getQueryParams(params) : '';
    return this.get<IOpcodesResponse>(
      `${this.getContractResultsOpcodesByTransactionIdPath(transactionIdOrHash)}${queryParams}`,
      MirrorNodeClient.GET_CONTRACTS_RESULTS_OPCODES,
      requestIdPrefix,
    );
  }

  public async getContractResultsByAddress(
    contractIdOrAddress: string,
    contractResultsParams?: IContractResultsParams,
    limitOrderParams?: ILimitOrderParams,
    requestIdPrefix?: string,
  ) {
    const queryParamObject = {};
    this.setContractResultsParams(queryParamObject, contractResultsParams);
    this.setLimitOrderParams(queryParamObject, limitOrderParams);
    const queryParams = this.getQueryParams(queryParamObject);
    return this.get(
      `${MirrorNodeClient.getContractResultsByAddressPath(contractIdOrAddress)}${queryParams}`,
      MirrorNodeClient.GET_CONTRACT_RESULTS_BY_ADDRESS_ENDPOINT,
      requestIdPrefix,
    );
  }

  public async getContractResultsByAddressAndTimestamp(
    contractIdOrAddress: string,
    timestamp: string,
    requestIdPrefix?: string,
  ) {
    const apiPath = MirrorNodeClient.getContractResultsByAddressAndTimestampPath(contractIdOrAddress, timestamp);
    return this.get(
      apiPath,
      MirrorNodeClient.GET_CONTRACT_RESULTS_DETAILS_BY_ADDRESS_AND_TIMESTAMP_ENDPOINT,
      requestIdPrefix,
    );
  }

  private prepareLogsParams(
    contractLogsResultsParams?: IContractLogsResultsParams,
    limitOrderParams?: ILimitOrderParams,
  ) {
    const queryParamObject = {};
    if (contractLogsResultsParams) {
      this.setQueryParam(queryParamObject, 'index', contractLogsResultsParams.index);
      this.setQueryParam(queryParamObject, 'timestamp', contractLogsResultsParams.timestamp);
      this.setQueryParam(queryParamObject, 'topic0', contractLogsResultsParams.topic0);
      this.setQueryParam(queryParamObject, 'topic1', contractLogsResultsParams.topic1);
      this.setQueryParam(queryParamObject, 'topic2', contractLogsResultsParams.topic2);
      this.setQueryParam(queryParamObject, 'topic3', contractLogsResultsParams.topic3);
    }

    this.setLimitOrderParams(queryParamObject, limitOrderParams);
    return this.getQueryParams(queryParamObject);
  }

  public async getContractResultsLogs(
    contractLogsResultsParams?: IContractLogsResultsParams,
    limitOrderParams?: ILimitOrderParams,
    requestIdPrefix?: string,
  ) {
    const queryParams = this.prepareLogsParams(contractLogsResultsParams, limitOrderParams);

    return this.getPaginatedResults(
      `${MirrorNodeClient.GET_CONTRACT_RESULT_LOGS_ENDPOINT}${queryParams}`,
      MirrorNodeClient.GET_CONTRACT_RESULT_LOGS_ENDPOINT,
      MirrorNodeClient.CONTRACT_RESULT_LOGS_PROPERTY,
      requestIdPrefix,
      [],
      1,
      MirrorNodeClient.mirrorNodeContractResultsLogsPageMax,
    );
  }

  public async getContractResultsLogsByAddress(
    address: string,
    contractLogsResultsParams?: IContractLogsResultsParams,
    limitOrderParams?: ILimitOrderParams,
    requestIdPrefix?: string,
  ) {
    const queryParams = this.prepareLogsParams(contractLogsResultsParams, limitOrderParams);
    const apiEndpoint = MirrorNodeClient.GET_CONTRACT_RESULT_LOGS_BY_ADDRESS_ENDPOINT.replace(
      MirrorNodeClient.ADDRESS_PLACEHOLDER,
      address,
    );

    return this.getPaginatedResults(
      `${apiEndpoint}${queryParams}`,
      MirrorNodeClient.GET_CONTRACT_RESULT_LOGS_BY_ADDRESS_ENDPOINT,
      MirrorNodeClient.CONTRACT_RESULT_LOGS_PROPERTY,
      requestIdPrefix,
      [],
      1,
      MirrorNodeClient.mirrorNodeContractResultsLogsPageMax,
    );
  }

  public async getEarliestBlock(requestId?: string) {
    const cachedLabel = `${constants.CACHE_KEY.GET_BLOCK}.earliest`;
    const cachedResponse: any = this.cacheService.get(cachedLabel, MirrorNodeClient.GET_BLOCKS_ENDPOINT, requestId);
    if (cachedResponse != undefined) {
      return cachedResponse;
    }

    const blocks = await this.getBlocks(
      undefined,
      undefined,
      this.getLimitOrderQueryParam(1, MirrorNodeClient.ORDER.ASC),
      requestId,
    );
    if (blocks && blocks.blocks.length > 0) {
      const block = blocks.blocks[0];
      this.cacheService.set(
        cachedLabel,
        block,
        MirrorNodeClient.GET_BLOCKS_ENDPOINT,
        constants.CACHE_TTL.ONE_DAY,
        requestId,
      );
      return block;
    }

    return null;
  }

  public async getLatestBlock(requestIdPrefix?: string) {
    return this.getBlocks(
      undefined,
      undefined,
      this.getLimitOrderQueryParam(1, MirrorNodeClient.ORDER.DESC),
      requestIdPrefix,
    );
  }

  public getLimitOrderQueryParam(limit: number, order: string): ILimitOrderParams {
    return { limit: limit, order: order };
  }

  public async getNetworkExchangeRate(timestamp?: string, requestIdPrefix?: string) {
    const queryParamObject = {};
    this.setQueryParam(queryParamObject, 'timestamp', timestamp);
    const queryParams = this.getQueryParams(queryParamObject);
    return this.get(
      `${MirrorNodeClient.GET_NETWORK_EXCHANGERATE_ENDPOINT}${queryParams}`,
      MirrorNodeClient.GET_NETWORK_EXCHANGERATE_ENDPOINT,
      requestIdPrefix,
    );
  }

  public async getNetworkFees(timestamp?: string, order?: string, requestIdPrefix?: string) {
    const queryParamObject = {};
    this.setQueryParam(queryParamObject, 'timestamp', timestamp);
    this.setQueryParam(queryParamObject, 'order', order);
    const queryParams = this.getQueryParams(queryParamObject);
    return this.get(
      `${MirrorNodeClient.GET_NETWORK_FEES_ENDPOINT}${queryParams}`,
      MirrorNodeClient.GET_NETWORK_FEES_ENDPOINT,
      requestIdPrefix,
    );
  }

  private static getContractResultsByAddressPath(address: string) {
    return MirrorNodeClient.GET_CONTRACT_RESULTS_BY_ADDRESS_ENDPOINT.replace(
      MirrorNodeClient.ADDRESS_PLACEHOLDER,
      address,
    );
  }

  private static getContractResultsByAddressAndTimestampPath(address: string, timestamp: string) {
    return MirrorNodeClient.GET_CONTRACT_RESULTS_DETAILS_BY_ADDRESS_AND_TIMESTAMP_ENDPOINT.replace(
      MirrorNodeClient.ADDRESS_PLACEHOLDER,
      address,
    ).replace(MirrorNodeClient.TIMESTAMP_PLACEHOLDER, timestamp);
  }

  public getContractResultsDetailsByContractIdAndTimestamp(contractId: string, timestamp: string) {
    return MirrorNodeClient.GET_CONTRACT_RESULTS_DETAILS_BY_CONTRACT_ID_ENDPOINT.replace(
      MirrorNodeClient.CONTRACT_ID_PLACEHOLDER,
      contractId,
    ).replace(MirrorNodeClient.TIMESTAMP_PLACEHOLDER, timestamp);
  }

  private getContractResultsActionsByTransactionIdPath(transactionIdOrHash: string) {
    return MirrorNodeClient.GET_CONTRACTS_RESULTS_ACTIONS.replace(
      MirrorNodeClient.TRANSACTION_ID_PLACEHOLDER,
      transactionIdOrHash,
    );
  }

  private getContractResultsOpcodesByTransactionIdPath(transactionIdOrHash: string) {
    return MirrorNodeClient.GET_CONTRACTS_RESULTS_OPCODES.replace(
      MirrorNodeClient.TRANSACTION_ID_PLACEHOLDER,
      transactionIdOrHash,
    );
  }

  public async getTokenById(tokenId: string, requestIdPrefix?: string, retries?: number) {
    return this.get(
      `${MirrorNodeClient.GET_TOKENS_ENDPOINT}/${tokenId}`,
      MirrorNodeClient.GET_TOKENS_ENDPOINT,
      requestIdPrefix,
      retries,
    );
  }

  public async getLatestContractResultsByAddress(
    address: string,
    blockEndTimestamp: string | undefined,
    limit: number,
    requestIdPrefix?: string,
  ) {
    // retrieve the timestamp of the contract
    const contractResultsParams: IContractResultsParams = blockEndTimestamp
      ? { timestamp: `lte:${blockEndTimestamp}` }
      : {};
    const limitOrderParams: ILimitOrderParams = this.getLimitOrderQueryParam(limit, 'desc');
    return this.getContractResultsByAddress(address, contractResultsParams, limitOrderParams, requestIdPrefix);
  }

  public async getContractStateByAddressAndSlot(
    address: string,
    slot: string,
    blockEndTimestamp?: string,
    requestIdPrefix?: string,
  ) {
    const limitOrderParams: ILimitOrderParams = this.getLimitOrderQueryParam(
      constants.MIRROR_NODE_QUERY_LIMIT,
      constants.ORDER.DESC,
    );
    const queryParamObject = {};

    if (blockEndTimestamp) {
      this.setQueryParam(queryParamObject, 'timestamp', blockEndTimestamp);
    }
    this.setQueryParam(queryParamObject, 'slot', slot);
    this.setLimitOrderParams(queryParamObject, limitOrderParams);
    const queryParams = this.getQueryParams(queryParamObject);
    const apiEndpoint = MirrorNodeClient.CONTRACT_ADDRESS_STATE_ENDPOINT.replace(
      MirrorNodeClient.ADDRESS_PLACEHOLDER,
      address,
    );
    return this.get(`${apiEndpoint}${queryParams}`, MirrorNodeClient.CONTRACT_ADDRESS_STATE_ENDPOINT, requestIdPrefix);
  }

  /**
   * Send a contract call request to mirror node
   * @param callData {IContractCallRequest} contract call request data
   * @param requestIdPrefix {string} optional request id prefix
   */
  public async postContractCall(
    callData: IContractCallRequest,
    requestIdPrefix?: string,
  ): Promise<IContractCallResponse> {
    return this.post(
      MirrorNodeClient.CONTRACT_CALL_ENDPOINT,
      callData,
      MirrorNodeClient.CONTRACT_CALL_ENDPOINT,
      requestIdPrefix,
      1, // historical blocks might need 1 retry due to possible timeout from mirror node
    );
  }

  public async getTransactionById(transactionId: string, nonce: number | undefined, requestIdPrefix?: string) {
    const formattedId = formatTransactionId(transactionId);
    if (formattedId == null) {
      return formattedId;
    }
    const queryParamObject = {};
    this.setQueryParam(queryParamObject, 'nonce', nonce);
    const queryParams = this.getQueryParams(queryParamObject);
    const apiEndpoint = MirrorNodeClient.GET_TRANSACTIONS_ENDPOINT_TRANSACTION_ID.replace(
      MirrorNodeClient.TRANSACTION_ID_PLACEHOLDER,
      formattedId,
    );
    return this.get(
      `${apiEndpoint}${queryParams}`,
      MirrorNodeClient.GET_TRANSACTIONS_ENDPOINT_TRANSACTION_ID,
      requestIdPrefix,
    );
  }

  /**
   * Check if transaction fail is because of contract revert and try to fetch and log the reason.
   *
   * @param e
   * @param requestIdPrefix
   */
  public async getContractRevertReasonFromTransaction(e: any, requestIdPrefix: string): Promise<any | undefined> {
    if (e instanceof SDKClientError && e.isContractRevertExecuted()) {
      const transactionId = e.message.match(constants.TRANSACTION_ID_REGEX);
      if (transactionId) {
        const tx = await this.getTransactionById(transactionId[0], undefined, requestIdPrefix);

        if (tx === null) {
          this.logger.error(`${requestIdPrefix} Transaction failed with null result`);
          return null;
        } else if (tx.length === 0) {
          this.logger.error(`${requestIdPrefix} Transaction failed with empty result`);
          return null;
        } else if (tx?.transactions.length > 1) {
          const result = tx.transactions[1].result;
          this.logger.error(`${requestIdPrefix} Transaction failed with result: ${result}`);
          return result;
        }
      }
    }
  }

  getQueryParams(params: object) {
    let paramString = '';
    for (const [key, value] of Object.entries(params)) {
      let additionalString = '';
      if (Array.isArray(value)) {
        additionalString = value.map((v) => `${key}=${v}`).join('&');
      } else {
        additionalString = `${key}=${value}`;
      }
      paramString += paramString === '' ? `?${additionalString}` : `&${additionalString}`;
    }
    return paramString;
  }

  setContractResultsParams(queryParamObject, contractResultsParams?: IContractResultsParams) {
    if (contractResultsParams) {
      this.setQueryParam(queryParamObject, 'block.hash', contractResultsParams.blockHash);
      this.setQueryParam(queryParamObject, 'block.number', contractResultsParams.blockNumber);
      this.setQueryParam(queryParamObject, 'from', contractResultsParams.from);
      this.setQueryParam(queryParamObject, 'internal', contractResultsParams.internal);
      this.setQueryParam(queryParamObject, 'timestamp', contractResultsParams.timestamp);
      this.setQueryParam(queryParamObject, 'transaction.index', contractResultsParams.transactionIndex);
    }
  }

  setLimitOrderParams(queryParamObject, limitOrderParams?: ILimitOrderParams) {
    if (limitOrderParams) {
      this.setQueryParam(queryParamObject, 'limit', limitOrderParams.limit);
      this.setQueryParam(queryParamObject, 'order', limitOrderParams.order);
    } else {
      this.setQueryParam(queryParamObject, 'limit', parseInt(process.env.MIRROR_NODE_LIMIT_PARAM || '100'));
      this.setQueryParam(queryParamObject, 'order', constants.ORDER.ASC);
    }
  }

  setQueryParam(queryParamObject, key, value) {
    if (key && value !== undefined) {
      if (!queryParamObject[key]) {
        queryParamObject[key] = value;
      }

      // Allow for duplicating params
      else {
        queryParamObject[key] += `&${key}=${value}`;
      }
    }
  }

  /**
   * Get the contract results for a given address
   * @param entityIdentifier the address of the contract
   * @param searchableTypes the types to search for
   * @param callerName calling method name
   * @param requestIdPrefix the request id prefix message
   * @param retries the number of retries
   * @returns entity object or null if not found
   */
  public async resolveEntityType(
    entityIdentifier: string,
    searchableTypes: any[] = [constants.TYPE_CONTRACT, constants.TYPE_ACCOUNT, constants.TYPE_TOKEN],
    callerName: string,
    requestIdPrefix?: string,
    retries?: number,
  ) {
    const cachedLabel = `${constants.CACHE_KEY.RESOLVE_ENTITY_TYPE}_${entityIdentifier}`;
    const cachedResponse: { type: string; entity: any } | undefined = this.cacheService.get(
      cachedLabel,
      callerName,
      requestIdPrefix,
    );
    if (cachedResponse) {
      return cachedResponse;
    }

    const buildPromise = (fn) =>
      new Promise((resolve, reject) =>
        fn.then((values) => {
          if (values == null) reject();
          resolve(values);
        }),
      );

    if (searchableTypes.find((t) => t === constants.TYPE_CONTRACT)) {
      const contract = await this.getContract(entityIdentifier, requestIdPrefix, retries).catch(() => {
        return null;
      });
      if (contract) {
        const response = {
          type: constants.TYPE_CONTRACT,
          entity: contract,
        };
        this.cacheService.set(cachedLabel, response, callerName, undefined, requestIdPrefix);
        return response;
      }
    }

    let data;
    try {
      const promises = [
        searchableTypes.find((t) => t === constants.TYPE_ACCOUNT)
          ? buildPromise(
              this.getAccount(entityIdentifier, requestIdPrefix, retries).catch(() => {
                return null;
              }),
            )
          : Promise.reject(),
      ];

      // only add long zero evm addresses for tokens as they do not refer to actual contract addresses but rather encoded entity nums
      if (entityIdentifier.startsWith(constants.LONG_ZERO_PREFIX)) {
        promises.push(
          searchableTypes.find((t) => t === constants.TYPE_TOKEN)
            ? buildPromise(
                this.getTokenById(`0.0.${parseInt(entityIdentifier, 16)}`, requestIdPrefix, retries).catch(() => {
                  return null;
                }),
              )
            : Promise.reject(),
        );
      }

      // maps the promises with indices of the promises array
      // because there is no such method as Promise.anyWithIndex in js
      // the index is needed afterward for detecting the resolved promise type (contract, account, or token)
      // @ts-ignore
      data = await Promise.any(promises.map((promise, index) => promise.then((value) => ({ value, index }))));
    } catch (e) {
      return null;
    }

    let type;
    switch (data.index) {
      case 0: {
        type = constants.TYPE_ACCOUNT;
        break;
      }
      case 1: {
        type = constants.TYPE_TOKEN;
        break;
      }
    }

    const response = {
      type,
      entity: data.value,
    };
    this.cacheService.set(cachedLabel, response, callerName, undefined, requestIdPrefix);
    return response;
  }

  // exposing mirror node instance for tests
  public getMirrorNodeRestInstance() {
    return this.restClient;
  }

  public getMirrorNodeWeb3Instance() {
    return this.web3Client;
  }

  /**
   * This method is intended to be used in cases when the default axios-retry settings do not provide
   * enough time for the expected data to be propagated to the Mirror node.
   * It provides a way to have an extended retry logic only in specific places
   */
  public async repeatedRequest(methodName: string, args: any[], repeatCount: number, requestId?: string) {
    let result;
    for (let i = 0; i < repeatCount; i++) {
      result = await this[methodName](...args, requestId);
      if (result) {
        break;
      }

      this.logger.trace(
        `${requestId} Repeating request ${methodName} with args ${JSON.stringify(
          args,
        )} retry count ${i} of ${repeatCount}. Waiting ${this.MIRROR_NODE_RETRY_DELAY} ms before repeating request`,
      );

      // Backoff before repeating request
      await new Promise((r) => setTimeout(r, this.MIRROR_NODE_RETRY_DELAY));
    }
    return result;
  }
}<|MERGE_RESOLUTION|>--- conflicted
+++ resolved
@@ -18,11 +18,7 @@
  *
  */
 
-<<<<<<< HEAD
-import Axios, { AxiosInstance, AxiosRequestConfig } from 'axios';
-=======
 import Axios, { AxiosInstance, AxiosRequestConfig, AxiosResponse } from 'axios';
->>>>>>> 348d20e4
 import { MirrorNodeClientError } from '../errors/MirrorNodeClientError';
 import { Logger } from 'pino';
 import constants from './../constants';
@@ -36,10 +32,7 @@
 
 import http from 'http';
 import https from 'https';
-<<<<<<< HEAD
-=======
 import { IOpcodesResponse } from './models/IOpcodesResponse';
->>>>>>> 348d20e4
 
 type REQUEST_METHODS = 'GET' | 'POST';
 
@@ -1053,7 +1046,7 @@
   public async postContractCall(
     callData: IContractCallRequest,
     requestIdPrefix?: string,
-  ): Promise<IContractCallResponse> {
+  ): Promise<IContractCallResponse | null> {
     return this.post(
       MirrorNodeClient.CONTRACT_CALL_ENDPOINT,
       callData,
