/*-
 *
 * Hedera JSON RPC Relay
 *
 * Copyright (C) 2022 Hedera Hashgraph, LLC
 *
 * Licensed under the Apache License, Version 2.0 (the "License");
 * you may not use this file except in compliance with the License.
 * You may obtain a copy of the License at
 *
 *      http://www.apache.org/licenses/LICENSE-2.0
 *
 * Unless required by applicable law or agreed to in writing, software
 * distributed under the License is distributed on an "AS IS" BASIS,
 * WITHOUT WARRANTIES OR CONDITIONS OF ANY KIND, either express or implied.
 * See the License for the specific language governing permissions and
 * limitations under the License.
 *
 */

import Axios, { AxiosInstance } from 'axios';
import { MirrorNodeClientError } from './../errors/MirrorNodeClientError';
import { Logger } from "pino";
import constants from './../constants';
import { Histogram, Registry } from 'prom-client';
import { formatRequestIdMessage } from '../../formatters';
import axiosRetry from 'axios-retry';
const LRU = require('lru-cache');

type REQUEST_METHODS = 'GET' | 'POST';

export interface ILimitOrderParams {
    limit?: number;
    order?: string;
}

export interface IContractResultsParams {
    blockHash?: string;
    blockNumber?: number;
    from?: string;
    internal?: boolean;
    timestamp?: string | string[];
    transactionIndex?: number;
}

export interface IContractLogsResultsParams {
    index?: number,
    timestamp?: string | string[],
    topic0?: string | string[],
    topic1?: string | string[],
    topic2?: string | string[],
    topic3?: string | string[]
}

export class MirrorNodeClient {
    private static GET_ACCOUNTS_ENDPOINT = 'accounts/';
    private static GET_BALANCE_ENDPOINT = 'balances';
    private static GET_BLOCK_ENDPOINT = 'blocks/';
    private static GET_BLOCKS_ENDPOINT = 'blocks';
    private static GET_CONTRACT_ENDPOINT = 'contracts/';
    private static ADDRESS_PLACEHOLDER = '{address}';
    private static TIMESTAMP_PLACEHOLDER = '{timestamp}';
    private static CONTRACT_ID_PLACEHOLDER = '{contractId}';
    private static GET_CONTRACT_RESULTS_BY_ADDRESS_ENDPOINT = `contracts/${MirrorNodeClient.ADDRESS_PLACEHOLDER}/results`;
    private static GET_CONTRACT_RESULTS_DETAILS_BY_CONTRACT_ID_ENDPOINT =
        `contracts/${MirrorNodeClient.CONTRACT_ID_PLACEHOLDER}/results/${MirrorNodeClient.TIMESTAMP_PLACEHOLDER}`;
    private static GET_CONTRACT_RESULT_ENDPOINT = 'contracts/results/';
    private static GET_CONTRACT_RESULT_LOGS_ENDPOINT = 'contracts/results/logs';
    private static GET_CONTRACT_RESULT_LOGS_BY_ADDRESS_ENDPOINT = `contracts/${MirrorNodeClient.ADDRESS_PLACEHOLDER}/results/logs`;
    private static GET_STATE_ENDPOINT = '/state';
    private static GET_CONTRACT_RESULTS_ENDPOINT = 'contracts/results';
    private static GET_NETWORK_EXCHANGERATE_ENDPOINT = 'network/exchangerate';
    private static GET_NETWORK_FEES_ENDPOINT = 'network/fees';
    private static GET_TOKENS_ENDPOINT = 'tokens';
    private static GET_TRANSACTIONS_ENDPOINT = 'transactions';
    private static CONTRACT_CALL_ENDPOINT = 'contracts/call';

    private static CONTRACT_RESULT_LOGS_PROPERTY = 'logs';
    private static CONTRACT_STATE_PROPERTY = 'state';

    private static ORDER = {
        ASC: 'asc',
        DESC: 'desc'
    };

    private static unknownServerErrorHttpStatusCode = 567;

    /**
     * The logger used for logging all output from this class.
     * @private
     */
    private readonly logger: Logger;

    private readonly restClient: AxiosInstance;
    private readonly web3Client: AxiosInstance;

    public readonly restUrl: string;
    public readonly web3Url: string;

    /**
     * The metrics register used for metrics tracking.
     * @private
     */
    private readonly register: Registry;

    private mirrorResponseHistogram;

    private readonly cache;

    protected createAxiosClient(
        baseUrl: string
    ): AxiosInstance {
        const axiosClient: AxiosInstance = Axios.create({
            baseURL: baseUrl,
            responseType: 'json' as const,
            headers: {
                'Content-Type': 'application/json'
            },
            timeout: 10 * 1000
        });
        //@ts-ignore
        axiosRetry(axiosClient, {
            retries: parseInt(process.env.MIRROR_NODE_RETRIES!) || 3,
            retryDelay: (retryCount, error) => {
                const request = error?.request?._header;
                const requestId = request ? request.split('\n')[3].substring(11,47) : '';
                const requestIdPrefix = formatRequestIdMessage(requestId);
                const delay = (parseInt(process.env.MIRROR_NODE_RETRY_DELAY!) || 500);
                this.logger.trace(`${requestIdPrefix} Retry delay ${delay} ms`);
                return delay;
            },
            retryCondition: (error) => {
                return !error?.response?.status || MirrorNodeClientError.retryErrorCodes.includes(error?.response?.status);
            },
            shouldResetTimeout: true
        });

        return axiosClient;
    }

    constructor(restUrl: string, logger: Logger, register: Registry, restClient?: AxiosInstance, web3Url?: string, web3Client?: AxiosInstance) {
        if (!web3Url) {
            web3Url = restUrl;
        }

        if (restClient !== undefined) {
            this.restUrl = '';
            this.web3Url = '';

            this.restClient = restClient;
            this.web3Client = !!web3Client ? web3Client : restClient;
        } else {
            this.restUrl = this.buildUrl(restUrl);
            this.web3Url = this.buildUrl(web3Url);

            this.restClient = restClient ? restClient : this.createAxiosClient(this.restUrl);
            this.web3Client = web3Client ? web3Client : this.createAxiosClient(this.web3Url);
        }

        this.logger = logger;
        this.register = register;

        // clear and create metric in registry
        const metricHistogramName = 'rpc_relay_mirror_response';
        register.removeSingleMetric(metricHistogramName);
        this.mirrorResponseHistogram = new Histogram({
            name: metricHistogramName,
            help: 'Mirror node response method statusCode latency histogram',
            labelNames: ['method', 'statusCode'],
            registers: [register]
        });

<<<<<<< HEAD
        this.logger.info(`Mirror Node client successfully configured to ${this.baseUrl}`);
        this.cache = new LRU({ max: constants.CACHE_MAX, ttl: constants.CACHE_TTL.ONE_HOUR });
=======
        this.logger.info(`Mirror Node client successfully configured to REST url: ${this.restUrl} and Web3 url: ${this.web3Url} `);
>>>>>>> ac5a5308
    }
    
    private buildUrl(baseUrl: string) {
        if (!baseUrl.match(/^https?:\/\//)) {
            baseUrl = `https://${baseUrl}`;
        }

        if (!baseUrl.match(/\/$/)) {
            baseUrl = `${baseUrl}/`;
        }

        return `${baseUrl}api/v1/`;
    }

    private async request(path: string, pathLabel: string, method: REQUEST_METHODS, data?: any, allowedErrorStatuses?: number[], requestId?: string): Promise<any> {
        const start = Date.now();
        const requestIdPrefix = formatRequestIdMessage(requestId);
        let ms;
        try {
            let response;
            const headers = {
                headers:{
                    'requestId': requestId || ''
                }
            };

            if (method === 'GET') {
                response = await this.restClient.get(path, headers);
            }
            else {
                response = await this.web3Client.post(path, data, headers);
            }

            const ms = Date.now() - start;
            this.logger.debug(`${requestIdPrefix} [${method}] ${path} ${response.status} ${ms} ms`);
            this.mirrorResponseHistogram.labels(pathLabel, response.status).observe(ms);
            return response.data;
        } catch (error: any) {
            ms = Date.now() - start;
            const effectiveStatusCode = error.response?.status || MirrorNodeClientError.ErrorCodes[error.code] || MirrorNodeClient.unknownServerErrorHttpStatusCode;
            this.mirrorResponseHistogram.labels(pathLabel, effectiveStatusCode).observe(ms);
            this.handleError(error, path, effectiveStatusCode, method, allowedErrorStatuses, requestId);
        }
        return null;
    }

    async get(path: string, pathLabel: string, allowedErrorStatuses?: number[], requestId?: string): Promise<any> {
        return this.request(path, pathLabel, 'GET', null, allowedErrorStatuses, requestId);
    }

    async post(path: string, data: any, pathLabel: string, allowedErrorStatuses?: number[], requestId?: string): Promise<any> {
        if (!data) data = {};
        return this.request(path, pathLabel, 'POST', data, allowedErrorStatuses, requestId);
    }

    handleError(error: any, path: string, effectiveStatusCode: number, method: REQUEST_METHODS, allowedErrorStatuses?: number[], requestId?: string) {
        const requestIdPrefix = formatRequestIdMessage(requestId);
        if (allowedErrorStatuses && allowedErrorStatuses.length) {
            if (error.response && allowedErrorStatuses.indexOf(effectiveStatusCode) !== -1) {
                this.logger.debug(`${requestIdPrefix} [${method}] ${path} ${effectiveStatusCode} status`);
                return null;
            }
        }

        this.logger.error(new Error(error.message), `${requestIdPrefix} [${method}] ${path} ${effectiveStatusCode} status`);
        throw new MirrorNodeClientError(error.message, effectiveStatusCode);
    }

    async getPaginatedResults(url: string, pathLabel: string, resultProperty: string, allowedErrorStatuses?: number[], requestId?: string, results = [], page = 1) {
        const result = await this.get(url, pathLabel, allowedErrorStatuses, requestId);

        if (result && result[resultProperty]) {
            results = results.concat(result[resultProperty]);
        }

        if (result && result.links?.next && page < constants.MAX_MIRROR_NODE_PAGINATION) {
            page++;
            const next = result.links.next.replace(constants.NEXT_LINK_PREFIX, "");
            return this.getPaginatedResults(next, pathLabel, resultProperty, allowedErrorStatuses, requestId, results, page);
        }
        else {
            return results;
        }
    }

    public async getAccountLatestTransactionByAddress(idOrAliasOrEvmAddress: string, requestId?: string): Promise<object> {
        return this.get(`${MirrorNodeClient.GET_ACCOUNTS_ENDPOINT}${idOrAliasOrEvmAddress}?order=desc&limit=1`,
            MirrorNodeClient.GET_ACCOUNTS_ENDPOINT,
            [400],
            requestId);
    }

    public async getAccount(idOrAliasOrEvmAddress: string, requestId?: string) {
        return this.get(`${MirrorNodeClient.GET_ACCOUNTS_ENDPOINT}${idOrAliasOrEvmAddress}`,
            MirrorNodeClient.GET_ACCOUNTS_ENDPOINT,
            [400, 404],
            requestId);
    }

    public async getTransactionsForAccount(accountId: string, timestampFrom: string, timestampTo: string, requestId?: string) {
        const queryParamObject = {};
        this.setQueryParam(queryParamObject, 'account.id', accountId);
        this.setQueryParam(queryParamObject, 'timestamp', `gte:${timestampFrom}`);
        this.setQueryParam(queryParamObject, 'timestamp', `lt:${timestampTo}`);
        const queryParams = this.getQueryParams(queryParamObject);

        return this.getPaginatedResults(
            `${MirrorNodeClient.GET_TRANSACTIONS_ENDPOINT}${queryParams}`,
            MirrorNodeClient.GET_TRANSACTIONS_ENDPOINT,
            'transactions',
            [400, 404],
            requestId
        );
    }

    public async getBalanceAtTimestamp(accountId: string, timestamp?: string, requestId?: string) {
        const queryParamObject = {};
        this.setQueryParam(queryParamObject, 'account.id', accountId);
        this.setQueryParam(queryParamObject, 'timestamp', timestamp);
        const queryParams = this.getQueryParams(queryParamObject);
        return this.get(`${MirrorNodeClient.GET_BALANCE_ENDPOINT}${queryParams}`,
            MirrorNodeClient.GET_BALANCE_ENDPOINT,
            [400, 404],
            requestId);
    }

    public async getBlock(hashOrBlockNumber: string | number, requestId?: string) {
        return this.get(`${MirrorNodeClient.GET_BLOCK_ENDPOINT}${hashOrBlockNumber}`,
            MirrorNodeClient.GET_BLOCK_ENDPOINT,
            [400, 404],
            requestId);
    }

    public async getBlocks(blockNumber?: number | string[], timestamp?: string, limitOrderParams?: ILimitOrderParams, requestId?: string) {
        const queryParamObject = {};
        this.setQueryParam(queryParamObject, 'block.number', blockNumber);
        this.setQueryParam(queryParamObject, 'timestamp', timestamp);
        this.setLimitOrderParams(queryParamObject, limitOrderParams);
        const queryParams = this.getQueryParams(queryParamObject);
        return this.get(`${MirrorNodeClient.GET_BLOCKS_ENDPOINT}${queryParams}`,
            MirrorNodeClient.GET_BLOCKS_ENDPOINT,
            [400, 404],
            requestId);
    }

    public async getContract(contractIdOrAddress: string, requestId?: string) {
        return this.get(`${MirrorNodeClient.GET_CONTRACT_ENDPOINT}${contractIdOrAddress}`,
            MirrorNodeClient.GET_CONTRACT_ENDPOINT,
            [400, 404],
            requestId);
    }

    public async getContractResult(transactionIdOrHash: string, requestId?: string) {
        return this.get(`${MirrorNodeClient.GET_CONTRACT_RESULT_ENDPOINT}${transactionIdOrHash}`,
            MirrorNodeClient.GET_CONTRACT_RESULT_ENDPOINT,
            [400, 404],
            requestId);
    }

    public async getContractResults(contractResultsParams?: IContractResultsParams, limitOrderParams?: ILimitOrderParams, requestId?: string) {
        const queryParamObject = {};
        this.setContractResultsParams(queryParamObject, contractResultsParams);
        this.setLimitOrderParams(queryParamObject, limitOrderParams);
        const queryParams = this.getQueryParams(queryParamObject);
        return this.get(`${MirrorNodeClient.GET_CONTRACT_RESULTS_ENDPOINT}${queryParams}`,
            MirrorNodeClient.GET_CONTRACT_RESULTS_ENDPOINT,
            [400, 404],
            requestId);
    }

    public async getContractResultsDetails(contractId: string, timestamp: string, requestId?: string) {
        return this.get(`${this.getContractResultsDetailsByContractIdAndTimestamp(contractId, timestamp)}`,
            MirrorNodeClient.GET_CONTRACT_RESULTS_DETAILS_BY_CONTRACT_ID_ENDPOINT,
            [400, 404],
            requestId);
    }

    public async getContractResultsByAddress(
        contractIdOrAddress: string,
        contractResultsParams?: IContractResultsParams,
        limitOrderParams?: ILimitOrderParams,
        requestId?: string) {
        const queryParamObject = {};
        this.setContractResultsParams(queryParamObject, contractResultsParams);
        this.setLimitOrderParams(queryParamObject, limitOrderParams);
        const queryParams = this.getQueryParams(queryParamObject);
        return this.get(`${MirrorNodeClient.getContractResultsByAddressPath(contractIdOrAddress)}${queryParams}`,
            MirrorNodeClient.GET_CONTRACT_RESULTS_BY_ADDRESS_ENDPOINT,
            [400],
            requestId);
    }

    public async getContractResultsByAddressAndTimestamp(contractIdOrAddress: string, timestamp: string, requestId?: string) {
        return this.get(`${MirrorNodeClient.getContractResultsByAddressPath(contractIdOrAddress)}/${timestamp}`,
            MirrorNodeClient.GET_CONTRACT_RESULTS_BY_ADDRESS_ENDPOINT,
            [206, 400, 404],
            requestId);
    }

    private prepareLogsParams(
        contractLogsResultsParams?: IContractLogsResultsParams,
        limitOrderParams?: ILimitOrderParams) {
        const queryParamObject = {};
        if (contractLogsResultsParams) {
            this.setQueryParam(queryParamObject, 'index', contractLogsResultsParams.index);
            this.setQueryParam(queryParamObject, 'timestamp', contractLogsResultsParams.timestamp);
            this.setQueryParam(queryParamObject, 'topic0', contractLogsResultsParams.topic0);
            this.setQueryParam(queryParamObject, 'topic1', contractLogsResultsParams.topic1);
            this.setQueryParam(queryParamObject, 'topic2', contractLogsResultsParams.topic2);
            this.setQueryParam(queryParamObject, 'topic3', contractLogsResultsParams.topic3);
        }

        this.setLimitOrderParams(queryParamObject, limitOrderParams);
        return this.getQueryParams(queryParamObject);
    }

    public async getContractResultsLogs(
        contractLogsResultsParams?: IContractLogsResultsParams,
        limitOrderParams?: ILimitOrderParams,
        requestId?: string) {
        const queryParams = this.prepareLogsParams(contractLogsResultsParams, limitOrderParams);

        return this.getPaginatedResults(
            `${MirrorNodeClient.GET_CONTRACT_RESULT_LOGS_ENDPOINT}${queryParams}`,
            MirrorNodeClient.GET_CONTRACT_RESULT_LOGS_ENDPOINT,
            MirrorNodeClient.CONTRACT_RESULT_LOGS_PROPERTY,
            [400, 404],
            requestId
        );
    }

    public async getContractResultsLogsByAddress(
        address: string,
        contractLogsResultsParams?: IContractLogsResultsParams,
        limitOrderParams?: ILimitOrderParams,
        requestId?: string
    ) {
        const queryParams = this.prepareLogsParams(contractLogsResultsParams, limitOrderParams);
        const apiEndpoint = MirrorNodeClient.GET_CONTRACT_RESULT_LOGS_BY_ADDRESS_ENDPOINT.replace(
            MirrorNodeClient.ADDRESS_PLACEHOLDER,
            address
        );

        return this.getPaginatedResults(
            `${apiEndpoint}${queryParams}`,
            MirrorNodeClient.GET_CONTRACT_RESULT_LOGS_BY_ADDRESS_ENDPOINT,
            MirrorNodeClient.CONTRACT_RESULT_LOGS_PROPERTY,
            [400, 404],
            requestId
        );
    }


    public async getLatestBlock(requestId?: string) {
        return this.getBlocks(undefined, undefined, this.getLimitOrderQueryParam(1, MirrorNodeClient.ORDER.DESC), requestId);
    }

    public getLimitOrderQueryParam(limit: number, order: string): ILimitOrderParams {
        return { limit: limit, order: order };
    }

    public async getNetworkExchangeRate(timestamp?: string, requestId?: string) {
        const queryParamObject = {};
        this.setQueryParam(queryParamObject, 'timestamp', timestamp);
        const queryParams = this.getQueryParams(queryParamObject);
        return this.get(`${MirrorNodeClient.GET_NETWORK_EXCHANGERATE_ENDPOINT}${queryParams}`,
            MirrorNodeClient.GET_NETWORK_EXCHANGERATE_ENDPOINT,
            [400, 404],
            requestId);
    }

    public async getNetworkFees(timestamp?: string, order?: string, requestId?: string) {
        const queryParamObject = {};
        this.setQueryParam(queryParamObject, 'timestamp', timestamp);
        this.setQueryParam(queryParamObject, 'order', order);
        const queryParams = this.getQueryParams(queryParamObject);
        return this.get(`${MirrorNodeClient.GET_NETWORK_FEES_ENDPOINT}${queryParams}`,
            MirrorNodeClient.GET_NETWORK_FEES_ENDPOINT,
            [400, 404],
            requestId);
    }

    private static getContractResultsByAddressPath(address: string) {
        return MirrorNodeClient.GET_CONTRACT_RESULTS_BY_ADDRESS_ENDPOINT.replace(MirrorNodeClient.ADDRESS_PLACEHOLDER, address);
    }

    public getContractResultsDetailsByContractIdAndTimestamp(contractId: string, timestamp: string) {
        return MirrorNodeClient.GET_CONTRACT_RESULTS_DETAILS_BY_CONTRACT_ID_ENDPOINT
            .replace(MirrorNodeClient.CONTRACT_ID_PLACEHOLDER, contractId)
            .replace(MirrorNodeClient.TIMESTAMP_PLACEHOLDER, timestamp);
    }

    public async getTokenById(tokenId: string, requestId?: string) {
        return this.get(`${MirrorNodeClient.GET_TOKENS_ENDPOINT}/${tokenId}`,
            MirrorNodeClient.GET_TOKENS_ENDPOINT,
            [400, 404],
            requestId);
    }

    public async getLatestContractResultsByAddress(address: string, blockEndTimestamp: string | undefined, limit: number, requestId?: string) {
        // retrieve the timestamp of the contract
        const contractResultsParams: IContractResultsParams = blockEndTimestamp
            ? { timestamp: `lte:${blockEndTimestamp}` }
            : {};
        const limitOrderParams: ILimitOrderParams = this.getLimitOrderQueryParam(limit, 'desc');
        return this.getContractResultsByAddress(address, contractResultsParams, limitOrderParams, requestId);
    }

    public async getContractCurrentStateByAddressAndSlot(address: string, slot: string, requestId?: string) {
        const limitOrderParams: ILimitOrderParams = this.getLimitOrderQueryParam(constants.MIRROR_NODE_QUERY_LIMIT, constants.ORDER.DESC);
        const queryParamObject = {};

        this.setQueryParam(queryParamObject, 'slot', slot);
        this.setLimitOrderParams(queryParamObject, limitOrderParams);
        const queryParams = this.getQueryParams(queryParamObject);

        return this.get(`${MirrorNodeClient.GET_CONTRACT_ENDPOINT}${address}${MirrorNodeClient.GET_STATE_ENDPOINT}${queryParams}`,
        MirrorNodeClient.GET_STATE_ENDPOINT,
        [400, 404],
        requestId);
    }

    public async postContractCall(callData: string, requestId?: string) {
        return this.post(MirrorNodeClient.CONTRACT_CALL_ENDPOINT, callData, MirrorNodeClient.CONTRACT_CALL_ENDPOINT, [400], requestId);
    }

    getQueryParams(params: object) {
        let paramString = '';
        for (const [key, value] of Object.entries(params)) {
            let additionalString = '';
            if (Array.isArray(value)) {
                additionalString = value.map(v => `${key}=${v}`).join('&');
            } else {
                additionalString = `${key}=${value}`;
            }
            paramString += paramString === '' ? `?${additionalString}` : `&${additionalString}`;
        }
        return paramString;
    }

    setContractResultsParams(queryParamObject, contractResultsParams?: IContractResultsParams) {
        if (contractResultsParams) {
            this.setQueryParam(queryParamObject, 'block.hash', contractResultsParams.blockHash);
            this.setQueryParam(queryParamObject, 'block.number', contractResultsParams.blockNumber);
            this.setQueryParam(queryParamObject, 'from', contractResultsParams.from);
            this.setQueryParam(queryParamObject, 'internal', contractResultsParams.internal);
            this.setQueryParam(queryParamObject, 'timestamp', contractResultsParams.timestamp);
            this.setQueryParam(queryParamObject, 'transaction.index', contractResultsParams.transactionIndex);
        }
    }

    setLimitOrderParams(queryParamObject, limitOrderParams?: ILimitOrderParams) {
        if (limitOrderParams) {
            this.setQueryParam(queryParamObject, 'limit', limitOrderParams.limit);
            this.setQueryParam(queryParamObject, 'order', limitOrderParams.order);
        } else {
            this.setQueryParam(queryParamObject, 'limit', parseInt(process.env.MIRROR_NODE_LIMIT_PARAM!) || 100);
            this.setQueryParam(queryParamObject, 'order', constants.ORDER.ASC);
        }
    }

    setQueryParam(queryParamObject, key, value) {
        if (key && value !== undefined) {
            if (!queryParamObject[key]) {
                queryParamObject[key] = value;
            }

            // Allow for duplicating params
            else {
                queryParamObject[key] += `&${key}=${value}`;
            }
        }
    }

    public async resolveEntityType(
      entityIdentifier: string,
      requestId?: string,
      searchableTypes: any[] = [constants.TYPE_CONTRACT, constants.TYPE_ACCOUNT, constants.TYPE_TOKEN]
    ) {
        const cachedLabel = `resolveEntityType.${entityIdentifier}`;
        const cachedResponse: { type: string, entity: any } | undefined = this.cache.get(cachedLabel);
        if (cachedResponse != undefined) {
            return cachedResponse;
        }

        const buildPromise = (fn) => new Promise((resolve, reject) => fn.then((values) => {
            if (values == null) reject();
            resolve(values);
        }));

        if (searchableTypes.find(t => t === constants.TYPE_CONTRACT)) {
            const contract = await this.getContract(entityIdentifier, requestId);
            if (contract) {
                const response = {
                    type: constants.TYPE_CONTRACT,
                    entity: contract
                };
                this.cache.set(cachedLabel, response);
                return response;
            }
        }

        let data;
        try {
            const promises = [
                searchableTypes.find(t => t === constants.TYPE_ACCOUNT) ? buildPromise(this.getAccount(entityIdentifier, requestId)) : Promise.reject(),
                searchableTypes.find(t => t === constants.TYPE_TOKEN) ? buildPromise(this.getTokenById(`0.0.${parseInt(entityIdentifier, 16)}`, requestId)) : Promise.reject()
            ];
            // maps the promises with indices of the promises array
            // because there is no such method as Promise.anyWithIndex in js
            // the index is needed afterward for detecting the resolved promise type (contract, account, or token)
            // @ts-ignore
            data = await Promise.any(promises.map((promise, index) => promise.then(value => ({ value, index }))));
        } catch (e) {
            return null;
        }

        let type;
        switch (data.index) {
            case 0: {
                type = constants.TYPE_ACCOUNT;
                break;
            }
            case 1: {
                type = constants.TYPE_TOKEN;
                break;
            }
        }

        const response = {
            type,
            entity: data.value
        };
        this.cache.set(cachedLabel, response);
        return response;
    }

    //exposing mirror node instance for tests
    public getMirrorNodeRestInstance(){
        return this.restClient;
    }

    public getMirrorNodeWeb3Instance(){
        return this.web3Client;
    }
}<|MERGE_RESOLUTION|>--- conflicted
+++ resolved
@@ -170,14 +170,10 @@
             registers: [register]
         });
 
-<<<<<<< HEAD
-        this.logger.info(`Mirror Node client successfully configured to ${this.baseUrl}`);
+        this.logger.info(`Mirror Node client successfully configured to REST url: ${this.restUrl} and Web3 url: ${this.web3Url} `);
         this.cache = new LRU({ max: constants.CACHE_MAX, ttl: constants.CACHE_TTL.ONE_HOUR });
-=======
-        this.logger.info(`Mirror Node client successfully configured to REST url: ${this.restUrl} and Web3 url: ${this.web3Url} `);
->>>>>>> ac5a5308
-    }
-    
+    }
+
     private buildUrl(baseUrl: string) {
         if (!baseUrl.match(/^https?:\/\//)) {
             baseUrl = `https://${baseUrl}`;
