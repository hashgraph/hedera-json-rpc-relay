--- conflicted
+++ resolved
@@ -44,12 +44,9 @@
     FileInfoQuery,
     EthereumTransaction,
     EthereumTransactionData,
-<<<<<<< HEAD
-    PrecheckStatusError
-=======
+    PrecheckStatusError,
     TransactionRecordQuery,
     Hbar,
->>>>>>> 20b1b881
 } from '@hashgraph/sdk';
 import { BigNumber } from '@hashgraph/sdk/lib/Transfer';
 import { Logger } from "pino";
@@ -353,14 +350,14 @@
                         .setValidateReceiptStatus(false)
                         .execute(this.clientMain);
                     transactionFee = transctionRecord.transactionFee;
-    
+
                     this.captureMetrics(
                         SDKClient.transactionMode,
                         transactionType,
                         sdkClientError.status,
                         transactionFee.toTinybars().toNumber(),
                         callerName);
-                    
+
                     this.hbarLimiter.addExpense(transactionFee.toTinybars().toNumber(), currentDateNow);
                 } catch (err: any) {
                     const recordQueryError = new SDKClientError(e);
@@ -416,14 +413,14 @@
                         .setValidateReceiptStatus(false)
                         .execute(this.clientMain);
                     transactionFee = transctionRecord.transactionFee;
-    
+
                     this.captureMetrics(
                         SDKClient.transactionMode,
                         transactionName,
                         sdkClientError.status,
                         transactionFee.toTinybars().toNumber(),
                         callerName);
-    
+
                     this.hbarLimiter.addExpense(transactionFee.toTinybars().toNumber(), currentDateNow);
                 } catch (err: any) {
                     const recordQueryError = new SDKClientError(e);
