/*-
 *
 * Hedera JSON RPC Relay
 *
 * Copyright (C) 2022-2024 Hedera Hashgraph, LLC
 *
 * Licensed under the Apache License, Version 2.0 (the "License");
 * you may not use this file except in compliance with the License.
 * You may obtain a copy of the License at
 *
 *      http://www.apache.org/licenses/LICENSE-2.0
 *
 * Unless required by applicable law or agreed to in writing, software
 * distributed under the License is distributed on an "AS IS" BASIS,
 * WITHOUT WARRANTIES OR CONDITIONS OF ANY KIND, either express or implied.
 * See the License for the specific language governing permissions and
 * limitations under the License.
 *
 */

import {
  AccountBalance,
  AccountBalanceQuery,
  AccountId,
  AccountInfo,
  AccountInfoQuery,
  Client,
  ContractByteCodeQuery,
  ContractCallQuery,
  ContractFunctionResult,
  ContractId,
  EthereumTransaction,
  EthereumTransactionData,
  ExchangeRates,
  FeeComponents,
  FeeSchedules,
  FileAppendTransaction,
  FileContentsQuery,
  FileCreateTransaction,
  FileDeleteTransaction,
  FileId,
  FileInfoQuery,
  Hbar,
  HbarUnit,
  PrecheckStatusError,
  Query,
  Status,
  Transaction,
  TransactionId,
  TransactionRecord,
  TransactionRecordQuery,
  TransactionResponse,
} from '@hashgraph/sdk';
import { BigNumber } from '@hashgraph/sdk/lib/Transfer';
import { Logger } from 'pino';
import { formatRequestIdMessage, getTransferAmountSumForAccount } from '../../formatters';
import HbarLimit from '../hbarlimiter';
import constants from './../constants';
import { SDKClientError } from './../errors/SDKClientError';
import { JsonRpcError, predefined } from './../errors/JsonRpcError';
import { CacheService } from '../services/cacheService/cacheService';
import { Histogram } from 'prom-client';

const _ = require('lodash');
const LRU = require('lru-cache');

export class SDKClient {
  static transactionMode = 'TRANSACTION';
  static queryMode = 'QUERY';
  static recordMode = 'RECORD';
  /**
   * The client to use for connecting to the main consensus network. The account
   * associated with this client will pay for all operations on the main network.
   *
   * @private
   */
  private readonly clientMain: Client;

  /**
   * The logger used for logging all output from this class.
   * @private
   */
  private readonly logger: Logger;

  /**
   * This limiter tracks hbar expenses and limits.
   * @private
   */
  private readonly hbarLimiter: HbarLimit;

  /**
   * LRU cache container.
   * @private
   */
  private readonly cacheService: CacheService;

  /**
   * Histogram for capturing the cost of transactions and queries.
   * @private
   */
  private readonly consensusNodeClientHistogramCost: Histogram;

  /**
   * Histogram for capturing the gas fee of transactions and queries.
   * @private
   */
  private readonly consensusNodeClientHistogramGasFee: Histogram;

  /**
   * Maximum number of chunks for file append transaction.
   * @private
   */
  private readonly maxChunks: number;

  /**
   * Size of each chunk for file append transaction.
   * @private
   */
  private readonly fileAppendChunkSize: number;

  // populate with consensus node requests via SDK
  constructor(clientMain: Client, logger: Logger, hbarLimiter: HbarLimit, metrics: any, cacheService: CacheService) {
    this.clientMain = clientMain;

    if (process.env.CONSENSUS_MAX_EXECUTION_TIME) {
      // sets the maximum time in ms for the SDK to wait when submitting
      // a transaction/query before throwing a TIMEOUT error
      this.clientMain = clientMain.setMaxExecutionTime(Number(process.env.CONSENSUS_MAX_EXECUTION_TIME));
    }

    this.logger = logger;
    this.consensusNodeClientHistogramCost = metrics.costHistogram;
    this.consensusNodeClientHistogramGasFee = metrics.gasHistogram;
    this.hbarLimiter = hbarLimiter;
    this.cacheService = cacheService;
    this.maxChunks = Number(process.env.FILE_APPEND_MAX_CHUNKS) || 20;
    this.fileAppendChunkSize = Number(process.env.FILE_APPEND_CHUNK_SIZE) || 5120;
  }

  async getAccountBalance(account: string, callerName: string, requestId?: string): Promise<AccountBalance> {
    return this.executeQuery(
      new AccountBalanceQuery().setAccountId(AccountId.fromString(account)),
      this.clientMain,
      callerName,
      account,
      requestId,
    );
  }

  async getAccountBalanceInTinyBar(account: string, callerName: string, requestId?: string): Promise<BigNumber> {
    const balance = await this.getAccountBalance(account, callerName, requestId);
    return balance.hbars.to(HbarUnit.Tinybar);
  }

  async getAccountBalanceInWeiBar(account: string, callerName: string, requestId?: string): Promise<BigNumber> {
    const balance = await this.getAccountBalance(account, callerName, requestId);
    return SDKClient.HbarToWeiBar(balance);
  }

  async getAccountInfo(address: string, callerName: string, requestId?: string): Promise<AccountInfo> {
    return this.executeQuery(
      new AccountInfoQuery().setAccountId(AccountId.fromString(address)),
      this.clientMain,
      callerName,
      address,
      requestId,
    );
  }

  async getContractByteCode(
    shard: number | Long,
    realm: number | Long,
    address: string,
    callerName: string,
    requestId?: string,
  ): Promise<Uint8Array> {
    const contractByteCodeQuery = new ContractByteCodeQuery().setContractId(
      ContractId.fromEvmAddress(shard, realm, address),
    );
    const cost = await contractByteCodeQuery.getCost(this.clientMain);

    return this.executeQuery(
      contractByteCodeQuery.setQueryPayment(cost),
      this.clientMain,
      callerName,
      address,
      requestId,
    );
  }

  async getContractBalance(contract: string, callerName: string, requestId?: string): Promise<AccountBalance> {
    return this.executeQuery(
      new AccountBalanceQuery().setContractId(ContractId.fromString(contract)),
      this.clientMain,
      callerName,
      contract,
      requestId,
    );
  }

  async getContractBalanceInWeiBar(account: string, callerName: string, requestId?: string): Promise<BigNumber> {
    const balance = await this.getContractBalance(account, callerName, requestId);
    return SDKClient.HbarToWeiBar(balance);
  }

  async getExchangeRate(callerName: string, requestId?: string): Promise<ExchangeRates> {
    const exchangeFileBytes = await this.getFileIdBytes(constants.EXCHANGE_RATE_FILE_ID, callerName, requestId);

    return ExchangeRates.fromBytes(exchangeFileBytes);
  }

  async getFeeSchedule(callerName: string, requestId?: string): Promise<FeeSchedules> {
    const feeSchedulesFileBytes = await this.getFileIdBytes(constants.FEE_SCHEDULE_FILE_ID, callerName, requestId);
    return FeeSchedules.fromBytes(feeSchedulesFileBytes);
  }

  async getTinyBarGasFee(callerName: string, requestId?: string): Promise<number> {
    const cachedResponse: number | undefined = this.cacheService.get(
      constants.CACHE_KEY.GET_TINYBAR_GAS_FEE,
      callerName,
      requestId,
    );
    if (cachedResponse) {
      return cachedResponse;
    }

    const feeSchedules = await this.getFeeSchedule(callerName, requestId);
    if (_.isNil(feeSchedules.current) || feeSchedules.current?.transactionFeeSchedule === undefined) {
      throw new SDKClientError({}, 'Invalid FeeSchedules proto format');
    }

    for (const schedule of feeSchedules.current?.transactionFeeSchedule) {
      if (schedule.hederaFunctionality?._code === constants.ETH_FUNCTIONALITY_CODE && schedule.fees !== undefined) {
        // get exchange rate & convert to tiny bar
        const exchangeRates = await this.getExchangeRate(callerName, requestId);
        const tinyBars = this.convertGasPriceToTinyBars(schedule.fees[0].servicedata, exchangeRates);

        this.cacheService.set(constants.CACHE_KEY.GET_TINYBAR_GAS_FEE, tinyBars, callerName, undefined, requestId);
        return tinyBars;
      }
    }

    throw new SDKClientError({}, `${constants.ETH_FUNCTIONALITY_CODE} code not found in feeSchedule`);
  }

  async getFileIdBytes(address: string, callerName: string, requestId?: string): Promise<Uint8Array> {
    return this.executeQuery(
      new FileContentsQuery().setFileId(address),
      this.clientMain,
      callerName,
      address,
      requestId,
    );
  }

  async getRecord(transactionResponse: TransactionResponse) {
    return transactionResponse.getRecord(this.clientMain);
  }

  async submitEthereumTransaction(
    transactionBuffer: Uint8Array,
    callerName: string,
    requestId: string,
  ): Promise<{ txResponse: TransactionResponse; fileId: FileId | null }> {
    const ethereumTransactionData: EthereumTransactionData = EthereumTransactionData.fromBytes(transactionBuffer);
    const ethereumTransaction = new EthereumTransaction();
    const interactingEntity = ethereumTransactionData.toJSON()['to'].toString();
    let fileId: FileId | null = null;
    const requestIdPrefix = formatRequestIdMessage(requestId);

    // if callData's size is greater than `fileAppendChunkSize` => employ HFS to create new file to carry the rest of the contents of callData
    if (ethereumTransactionData.callData.length <= this.fileAppendChunkSize) {
      ethereumTransaction.setEthereumData(ethereumTransactionData.toBytes());
    } else {
      // notice: this solution is temporary and subject to change.
      const isPreemtiveCheckOn = process.env.HBAR_RATE_LIMIT_PREEMTIVE_CHECK
        ? process.env.HBAR_RATE_LIMIT_PREEMTIVE_CHECK === 'true'
        : false;

      if (isPreemtiveCheckOn) {
        const numFileCreateTxs = 1;
        const numFileAppendTxs = Math.ceil(ethereumTransactionData.callData.length / this.fileAppendChunkSize);
        const fileCreateFee = Number(process.env.HOT_FIX_FILE_CREATE_FEE || 100000000); // 1 hbar
        const fileAppendFee = Number(process.env.HOT_FIX_FILE_APPEND_FEE || 120000000); // 1.2 hbar

        const totalPreemtiveTransactionFee = numFileCreateTxs * fileCreateFee + numFileAppendTxs * fileAppendFee;

        const shouldPreemtivelyLimit = this.hbarLimiter.shouldPreemtivelyLimit(totalPreemtiveTransactionFee);
        if (shouldPreemtivelyLimit) {
          this.logger.trace(
            `${requestIdPrefix} The total preemptive transaction fee exceeds the current remaining HBAR budget due to an excessively large callData size.: numFileCreateTxs=${numFileCreateTxs}, numFileAppendTxs=${numFileAppendTxs}, totalPreemtiveTransactionFee=${totalPreemtiveTransactionFee}, callDataSize=${ethereumTransactionData.callData.length}`,
          );
          throw predefined.HBAR_RATE_LIMIT_PREEMTIVE_EXCEEDED;
        }
      }

      fileId = await this.createFile(
        ethereumTransactionData.callData,
        this.clientMain,
        requestId,
        callerName,
        interactingEntity,
      );
      if (!fileId) {
        throw new SDKClientError({}, `${requestIdPrefix} No fileId created for transaction. `);
      }
      ethereumTransactionData.callData = new Uint8Array();
      ethereumTransaction.setEthereumData(ethereumTransactionData.toBytes()).setCallDataFileId(fileId);
    }

    const tinybarsGasFee = await this.getTinyBarGasFee('eth_sendRawTransaction');
    ethereumTransaction.setMaxTransactionFee(Hbar.fromTinybars(Math.floor(tinybarsGasFee * constants.BLOCK_GAS_LIMIT)));

    return {
      fileId,
      txResponse: await this.executeTransaction(ethereumTransaction, callerName, interactingEntity, requestId, true),
    };
  }

  async submitContractCallQuery(
    to: string,
    data: string,
    gas: number,
    from: string,
    callerName: string,
    requestId?: string,
  ): Promise<ContractFunctionResult> {
    const contract = SDKClient.prune0x(to);
    const contractId = contract.startsWith('00000000000')
      ? ContractId.fromSolidityAddress(contract)
      : ContractId.fromEvmAddress(0, 0, contract);

    const contractCallQuery = new ContractCallQuery().setContractId(contractId).setGas(gas);

    // data is optional and can be omitted in which case fallback function will be employed
    if (data) {
      contractCallQuery.setFunctionParameters(Buffer.from(SDKClient.prune0x(data), 'hex'));
    }

    if (from) {
      contractCallQuery.setSenderAccountId(AccountId.fromEvmAddress(0, 0, from));
    }

    if (this.clientMain.operatorAccountId !== null) {
      contractCallQuery.setPaymentTransactionId(TransactionId.generate(this.clientMain.operatorAccountId));
    }

    return this.executeQuery(contractCallQuery, this.clientMain, callerName, to, requestId);
  }

  async submitContractCallQueryWithRetry(
    to: string,
    data: string,
    gas: number,
    from: string,
    callerName: string,
    requestId?: string,
  ): Promise<ContractFunctionResult> {
    const requestIdPrefix = formatRequestIdMessage(requestId);
    let retries = 0;
    let resp;
    while (parseInt(process.env.CONTRACT_QUERY_TIMEOUT_RETRIES || '1') > retries) {
      try {
        resp = await this.submitContractCallQuery(to, data, gas, from, callerName, requestId);
        return resp;
      } catch (e: any) {
        const sdkClientError = new SDKClientError(e, e.message);
        if (sdkClientError.isTimeoutExceeded()) {
          const delay = retries * 1000;
          this.logger.trace(
            `${requestIdPrefix} Contract call query failed with status ${sdkClientError.message}. Retrying again after ${delay} ms ...`,
          );
          retries++;
          await new Promise((r) => setTimeout(r, delay));
          continue;
        }
        if (e instanceof JsonRpcError) {
          throw e;
        }
        throw sdkClientError;
      }
    }
    return resp;
  }

  async increaseCostAndRetryExecution(
    query: Query<any>,
    baseCost: Hbar,
    client: Client,
    maxRetries: number,
    currentRetry: number,
    requestId?: string,
  ) {
    const baseMultiplier = constants.QUERY_COST_INCREMENTATION_STEP;
    const multiplier = Math.pow(baseMultiplier, currentRetry);

    const cost = Hbar.fromTinybars(baseCost._valueInTinybar.multipliedBy(multiplier).toFixed(0));

    try {
      const resp = await query.setQueryPayment(cost).execute(client);
      return { resp, cost };
    } catch (e: any) {
      const sdkClientError = new SDKClientError(e, e.message);
      if (maxRetries > currentRetry && sdkClientError.isInsufficientTxFee()) {
        const newRetry = currentRetry + 1;
        this.logger.info(`${requestId} Retrying query execution with increased cost, retry number: ${newRetry}`);
        return await this.increaseCostAndRetryExecution(query, baseCost, client, maxRetries, newRetry, requestId);
      }

      throw e;
    }
  }

  private convertGasPriceToTinyBars = (feeComponents: FeeComponents | undefined, exchangeRates: ExchangeRates) => {
    // gas -> tinCents:  gas / 1000
    // tinCents -> tinyBars: tinCents * exchangeRate (hbarEquiv/ centsEquiv)
    if (feeComponents === undefined || feeComponents.contractTransactionGas === undefined) {
      return constants.DEFAULT_TINY_BAR_GAS;
    }

    return Math.ceil(
      (feeComponents.contractTransactionGas.toNumber() / 1_000) *
        (exchangeRates.currentRate.hbars / exchangeRates.currentRate.cents),
    );
  };

  async executeQuery<T>(
    query: Query<T>,
    client: Client,
    callerName: string,
    interactingEntity: string,
    requestId?: string,
  ): Promise<T> {
    const requestIdPrefix = formatRequestIdMessage(requestId);
    const currentDateNow = Date.now();
    try {
      const shouldLimit = this.hbarLimiter.shouldLimit(currentDateNow, SDKClient.queryMode, callerName);
      if (shouldLimit) {
        throw predefined.HBAR_RATE_LIMIT_EXCEEDED;
      }

      let resp, cost;
      if (query.paymentTransactionId) {
        const baseCost = await query.getCost(this.clientMain);
        const res = await this.increaseCostAndRetryExecution(query, baseCost, client, 3, 0, requestId);
        resp = res.resp;
        cost = res.cost.toTinybars().toNumber();
        this.hbarLimiter.addExpense(cost, currentDateNow);
      } else {
        resp = await query.execute(client);
        cost = query._queryPayment?.toTinybars().toNumber();
      }

      this.logger.info(
        `${requestIdPrefix} ${query.paymentTransactionId} ${callerName} ${query.constructor.name} status: ${Status.Success} (${Status.Success._code}), cost: ${query._queryPayment}`,
      );
      this.captureMetrics(
        SDKClient.queryMode,
        query.constructor.name,
        Status.Success,
        cost,
        0,
        callerName,
        interactingEntity,
      );
      return resp;
    } catch (e: any) {
      const cost = query._queryPayment?.toTinybars().toNumber();
      const sdkClientError = new SDKClientError(e, e.message);
      this.captureMetrics(
        SDKClient.queryMode,
        query.constructor.name,
        sdkClientError.status,
        cost,
        0,
        callerName,
        interactingEntity,
      );
      this.logger.trace(
        `${requestIdPrefix} ${query.paymentTransactionId} ${callerName} ${query.constructor.name} status: ${sdkClientError.status} (${sdkClientError.status._code}), cost: ${query._queryPayment}`,
      );
      if (cost) {
        this.hbarLimiter.addExpense(cost, currentDateNow);
      }

      if (e instanceof PrecheckStatusError && e.contractFunctionResult?.errorMessage) {
        throw predefined.CONTRACT_REVERT(e.contractFunctionResult.errorMessage);
      }

      if (e instanceof JsonRpcError) {
        throw predefined.HBAR_RATE_LIMIT_EXCEEDED;
      }

      if (sdkClientError.isGrpcTimeout()) {
        throw predefined.REQUEST_TIMEOUT;
      }
      throw sdkClientError;
    }
  }

  /**
   * Executes a single transaction, handling rate limits, logging, and metrics.
   * @param {Transaction} transaction - The transaction to be executed.
   * @param {string} callerName - The name of the caller executing the transaction.
   * @param {string} interactingEntity - The entity interacting with the transaction.
   * @param {string} requestId - The request ID associated with the transaction.
   * @returns {Promise<TransactionResponse>} A promise that resolves to the transaction response.
   * @throws Will throw an error if the HBAR rate limit is exceeded, the transaction execution fails, or if a valid network error occurs.
   */
  async executeTransaction(
    transaction: Transaction,
    callerName: string,
    interactingEntity: string,
    requestId: string,
    shouldThrowHbarLimit: boolean,
  ): Promise<TransactionResponse> {
    const formattedRequestId = formatRequestIdMessage(requestId);
    const transactionType = transaction.constructor.name;
    const currentDateNow = Date.now();
    let gasUsed: number = 0;
    let transactionFee: number = 0;
    let transactionResponse: TransactionResponse | null = null;

    // check hbar limit before executing transaction
    if (shouldThrowHbarLimit) {
      const shouldLimit = this.hbarLimiter.shouldLimit(currentDateNow, SDKClient.transactionMode, callerName);
      if (shouldLimit) {
        throw predefined.HBAR_RATE_LIMIT_EXCEEDED;
      }
    }

    try {
      // execute transaction
      this.logger.info(`${formattedRequestId} Execute ${transactionType} transaction`);
      transactionResponse = await transaction.execute(this.clientMain);

      // retrieve and capture transaction fee in metrics and rate limiter class
      const getRecordResult = await this.executeGetTransactionRecord(transactionResponse, callerName, requestId);
      gasUsed = getRecordResult.gasUsed;
      transactionFee = getRecordResult.transactionFee;

      this.logger.info(
        `${formattedRequestId} Successfully execute ${transactionType} transaction: transactionId=${transactionResponse.transactionId}, callerName=${callerName}, transactionType=${transactionType}, status=${Status.Success}(${Status.Success._code}), cost=${transactionFee} tinybars, gasUsed=${gasUsed}`,
      );
      return transactionResponse;
    } catch (e: any) {
      // declare main error as SDKClientError
      const sdkClientError = new SDKClientError(e, e.message);

      // if valid network error utilize transaction id to get transactionFee and gasUsed for metrics
      if (sdkClientError.isValidNetworkError()) {
        const result = await this.getTransactionMetrics(transaction.transactionId!.toString(), formattedRequestId);
        transactionFee = result.transactionFee;
        gasUsed = result.gasUsed;
      }

      // log and throw
      this.logger.warn(
        `${formattedRequestId} Fail to execute ${transactionType} transaction: transactionId=${transaction.transactionId}, callerName=${callerName}, transactionType=${transactionType}, status=${sdkClientError.status}(${sdkClientError.status._code}), cost=${transactionFee} tinybars, gasUsed=${gasUsed}`,
      );

      // Throw WRONG_NONCE error as more error handling logic for WRONG_NONCE is awaited in eth.sendRawTransactionErrorHandler(). Otherwise, move on and return transactionResponse eventually.
      if (e.status && e.status.toString() === constants.TRANSACTION_RESULT_STATUS.WRONG_NONCE) {
        throw sdkClientError;
      } else if (e instanceof JsonRpcError) {
        throw e;
      } else {
        if (!transactionResponse) {
          throw predefined.INTERNAL_ERROR(
            `${formattedRequestId} Transaction execution returns a null value for transaction ${transaction.transactionId}`,
          );
        }
        return transactionResponse;
      }
    } finally {
      /**
       * @note Capturing the charged transaction fees at the end of the flow ensures these fees are eventually
       *       captured in the metrics and rate limiter class, even if SDK transactions fail at any point.
       */
      if (transactionFee !== 0) {
        this.logger.trace(
          `${formattedRequestId} Capturing HBAR charged transaction fee: transactionId=${transaction.transactionId}, txConstructorName=${transactionType}, callerName=${callerName}, txChargedFee=${transactionFee} tinybars`,
        );
        this.hbarLimiter.addExpense(transactionFee, currentDateNow);
        this.captureMetrics(
          SDKClient.transactionMode,
          transactionType,
          Status.Success,
          transactionFee,
          gasUsed,
          callerName,
          interactingEntity,
        );
      }
    }
  }

  /**
   * Executes all transactions of a given type, handling rate limits and logging the results.
   * @param {FileAppendTransaction} transaction - The transaction to be executed.
   * @param {string} callerName - The name of the caller executing the transaction.
   * @param {string} interactingEntity - The entity interacting with the transaction.
   * @param {string} requestId - The request ID associated with the transaction.
   * @returns {Promise<void>} A promise that resolves when all transactions have been executed.
   * @throws Will throw an error if the HBAR rate limit is exceeded or if the transaction execution fails.
   */
  async executeAllTransaction(
    transaction: FileAppendTransaction,
    callerName: string,
    interactingEntity: string,
    requestId: string,
    shouldThrowHbarLimit: boolean,
  ): Promise<void> {
    const formattedRequestId = formatRequestIdMessage(requestId);
    const transactionType = transaction.constructor.name;
    const currentDateNow = Date.now();
    let transactionResponses: TransactionResponse[] | null = null;

    // check hbar limit before executing transaction
    if (shouldThrowHbarLimit) {
      const shouldLimit = this.hbarLimiter.shouldLimit(currentDateNow, SDKClient.transactionMode, callerName);
      if (shouldLimit) {
        throw predefined.HBAR_RATE_LIMIT_EXCEEDED;
      }
    }

    try {
      // execute transaction
      this.logger.info(`${formattedRequestId} Execute ${transactionType} transaction`);

      transactionResponses = await transaction.executeAll(this.clientMain);

      for (let transactionResponse of transactionResponses) {
        let gasUsed: number = 0;
        let transactionFee: number = 0;

        // Since this is a loop, and it's unclear which transactionResponse might throw an error,
        // use a try/catch/finally block to ensure the loop completes even if an error is thrown, and all the metrics are recorded.
        try {
          // get gasUsed and transaction fee
          const getRecordResult = await this.executeGetTransactionRecord(transactionResponse, callerName, requestId);
          gasUsed = getRecordResult.gasUsed;
          transactionFee = getRecordResult.transactionFee;
          this.logger.info(
            `${requestId} Successfully execute ${transactionType} transaction: transactionId=${transactionResponse.transactionId}, callerName=${callerName}, transactionType=${transactionType}, status=${Status.Success}(${Status.Success._code}), cost=${getRecordResult.transactionFee} tinybars, gasUsed=${getRecordResult.gasUsed}`,
          );
        } catch (e: any) {
          const result = await this.getTransactionMetrics(
            transactionResponse.transactionId.toString(),
            formattedRequestId,
          );
          transactionFee = result.transactionFee;
          gasUsed = result.gasUsed;
        } finally {
          if (transactionFee !== 0) {
            this.logger.trace(
              `${formattedRequestId} Capturing HBAR charged transaction fee: transactionId=${transactionResponse.transactionId}, txConstructorName=${transactionType}, callerName=${callerName}, txChargedFee=${transactionFee} tinybars`,
            );
            this.hbarLimiter.addExpense(transactionFee, currentDateNow);
            this.captureMetrics(
              SDKClient.transactionMode,
              transactionType,
              Status.Success,
              transactionFee,
              gasUsed,
              callerName,
              interactingEntity,
            );
          }
        }
      }
    } catch (e: any) {
      // declare main error as SDKClientError
      const sdkClientError = new SDKClientError(e, e.message);

      // log and throw
      this.logger.warn(
        `${formattedRequestId} Fail to executeAll for ${transactionType} transaction: transactionId=${transaction.transactionId}, callerName=${callerName}, transactionType=${transactionType}, status=${sdkClientError.status}(${sdkClientError.status._code})`,
      );
      throw sdkClientError;
    }
  }

  async executeGetTransactionRecord(transactionResponse: TransactionResponse, callerName: string, requestId: string) {
    let gasUsed: any = 0;
    let transactionFee: number = 0;
    const formattedRequestId = formatRequestIdMessage(requestId);
    const transactionId: string = transactionResponse.transactionId.toString();

    try {
      if (!transactionResponse.getRecord) {
        throw new SDKClientError(
          {},
          `${formattedRequestId} Invalid response format, expected record availability: ${JSON.stringify(
            transactionResponse,
          )}`,
        );
      }

      // get transactionRecord
      this.logger.trace(`${formattedRequestId} Get transaction record: transactionId=${transactionId}`);
      const transactionRecord: TransactionRecord = await transactionResponse.getRecord(this.clientMain);

      // get transactionFee and gasUsed for metrics
<<<<<<< HEAD
      transactionFee = getTransferAmountSumForAccount(transactionRecord, this.clientMain.operatorAccountId!.toString());
=======
      transactionFee = transactionRecord.transactionFee.toTinybars().toNumber();
>>>>>>> 8c51a0a2
      gasUsed = transactionRecord.contractFunctionResult
        ? transactionRecord.contractFunctionResult.gasUsed.toNumber()
        : 0;

      return { transactionFee, gasUsed };
    } catch (e: any) {
      // log error from getRecord
      const sdkClientError = new SDKClientError(e, e.message);
      this.logger.debug(
        `${formattedRequestId} Error raised during transactionResponse.getRecord: transactionId=${transactionId} callerName=${callerName} recordStatus=${sdkClientError.status} (${sdkClientError.status._code}), cost=${transactionFee}, gasUsed=${gasUsed}`,
      );
      throw sdkClientError;
    }
  }

  async createFile(
    callData: Uint8Array,
    client: Client,
    requestId: string,
    callerName: string,
    interactingEntity: string,
  ): Promise<FileId | null> {
    const formattedRequestId = formatRequestIdMessage(requestId);
    const hexedCallData = Buffer.from(callData).toString('hex');

    // prepare fileCreateTx
    const fileCreateTx = new FileCreateTransaction()
      .setContents(hexedCallData.substring(0, this.fileAppendChunkSize))
      .setKeys(client.operatorPublicKey ? [client.operatorPublicKey] : []);

    // use executeTransaction() to execute fileCreateTx -> handle errors -> capture HBAR burned in metrics and hbar rate limit class
    const fileCreateTxResponse = await this.executeTransaction(
      fileCreateTx,
      callerName,
      interactingEntity,
      formattedRequestId,
      true,
    );

    const { fileId } = await fileCreateTxResponse.getReceipt(client);

    if (fileId && callData.length > this.fileAppendChunkSize) {
      const fileAppendTx = new FileAppendTransaction()
        .setFileId(fileId)
        .setContents(hexedCallData.substring(this.fileAppendChunkSize, hexedCallData.length))
        .setChunkSize(this.fileAppendChunkSize)
        .setMaxChunks(this.maxChunks);

      // use executeAllTransaction() to executeAll fileAppendTx -> handle errors -> capture HBAR burned in metrics and hbar rate limit class
      await this.executeAllTransaction(fileAppendTx, callerName, interactingEntity, formattedRequestId, true);
    }

    // Ensure that the calldata file is not empty
    if (fileId) {
      const fileSize = (await new FileInfoQuery().setFileId(fileId).execute(client)).size;

      if (fileSize.isZero()) {
        throw new SDKClientError({}, `${formattedRequestId} Created file is empty. `);
      }
      this.logger.trace(`${formattedRequestId} Created file with fileId: ${fileId} and file size ${fileSize}`);
    }

    return fileId;
  }

  /**
   * @dev Deletes `fileId` file from the Hedera Network utilizing Hashgraph SDK client
   * @param fileId
   * @param requestId
   * @param callerName
   * @param interactingEntity
   */
  async deleteFile(fileId: FileId, requestId: string, callerName: string, interactingEntity: string): Promise<void> {
    // format request ID msg
    const requestIdPrefix = formatRequestIdMessage(requestId);

    try {
      // Create fileDeleteTx
      const fileDeleteTx = new FileDeleteTransaction()
        .setFileId(fileId)
        .setMaxTransactionFee(new Hbar(2))
        .freezeWith(this.clientMain);

      await this.executeTransaction(fileDeleteTx, callerName, interactingEntity, requestId, false);

      // ensure the file is deleted
      const fileInfo = await new FileInfoQuery().setFileId(fileId).execute(this.clientMain);

      if (fileInfo.isDeleted) {
        this.logger.trace(`${requestIdPrefix} Deleted file with fileId: ${fileId}`);
      } else {
        this.logger.warn(`${requestIdPrefix} Fail to delete file with fileId: ${fileId} `);
      }
    } catch (error: any) {
      this.logger.warn(`${requestIdPrefix} ${error['message']} `);
    }
  }

  private captureMetrics = (mode, type, status, cost, gas, caller, interactingEntity) => {
    const resolvedCost = cost ? cost : 0;
    const resolvedGas = typeof gas === 'object' ? gas.toInt() : 0;
    this.consensusNodeClientHistogramCost.labels(mode, type, status, caller, interactingEntity).observe(resolvedCost);
    this.consensusNodeClientHistogramGasFee.labels(mode, type, status, caller, interactingEntity).observe(resolvedGas);
  };

  /**
   * Internal helper method that removes the leading 0x if there is one.
   * @param input
   * @private
   */
  private static prune0x(input: string): string {
    return input.startsWith('0x') ? input.substring(2) : input;
  }

  private static HbarToWeiBar(balance: AccountBalance): BigNumber {
    return balance.hbars.to(HbarUnit.Tinybar).multipliedBy(constants.TINYBAR_TO_WEIBAR_COEF);
  }

  /**
   * Retrieves the metrics (transaction fee and gas used) for a given transaction response.
   * @private
   * @param {string} transactionId - The ID of the transaction.
   * @param {string} formattedRequestId - The formatted request ID for logging purposes.
   * @returns {Promise<{transactionFee: number, gasUsed: number}>} A promise that resolves to an object containing the transaction fee and gas used.
   */
  private async getTransactionMetrics(
    transactionId: string,
    formattedRequestId: string,
  ): Promise<{ transactionFee: number; gasUsed: number }> {
    let gasUsed: number = 0;
    let transactionFee: number = 0;
    try {
      const transactionRecord = await new TransactionRecordQuery()
        .setTransactionId(transactionId)
        .setValidateReceiptStatus(false)
        .execute(this.clientMain);

      // get gasUsed and transaction fee
      transactionFee = transactionRecord.transactionFee.toTinybars().toNumber();
      gasUsed = transactionRecord.contractFunctionResult
        ? transactionRecord.contractFunctionResult.gasUsed.toNumber()
        : 0;
    } catch (err: any) {
      const recordQueryError = new SDKClientError(err, err.message);
      this.logger.error(
        recordQueryError,
        `${formattedRequestId} Error raised during TransactionRecordQuery for ${transactionId}`,
      );
    }

    return { transactionFee, gasUsed };
  }
}<|MERGE_RESOLUTION|>--- conflicted
+++ resolved
@@ -702,11 +702,7 @@
       const transactionRecord: TransactionRecord = await transactionResponse.getRecord(this.clientMain);
 
       // get transactionFee and gasUsed for metrics
-<<<<<<< HEAD
       transactionFee = getTransferAmountSumForAccount(transactionRecord, this.clientMain.operatorAccountId!.toString());
-=======
-      transactionFee = transactionRecord.transactionFee.toTinybars().toNumber();
->>>>>>> 8c51a0a2
       gasUsed = transactionRecord.contractFunctionResult
         ? transactionRecord.contractFunctionResult.gasUsed.toNumber()
         : 0;
