--- conflicted
+++ resolved
@@ -30,16 +30,6 @@
 import { IDetailedHbarSpendingPlan } from '../db/types/hbarLimiter/hbarSpendingPlan';
 import { ConfigService } from '@hashgraph/json-rpc-config-service/dist/services';
 
-<<<<<<< HEAD
-=======
-/**
- * Service for managing pre-configured {@link HbarSpendingPlan} entities.
- *
- * It reads the pre-configured spending plans from a JSON file and populates the cache with them.
- *
- * @see SpendingPlanConfig
- */
->>>>>>> 834cb325
 export class HbarSpendingPlanConfigService {
   /**
    * The time-to-live (TTL) for the pre-configured spending plans in the cache.
@@ -129,20 +119,11 @@
    * @throws {Error} If the configuration file is not found or cannot be read or parsed.
    * @private
    */
-<<<<<<< HEAD
-  private loadSpendingPlansConfig(): SpendingPlanConfig[] {
+  private static loadSpendingPlansConfig(logger: Logger): SpendingPlanConfig[] {
     const spendingPlanConfig = ConfigService.get('HBAR_SPENDING_PLANS_CONFIG') as string;
 
     if (!spendingPlanConfig) {
       throw new Error('HBAR_SPENDING_PLANS_CONFIG is undefined');
-=======
-  private static loadSpendingPlansConfig(logger: Logger): SpendingPlanConfig[] {
-    const filename = String(ConfigService.get('HBAR_SPENDING_PLANS_CONFIG_FILE'));
-    const configPath = findConfig(filename);
-    if (!configPath || !fs.existsSync(configPath)) {
-      logger.trace(`Configuration file not found at path "${configPath ?? filename}"`);
-      return [];
->>>>>>> 834cb325
     }
 
     // Try to parse the value directly as JSON
@@ -150,7 +131,7 @@
       return JSON.parse(spendingPlanConfig) as SpendingPlanConfig[];
     } catch (jsonParseError: any) {
       // If parsing as JSON fails, treat it as a file path
-      this.logger.trace(
+      logger.trace(
         `Failed to parse HBAR_SPENDING_PLAN as JSON: ${jsonParseError.message}, now treating it as a file path...`,
       );
       try {
