--- conflicted
+++ resolved
@@ -23,17 +23,13 @@
     ETH_BLOCK_NUMBER = 'eth_block_number',
     ETH_CALL = 'eth_call',
     ETH_GET_BALANCE = 'eth_get_balance',
-<<<<<<< HEAD
     ETH_GET_BLOCK_BY_NUMBER = 'eth_getBlockByNumber',
     FEE_HISTORY = 'fee_history',
     GAS_PRICE = 'gas_price',
+    GET_BLOCK = 'getBlock',
     GET_CONTRACT_RESULT = 'getContractResult',
     GET_TINYBAR_GAS_FEE = 'getTinyBarGasFee',
     RESOLVE_ENTITY_TYPE = 'resolveEntityType',
-=======
-    GET_TINYBAR_GAS_FEE = 'getTinyBarGasFee',
-    GET_BLOCK = 'getBlock'
->>>>>>> efbce66d
 }
 
 enum CACHE_TTL {
