--- conflicted
+++ resolved
@@ -183,7 +183,6 @@
   DETERMINISTIC_DEPLOYMENT_SIGNER: '0x3fab184622dc19b6109349b94811493bf2a45362',
   DETERMINISTIC_PROXY_CONTRACT: '0x4e59b44847b379578588920ca78fbf26c0b4956c',
 
-<<<<<<< HEAD
   // Only active when process.env.ETH_CALL_FORCE_TO_CONSENSUS_BY_SELECTOR = true
   // When eth_call is called with one of the data values it should be forced to go through Consensus node regardless of ETH_CALL_DEFAULT_TO_CONSENSUS_NODE
   ETH_CALL_SELECTORS_ALWAYS_TO_CONSENSUS: [
@@ -191,11 +190,10 @@
     // calls to this method should be handled by Consensus until the required EVM changes are applied to the Mirror node
     '4d8fdd6d',
   ],
-=======
+
   // computed hash of an empty Trie object
   DEFAULT_ROOT_HASH: '0x56e81f171bcc55a6ff8345e692c0f86e5b48e01b996cadc001622fb5e363b421',
 
   // @source: https://docs.hedera.com/hedera/networks/mainnet/fees
   TX_RECORD_QUERY_COST_IN_CENTS: 0.01,
->>>>>>> 285cf248
 };