--- conflicted
+++ resolved
@@ -29,13 +29,9 @@
     GET_BLOCK = 'getBlock',
     GET_CONTRACT_RESULT = 'getContractResult',
     GET_TINYBAR_GAS_FEE = 'getTinyBarGasFee',
-<<<<<<< HEAD
-    GET_BLOCK = 'getBlock',
+    RESOLVE_ENTITY_TYPE = 'resolveEntityType',
     ETH_GET_TRANSACTION_COUNT_BY_HASH = 'eth_getBlockTransactionCountByHash',
     ETH_GET_TRANSACTION_COUNT_BY_NUMBER = 'eth_getBlockTransactionCountByNumber',
-=======
-    RESOLVE_ENTITY_TYPE = 'resolveEntityType',
->>>>>>> d332056b
 }
 
 enum CACHE_TTL {
