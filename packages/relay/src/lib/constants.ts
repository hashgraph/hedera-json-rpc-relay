/*-
  *
  * Hedera JSON RPC Relay
  *
  * Copyright (C) 2022 Hedera Hashgraph, LLC
  *
  * Licensed under the Apache License, Version 2.0 (the "License");
  * you may not use this file except in compliance with the License.
  * You may obtain a copy of the License at
  *
  *      http://www.apache.org/licenses/LICENSE-2.0
  *
  * Unless required by applicable law or agreed to in writing, software
  * distributed under the License is distributed on an "AS IS" BASIS,
  * WITHOUT WARRANTIES OR CONDITIONS OF ANY KIND, either express or implied.
  * See the License for the specific language governing permissions and
  * limitations under the License.
  *
  */

enum CACHE_KEY {
    ACCOUNT = 'account',
    ETH_BLOCK_NUMBER = 'eth_block_number',
    ETH_CALL = 'eth_call',
    ETH_GET_BALANCE = 'eth_get_balance',
    ETH_GET_BLOCK_BY_HASH = 'eth_getBlockByHash',
    ETH_GET_BLOCK_BY_NUMBER = 'eth_getBlockByNumber',
    ETH_GET_TRANSACTION_COUNT_BY_HASH = 'eth_getBlockTransactionCountByHash',
    ETH_GET_TRANSACTION_COUNT_BY_NUMBER = 'eth_getBlockTransactionCountByNumber',
    ETH_GET_TRANSACTION_RECEIPT = 'eth_getTransactionReceipt',
    FEE_HISTORY = 'fee_history',
    GAS_PRICE = 'gas_price',
    GET_BLOCK = 'getBlock',
    GET_CONTRACT_RESULT = 'getContractResult',
    GET_TINYBAR_GAS_FEE = 'getTinyBarGasFee',
    RESOLVE_ENTITY_TYPE = 'resolveEntityType',
}

enum CACHE_TTL {
    ONE_HOUR = 3_600_000,
    ONE_DAY = 86_400_000
}

enum ORDER {
    ASC = 'asc',
    DESC = 'desc'
}

export default {
    TINYBAR_TO_WEIBAR_COEF: 10_000_000_000,

    CACHE_KEY,
    CACHE_TTL,
    CACHE_MAX: 1000,

    DEFAULT_TINY_BAR_GAS: 72, // (853454 / 1000) * (1 / 12)
    ETH_FUNCTIONALITY_CODE: 84,
    DEFAULT_ETH_GET_LOGS_BLOCK_RANGE_LIMIT: 1000,
    EXCHANGE_RATE_FILE_ID: "0.0.112",
    FEE_SCHEDULE_FILE_ID: '0.0.111',

    TYPE_CONTRACT: 'contract',
    TYPE_ACCOUNT: 'account',
    TYPE_TOKEN: 'token',

    DEFAULT_FEE_HISTORY_MAX_RESULTS: 10,
    ORDER,

    BLOCK_GAS_LIMIT: 15_000_000,
    CONTRACT_CALL_GAS_LIMIT: 15_000_000,
    ISTANBUL_TX_DATA_NON_ZERO_COST: 16,
    TX_BASE_COST: 21_000,
    TX_HOLLOW_ACCOUNT_CREATION_GAS: 587_000,
    TX_DEFAULT_GAS_DEFAULT: 400_000,
    TX_CREATE_EXTRA: 32_000,
    TX_DATA_ZERO_COST: 4,
    REQUEST_ID_STRING: `Request ID: `,
    BALANCES_UPDATE_INTERVAL: 900,   // 15 minutes
    MAX_MIRROR_NODE_PAGINATION: 20,
    MIRROR_NODE_QUERY_LIMIT: 100,
    NEXT_LINK_PREFIX: '/api/v1/',
    QUERY_COST_INCREMENTATION_STEP: 1.1,

    ETH_CALL_CACHE_TTL_DEFAULT: 200,
    ETH_BLOCK_NUMBER_CACHE_TTL_MS_DEFAULT: 1000,
    ETH_GET_BALANCE_CACHE_TTL_MS_DEFAULT: 1000,

    TRANSACTION_ID_REGEX: /\d{1}\.\d{1}\.\d{1,10}\@\d{1,10}\.\d{1,9}/,

    LONG_ZERO_PREFIX: '0x000000000000',
    CHAIN_IDS: {
        mainnet: 0x127,
        testnet: 0x128,
        previewnet: 0x129,
    },

<<<<<<< HEAD
    DEFAULT_RATE_LIMIT: {
        TIER_1: 100,
        TIER_2: 800,
        TIER_3: 1600
    },

    HBAR_RATE_LIMIT_DURATION: parseInt(process.env.HBAR_RATE_LIMIT_DURATION || '80000'),
    HBAR_RATE_LIMIT_TINYBAR: parseInt(process.env.HBAR_RATE_LIMIT_TINYBAR || '11000000000'),
    GAS_PRICE_TINY_BAR_BUFFER: parseInt(process.env.GAS_PRICE_TINY_BAR_BUFFER || '10000000000'),
    WEB_SOCKET_PORT: process.env.WEB_SOCKET_PORT || 8546,
    WEB_SOCKET_HTTP_PORT: process.env.WEB_SOCKET_HTTP_PORT || 8547
=======
    // block ranges
    MAX_BLOCK_RANGE: 5,
    BLOCK_HASH_REGEX: '^0[xX][a-fA-F0-9]',
>>>>>>> 79e84220
};
<|MERGE_RESOLUTION|>--- conflicted
+++ resolved
@@ -94,7 +94,10 @@
         previewnet: 0x129,
     },
 
-<<<<<<< HEAD
+    // block ranges
+    MAX_BLOCK_RANGE: 5,
+    BLOCK_HASH_REGEX: '^0[xX][a-fA-F0-9]',
+
     DEFAULT_RATE_LIMIT: {
         TIER_1: 100,
         TIER_2: 800,
@@ -106,9 +109,4 @@
     GAS_PRICE_TINY_BAR_BUFFER: parseInt(process.env.GAS_PRICE_TINY_BAR_BUFFER || '10000000000'),
     WEB_SOCKET_PORT: process.env.WEB_SOCKET_PORT || 8546,
     WEB_SOCKET_HTTP_PORT: process.env.WEB_SOCKET_HTTP_PORT || 8547
-=======
-    // block ranges
-    MAX_BLOCK_RANGE: 5,
-    BLOCK_HASH_REGEX: '^0[xX][a-fA-F0-9]',
->>>>>>> 79e84220
 };
