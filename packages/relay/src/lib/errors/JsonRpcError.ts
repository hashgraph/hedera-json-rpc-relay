/*-
 *
 * Hedera JSON RPC Relay
 *
 * Copyright (C) 2022 Hedera Hashgraph, LLC
 *
 * Licensed under the Apache License, Version 2.0 (the "License");
 * you may not use this file except in compliance with the License.
 * You may obtain a copy of the License at
 *
 *      http://www.apache.org/licenses/LICENSE-2.0
 *
 * Unless required by applicable law or agreed to in writing, software
 * distributed under the License is distributed on an "AS IS" BASIS,
 * WITHOUT WARRANTIES OR CONDITIONS OF ANY KIND, either express or implied.
 * See the License for the specific language governing permissions and
 * limitations under the License.
 *
 */
import { decodeErrorMessage } from '../../formatters';
import constants from "../../lib/constants";

export class JsonRpcError {
  public code: number;
  public message: string;
  public name: string;
  public data?: string;

  constructor(args: { name: string, code: number, message: string, data?: string }, requestId?: string) {
    this.code = args.code;
    this.name = args.name;
    this.message = requestId ? `[${constants.REQUEST_ID_STRING}${requestId}] ` + args.message : args.message;
    this.data = args.data;
  }
}

export const predefined = {
  'CONTRACT_REVERT': (errorMessage?: string, data: string = '') => new JsonRpcError({
    name: 'Contract revert executed',
    code: -32008,
    message: `execution reverted: ${decodeErrorMessage(errorMessage)}`,
    data: data
  }),
  'GAS_LIMIT_TOO_HIGH': (gasLimit, maxGas) => new JsonRpcError({
    name: 'gasLimit too high',
    code: -32005,
    message: `Transaction gas limit '${gasLimit}' exceeds block gas limit '${maxGas}'`
  }),
  'GAS_LIMIT_TOO_LOW': (gasLimit, requiredGas) => new JsonRpcError({
    name: 'gasLimit too low',
    code: -32003,
    message: `Transaction gas limit provided '${gasLimit}' is insufficient of intrinsic gas required '${requiredGas}'`
  }),
  'GAS_PRICE_TOO_LOW': (gasPrice, minGasPrice) => new JsonRpcError({
    name: 'Gas price too low',
    code: -32009,
    message: `Gas price '${gasPrice}' is below configured minimum gas price '${minGasPrice}'`
  }),
  'HBAR_RATE_LIMIT_EXCEEDED': new JsonRpcError({
    name: 'HBAR Rate limit exceeded',
    code: -32606,
    message: 'HBAR Rate limit exceeded'
  }),
  'INSUFFICIENT_ACCOUNT_BALANCE': new JsonRpcError({
    name: 'Insufficient account balance',
    code: -32000,
    message: 'Insufficient funds for transfer'
  }),
  'INTERNAL_ERROR': (message = '') => new JsonRpcError({
    name: 'Internal error',
    code: -32603,
    message: message === '' || undefined ? 'Unknown error invoking RPC' : `Error invoking RPC: ${message}`
  }),
  'INVALID_PARAMETER': (index: number | string, message: string) =>  new JsonRpcError({
    name: 'Invalid parameter',
    code: -32602,
    message: `Invalid parameter ${index}: ${message}`
  }),
  'INVALID_PARAMETERS': new JsonRpcError({
    name: 'Invalid parameters',
    code: -32602,
    message: 'Invalid params'
  }),
  'INVALID_REQUEST': new JsonRpcError({
    name: 'Invalid request',
    code: -32600,
    message: 'Invalid request'
  }),
  'IP_RATE_LIMIT_EXCEEDED': (methodName: string) => new JsonRpcError({
    name: 'IP Rate limit exceeded',
    code: -32605,
    message: `IP Rate limit exceeded on ${methodName}`
  }),
  'MISSING_FROM_BLOCK_PARAM': new JsonRpcError({
    name: 'Missing fromBlock parameter',
    code: -32011,
    message: 'Provided toBlock parameter without specifying fromBlock'
  }),
  'MISSING_REQUIRED_PARAMETER': (index: number | string) => new JsonRpcError({
    name: 'Missing required parameters',
    code: -32602,
    message: `Missing value for required parameter ${index}`
  }),
  'NONCE_TOO_LOW': (nonce, currentNonce) => new JsonRpcError({
    name: 'Nonce too low',
    code: 32001,
    message: `Nonce too low. Provided nonce: ${nonce}, current nonce: ${currentNonce}`
  }),
  'NONCE_TOO_HIGH': (nonce, currentNonce) => new JsonRpcError({
    name: 'Nonce too high',
    code: 32002,
    message: `Nonce too high. Provided nonce: ${nonce}, current nonce: ${currentNonce}`
  }),
  'NO_MINING_WORK': new JsonRpcError({
    name: 'No mining work',
    code: -32000,
    message: 'No mining work available yet'
  }),
  'PARSE_ERROR': new JsonRpcError({
    name: 'Parse error',
    code: -32700,
    message: 'Unable to parse JSON'
  }),
  'RANGE_TOO_LARGE': (blockRange: number) => new JsonRpcError({
    name: 'Block range too large',
    code: -32000,
    message: `Exceeded maximum block range: ${blockRange}`
  }),
  'REQUEST_BEYOND_HEAD_BLOCK': (requested: number, latest: number) => new JsonRpcError({
    name: 'Incorrect block',
    code: -32000,
    message: `Request beyond head block: requested ${requested}, head ${latest}`
  }),
  'REQUEST_TIMEOUT': new JsonRpcError({
    name: 'Request timeout',
    code: -32010,
    message: 'Request timeout. Please try again.'
  }),
  'RESOURCE_NOT_FOUND': (message = '') => new JsonRpcError({
    name: 'Resource not found',
    code: -32001,
    message: `Requested resource not found. ${message}`
  }),
  'UNKNOWN_HISTORICAL_BALANCE': new JsonRpcError({
    name: 'Unavailable balance',
    code: -32007,
    message: 'Historical balance data is available only after 15 minutes.'
  }),
  'UNSUPPORTED_CHAIN_ID': (requested: string | number, current: string | number) => new JsonRpcError({
    name: 'ChainId not supported',
    code: -32000,
    message: `ChainId (${requested}) not supported. The correct chainId is ${current}`
  }),
  'UNSUPPORTED_METHOD': new JsonRpcError({
    name: 'Method not found',
    code: -32601,
    message: 'Unsupported JSON-RPC method'
  }),
  'VALUE_TOO_LOW': new JsonRpcError({
    name: 'Value too low',
    code: -32602,
    message: 'Value below 10_000_000_000 wei which is 1 tinybar'
  }),
  'INVALID_CONTRACT_ADDRESS':  (address) => {
    let message = `Invalid Contract Address: ${address}.`;
    if (address && address.length) {
      message = `${message} Expected length of 42 chars but was ${address.length}.`;
    }

    return new JsonRpcError({
      name: 'Invalid Contract Address',
      code: -32012,
      message: message
    });
  },
  'NON_EXISTING_CONTRACT':  (address) => {
    let message = `Non Existing Contract Address: ${address}.`;
    if (address && address.length) {
      message = `${message} Expected a Contract or Token Address.`;
    }

    return new JsonRpcError({
      name: 'Non Existing Contract Address',
      code: -32013,
      message: message
    });
  },
  'NON_EXISTING_ACCOUNT':  (address) => {
    let message = `Non Existing Account Address: ${address}.`;
    if (address && address.length) {
      message = `${message} Expected an Account Address.`;
    }

    return new JsonRpcError({
      name: 'Non Existing Account Address',
      code: -32014,
      message: message
    });
  },
  'COULD_NOT_ESTIMATE_GAS_PRICE': new JsonRpcError({
    name: 'Could not estimate gas price',
    code: -32604,
    message: 'Error encountered estimating the gas price'
  }),
  'COULD_NOT_RETRIEVE_LATEST_BLOCK': new JsonRpcError({
    name: 'Could not retrieve latest block',
    code: -32607,
    message: 'Error encountered retrieving latest block'
  }),
  'MAX_SUBSCRIPTIONS': new JsonRpcError({
    name: 'Exceeded maximum allowed subscriptions',
    code: -32608,
    message: 'Exceeded maximum allowed subscriptions'
  }),
  'UNSUPPORTED_HISTORICAL_EXECUTION': (blockId: string) => new JsonRpcError({
    name: 'Unsupported historical block request',
    code: -32609,
    message: `Unsupported historical block identifier encountered: ${blockId}`
  }),
  'UNSUPPORTED_OPERATION': (message: string) => new JsonRpcError({
    name: 'Unsupported operation',
    code: -32610,
    message: `Unsupported operation. ${message}`
  }),
  'PAGINATION_MAX': (count: number) => new JsonRpcError({
    name: 'Mirror Node pagination count range too large',
    code: -32011,
    message: `Exceeded maximum mirror node pagination count: ${count}`
  }),
  'MAX_BLOCK_SIZE': (count: number) => new JsonRpcError({
    name: 'Block size too large',
    code: -32000,
    message: `Exceeded max transactions that can be returned in a block: ${count}`
  }),
  'UNKNOWN_BLOCK': new JsonRpcError({
    name: 'Unknown block',
    code: -39012,
    message: 'Unknown block'
  }),
  'INVALID_BLOCK_RANGE': new JsonRpcError({
    name: 'Invalid block range',
    code: -39013,
    message: 'Invalid block range'
  }),
  'FILTER_NOT_FOUND': new JsonRpcError({
    name: 'Filter not found',
<<<<<<< HEAD
    code: -32015,
    message: 'Filter not found'
  }),
=======
    code: -32001,
    message: 'Filter not found'
  })
>>>>>>> 407a2719
};<|MERGE_RESOLUTION|>--- conflicted
+++ resolved
@@ -244,13 +244,7 @@
   }),
   'FILTER_NOT_FOUND': new JsonRpcError({
     name: 'Filter not found',
-<<<<<<< HEAD
-    code: -32015,
-    message: 'Filter not found'
-  }),
-=======
     code: -32001,
     message: 'Filter not found'
   })
->>>>>>> 407a2719
 };