--- conflicted
+++ resolved
@@ -504,15 +504,10 @@
           }
           if (EthImpl.isArrayNonEmpty(contractResultDetails.state_changes)) {
             // filter the state changes to match slot and return value
-<<<<<<< HEAD
-            const stateChange = contractResultDetails.state_changes.find(stateChange => stateChange.slot === slot);
-            result = stateChange.value_written;
-=======
             const stateChange = contractResultDetails.state_changes.find(stateChange => stateChange.slot === EthImpl.toHex32Byte(slot));
             if (stateChange) {
               result = stateChange.value_written;
             }
->>>>>>> 0aa3c5a3
           }
         })
         .catch((e: any) => {
