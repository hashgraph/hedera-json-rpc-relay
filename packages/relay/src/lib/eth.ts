--- conflicted
+++ resolved
@@ -35,14 +35,11 @@
 const LRU = require('lru-cache');
 const _ = require('lodash');
 const createHash = require('keccak');
-<<<<<<< HEAD
 const asm = require('@ethersproject/asm');
-=======
 interface LatestBlockNumberTimestamp {
   blockNumber: string;
   timeStampTo: string;
 }
->>>>>>> f347dd01
 
 /**
  * Implementation of the "eth_" methods from the Ethereum JSON-RPC API.
@@ -394,7 +391,7 @@
     this.logger.trace(`${requestIdPrefix} blockNumber()`);
 
     const cacheKey = `${constants.CACHE_KEY.ETH_BLOCK_NUMBER}`;
-   
+
     const blocksResponse = await this.mirrorNodeClient.getLatestBlock(requestId);
     const blocks = blocksResponse !== null ? blocksResponse.blocks : null;
     if (Array.isArray(blocks) && blocks.length > 0) {
@@ -414,7 +411,7 @@
 
     throw predefined.COULD_NOT_RETRIEVE_LATEST_BLOCK;
   }
-  
+
   /**
    * Gets the chain ID. This is a static value, in that it always returns
    * the same value. This can be specified via an environment variable
@@ -667,7 +664,7 @@
     if (!EthImpl.blockTagIsLatestOrPending(blockNumberOrTag)) {
       const cacheKey = `${constants.CACHE_KEY.ETH_BLOCK_NUMBER}`;
       const blockNumberCached = this.cache.get(cacheKey);
-      
+
       if(blockNumberCached) {
         this.logger.trace(`${requestIdPrefix} returning cached value ${cacheKey}:${JSON.stringify(blockNumberCached)}`);
         latestBlock = { blockNumber: blockNumberCached, timeStampTo: '0' };
@@ -744,7 +741,7 @@
                   mirrorAccount.transactions,
                   block.timestamp.to
                 );
-                
+
                 balanceFound = true;
                 weibars = BigInt(currentBalance - balanceFromTxs) * BigInt(constants.TINYBAR_TO_WEIBAR_COEF);
               }
@@ -765,7 +762,7 @@
           }
         }
       }
-      
+
       if (!balanceFound && mirrorAccount?.balance) {
         balanceFound = true;
         weibars = BigInt(mirrorAccount.balance.balance) * BigInt(constants.TINYBAR_TO_WEIBAR_COEF);
