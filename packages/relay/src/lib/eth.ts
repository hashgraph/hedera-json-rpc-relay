/* -
 *
 * Hedera JSON RPC Relay
 *
 * Copyright (C) 2022-2024 Hedera Hashgraph, LLC
 *
 * Licensed under the Apache License, Version 2.0 (the "License");
 * you may not use this file except in compliance with the License.
 * You may obtain a copy of the License at
 *
 *      http://www.apache.org/licenses/LICENSE-2.0
 *
 * Unless required by applicable law or agreed to in writing, software
 * distributed under the License is distributed on an "AS IS" BASIS,
 * WITHOUT WARRANTIES OR CONDITIONS OF ANY KIND, either express or implied.
 * See the License for the specific language governing permissions and
 * limitations under the License.
 *
 */

import crypto from 'crypto';
import { Logger } from 'pino';
import { Eth } from '../index';
import { Utils } from './../utils';
import constants from './constants';
import { Precheck } from './precheck';
import { MirrorNodeClient } from './clients';
import { Counter, Registry } from 'prom-client';
import { IAccountInfo } from './types/mirrorNode';
import { LogsBloomUtils } from './../logsBloomUtils';
import { DebugService } from './services/debugService';
import { SDKClientError } from './errors/SDKClientError';
import { Transaction as EthersTransaction } from 'ethers';
import HAPIService from './services/hapiService/hapiService';
import { JsonRpcError, predefined } from './errors/JsonRpcError';
import { Block, Log, Transaction, Transaction1559 } from './model';
import { FileId, Hbar, PrecheckStatusError } from '@hashgraph/sdk';
import { CacheService } from './services/cacheService/cacheService';
import { CommonService, FilterService } from './services/ethService';
import { EnvProviderService } from '@hashgraph/env-provider/dist/services';
import { IDebugService } from './services/debugService/IDebugService';
import { MirrorNodeClientError } from './errors/MirrorNodeClientError';
import { IReceiptRootHash, ReceiptsRootUtils } from '../receiptsRootUtils';
import { IFilterService } from './services/ethService/ethFilterService/IFilterService';
import { IFeeHistory, IContractCallRequest, IContractCallResponse, ITransactionReceipt } from './types';
import {
  isHex,
  toHash32,
  prepend0x,
  ASCIIToHex,
  numberTo0x,
  nanOrNumberTo0x,
  parseNumericEnvVar,
  nullableNumberTo0x,
  trimPrecedingZeros,
  formatContractResult,
  weibarHexToTinyBarInt,
  isValidEthereumAddress,
  formatTransactionIdWithoutQueryParams,
  getFunctionSelector,
} from '../formatters';

const _ = require('lodash');
const createHash = require('keccak');
const asm = require('@ethersproject/asm');

interface LatestBlockNumberTimestamp {
  blockNumber: string | null;
  timeStampTo: string;
}

/**
 * Implementation of the "eth_" methods from the Ethereum JSON-RPC API.
 * Methods are implemented by delegating to the mirror node or to a
 * consensus node in the main network.
 *
 * FIXME: This class is a work in progress because everything we need is
 * not currently supported by the mirror nodes. As such, we have a lot
 * of fake stuff in this class for now for the purpose of demos and POC.
 */
export class EthImpl implements Eth {
  static emptyHex = '0x';
  static zeroHex = '0x0';
  static oneHex = '0x1';
  static twoHex = '0x2';
  static oneTwoThreeFourHex = '0x1234';
  static zeroHex8Byte = '0x0000000000000000';
  static zeroHex32Byte = '0x0000000000000000000000000000000000000000000000000000000000000000';
  static emptyArrayHex = '0x1dcc4de8dec75d7aab85b567b6ccd41ad312451b948a7413f0a142fd40d49347';
  static zeroAddressHex = '0x0000000000000000000000000000000000000000';
  static emptyBloom =
    '0x00000000000000000000000000000000000000000000000000000000000000000000000000000000000000000000000000000000000000000000000000000000000000000000000000000000000000000000000000000000000000000000000000000000000000000000000000000000000000000000000000000000000000000000000000000000000000000000000000000000000000000000000000000000000000000000000000000000000000000000000000000000000000000000000000000000000000000000000000000000000000000000000000000000000000000000000000000000000000000000000000000000000000000000000000000000';
  static defaultTxGas = numberTo0x(constants.TX_DEFAULT_GAS_DEFAULT);
  static gasTxBaseCost = numberTo0x(constants.TX_BASE_COST);
  static gasTxHollowAccountCreation = numberTo0x(constants.TX_HOLLOW_ACCOUNT_CREATION_GAS);
  static ethTxType = 'EthereumTransaction';
  static defaultGasUsedRatio = 0.5;
  static feeHistoryZeroBlockCountResponse: IFeeHistory = {
    gasUsedRatio: null,
    oldestBlock: EthImpl.zeroHex,
    baseFeePerGas: undefined,
  };
  static readonly feeHistoryEmptyResponse: IFeeHistory = {
    baseFeePerGas: [],
    gasUsedRatio: [],
    reward: [],
    oldestBlock: EthImpl.zeroHex,
  };
  static redirectBytecodePrefix = '6080604052348015600f57600080fd5b506000610167905077618dc65e';
  static redirectBytecodePostfix =
    '600052366000602037600080366018016008845af43d806000803e8160008114605857816000f35b816000fdfea2646970667358221220d8378feed472ba49a0005514ef7087017f707b45fb9bf56bb81bb93ff19a238b64736f6c634300080b0033';
  static iHTSAddress = '0x0000000000000000000000000000000000000167';
  static invalidEVMInstruction = '0xfe';
  static blockHashLength = 66;

  // endpoint callerNames
  static ethBlockByNumber = 'eth_blockNumber';
  static ethCall = 'eth_call';
  static ethEstimateGas = 'eth_estimateGas';
  static ethFeeHistory = 'eth_feeHistory';
  static ethGasPrice = 'eth_gasPrice';
  static ethGetBalance = 'eth_getBalance';
  static ethGetBlockByHash = 'eth_GetBlockByHash';
  static ethGetBlockByNumber = 'eth_GetBlockByNumber';
  static ethGetCode = 'eth_getCode';
  static ethGetTransactionByHash = 'eth_GetTransactionByHash';
  static ethGetTransactionCount = 'eth_getTransactionCount';
  static ethGetTransactionCountByHash = 'eth_GetTransactionCountByHash';
  static ethGetTransactionCountByNumber = 'eth_GetTransactionCountByNumber';
  static ethGetTransactionReceipt = 'eth_GetTransactionReceipt';
  static ethSendRawTransaction = 'eth_sendRawTransaction';
  static debugTraceTransaction = 'debug_traceTransaction';

  // block constants
  static blockLatest = 'latest';
  static blockEarliest = 'earliest';
  static blockPending = 'pending';
  static blockSafe = 'safe';
  static blockFinalized = 'finalized';

  // static response constants
  static accounts = [];

  /**
   * Overrideable options used when initializing.
   *
   * @private
   */
  private readonly defaultGas = numberTo0x(parseNumericEnvVar('TX_DEFAULT_GAS', 'TX_DEFAULT_GAS_DEFAULT'));
  private readonly contractCallAverageGas = numberTo0x(constants.TX_CONTRACT_CALL_AVERAGE_GAS);
  private readonly ethCallCacheTtl = parseNumericEnvVar('ETH_CALL_CACHE_TTL', 'ETH_CALL_CACHE_TTL_DEFAULT');
  private readonly ethBlockNumberCacheTtlMs = parseNumericEnvVar(
    'ETH_BLOCK_NUMBER_CACHE_TTL_MS',
    'ETH_BLOCK_NUMBER_CACHE_TTL_MS_DEFAULT',
  );
  private readonly ethGetBalanceCacheTtlMs = parseNumericEnvVar(
    'ETH_GET_BALANCE_CACHE_TTL_MS',
    'ETH_GET_BALANCE_CACHE_TTL_MS_DEFAULT',
  );
  private readonly maxBlockRange = parseNumericEnvVar('MAX_BLOCK_RANGE', 'MAX_BLOCK_RANGE');
  private readonly contractCallGasLimit = parseNumericEnvVar('CONTRACT_CALL_GAS_LIMIT', 'CONTRACT_CALL_GAS_LIMIT');
  private readonly ethGetTransactionCountMaxBlockRange = parseNumericEnvVar(
    'ETH_GET_TRANSACTION_COUNT_MAX_BLOCK_RANGE',
    'ETH_GET_TRANSACTION_COUNT_MAX_BLOCK_RANGE',
  );
  private readonly ethGetTransactionCountCacheTtl = parseNumericEnvVar(
    'ETH_GET_TRANSACTION_COUNT_CACHE_TTL',
    'ETH_GET_TRANSACTION_COUNT_CACHE_TTL',
  );
  private readonly estimateGasThrows = EnvProviderService.getInstance().get('ESTIMATE_GAS_THROWS')
    ? EnvProviderService.getInstance().get('ESTIMATE_GAS_THROWS') === 'true'
    : true;

  private readonly ethGasPRiceCacheTtlMs = parseNumericEnvVar(
    'ETH_GET_GAS_PRICE_CACHE_TTL_MS',
    'ETH_GET_GAS_PRICE_CACHE_TTL_MS_DEFAULT',
  );

  /**
   * Configurable options used when initializing the cache.
   *
   * @private
   */
  private readonly options = {
    //The maximum number (or size) of items that remain in the cache (assuming no TTL pruning or explicit deletions).
    max: constants.CACHE_MAX,
    // Max time to live in ms, for items before they are considered stale.
    ttl: constants.CACHE_TTL.ONE_HOUR,
  };

  /**
   * The LRU cache used for caching items from requests.
   *
   * @private
   */
  private readonly cacheService: CacheService;

  /**
   * The client service which is responsible for client all logic related to initialization, reinitialization and error/transactions tracking.
   *
   * @private
   */
  private readonly hapiService: HAPIService;

  /**
   * The interface through which we interact with the mirror node
   * @private
   */
  private readonly mirrorNodeClient: MirrorNodeClient;

  /**
   * The logger used for logging all output from this class.
   * @private
   */
  private readonly logger: Logger;

  /**
   * The precheck class used for checking the fields like nonce before the tx execution.
   * @private
   */
  private readonly precheck: Precheck;

  /**
   * The ID of the chain, as a hex string, as it would be returned in a JSON-RPC call.
   * @private
   */
  private readonly chain: string;

  /**
   * The ethExecutionsCounter used to track the number of active contract execution requests.
   * @private
   */
  private readonly ethExecutionsCounter: Counter;

  /**
   * The Common Service implemntation that contains logic shared by other services.
   */
  private readonly common: CommonService;

  /**
   * The Filter Service implemntation that takes care of all filter API operations.
   */
  private readonly filterServiceImpl: FilterService;

  /**
   * The Debug Service implemntation that takes care of all filter API operations.
   */
  private readonly debugServiceImpl: DebugService;

  /**
   * Constructs an instance of the service responsible for handling Ethereum JSON-RPC methods
   * using Hedera Hashgraph as the underlying network.
   *
   * @param {HAPIService} hapiService - Service for interacting with Hedera Hashgraph.
   * @param {MirrorNodeClient} mirrorNodeClient - Client for querying the Hedera mirror node.
   * @param {Logger} logger - Logger instance for logging system messages.
   * @param {string} chain - The chain identifier for the current blockchain environment.
   * @param {Registry} registry - Registry instance for registering metrics.
   * @param {CacheService} cacheService - Service for managing cached data.
   */
  constructor(
    hapiService: HAPIService,
    mirrorNodeClient: MirrorNodeClient,
    logger: Logger,
    chain: string,
    registry: Registry,
    cacheService: CacheService,
  ) {
    this.chain = chain;
    this.logger = logger;
    this.hapiService = hapiService;
    this.cacheService = cacheService;
    this.mirrorNodeClient = mirrorNodeClient;
    this.precheck = new Precheck(mirrorNodeClient, logger, chain);
    this.ethExecutionsCounter = this.initEthExecutionCounter(registry);
    this.common = new CommonService(mirrorNodeClient, logger, cacheService);
    this.debugServiceImpl = new DebugService(mirrorNodeClient, logger, this.common);
    this.filterServiceImpl = new FilterService(mirrorNodeClient, logger, cacheService, this.common);
  }

  private shouldUseCacheForBalance(tag: string | null): boolean {
    // should only cache balance when is Not latest or pending and is not in dev mode
    return !CommonService.blockTagIsLatestOrPendingStrict(tag) && !CommonService.isDevMode;
  }

  private initEthExecutionCounter(register: Registry): Counter {
    const metricCounterName = 'rpc_relay_eth_executions';
    register.removeSingleMetric(metricCounterName);
    return new Counter({
      name: metricCounterName,
      help: `Relay ${metricCounterName} function`,
      labelNames: ['method', 'function'],
      registers: [register],
    });
  }

  filterService(): IFilterService {
    return this.filterServiceImpl;
  }

  debugService(): IDebugService {
    return this.debugServiceImpl;
  }

  /**
   * This method is implemented to always return an empty array. This is in alignment
   * with the behavior of Infura.
   */
  accounts(requestIdPrefix?: string): never[] {
    this.logger.trace(`${requestIdPrefix} accounts()`);
    return EthImpl.accounts;
  }

  private getEthFeeHistoryFixedFee(): boolean {
    if (EnvProviderService.getInstance().get('ETH_FEE_HISTORY_FIXED') === undefined) {
      return true;
    }
    return EnvProviderService.getInstance().get('ETH_FEE_HISTORY_FIXED') === 'true';
  }

  /**
   * Gets the fee history.
   */
  async feeHistory(
    blockCount: number,
    newestBlock: string,
    rewardPercentiles: Array<number> | null,
    requestIdPrefix?: string,
  ): Promise<IFeeHistory | JsonRpcError> {
    const maxResults =
      EnvProviderService.getInstance().get('TEST') === 'true'
        ? constants.DEFAULT_FEE_HISTORY_MAX_RESULTS
        : Number(EnvProviderService.getInstance().get('FEE_HISTORY_MAX_RESULTS'));

    this.logger.trace(
      `${requestIdPrefix} feeHistory(blockCount=${blockCount}, newestBlock=${newestBlock}, rewardPercentiles=${rewardPercentiles})`,
    );

    try {
      const latestBlockNumber = await this.translateBlockTag(EthImpl.blockLatest, requestIdPrefix);
      const newestBlockNumber =
        newestBlock == EthImpl.blockLatest || newestBlock == EthImpl.blockPending
          ? latestBlockNumber
          : await this.translateBlockTag(newestBlock, requestIdPrefix);

      if (newestBlockNumber > latestBlockNumber) {
        return predefined.REQUEST_BEYOND_HEAD_BLOCK(newestBlockNumber, latestBlockNumber);
      }
      blockCount = blockCount > maxResults ? maxResults : blockCount;

      if (blockCount <= 0) {
        return EthImpl.feeHistoryZeroBlockCountResponse;
      }
      let feeHistory: IFeeHistory;

      if (this.getEthFeeHistoryFixedFee()) {
        let oldestBlock = newestBlockNumber - blockCount + 1;
        if (oldestBlock <= 0) {
          blockCount = 1;
          oldestBlock = 1;
        }
        const gasPriceFee = await this.gasPrice(requestIdPrefix);
        feeHistory = this.getRepeatedFeeHistory(blockCount, oldestBlock, rewardPercentiles, gasPriceFee);
      } else {
        // once we finish testing and refining Fixed Fee method, we can remove this else block to clean up code
        const cacheKey = `${constants.CACHE_KEY.FEE_HISTORY}_${blockCount}_${newestBlock}_${rewardPercentiles?.join(
          '',
        )}`;
        const cachedFeeHistory = await this.cacheService.getAsync(cacheKey, EthImpl.ethFeeHistory, requestIdPrefix);

        if (cachedFeeHistory) {
          feeHistory = cachedFeeHistory;
        } else {
          feeHistory = await this.getFeeHistory(
            blockCount,
            newestBlockNumber,
            latestBlockNumber,
            rewardPercentiles,
            requestIdPrefix,
          );
        }
        if (newestBlock != EthImpl.blockLatest && newestBlock != EthImpl.blockPending) {
          await this.cacheService.set(cacheKey, feeHistory, EthImpl.ethFeeHistory, undefined, requestIdPrefix);
        }
      }

      return feeHistory;
    } catch (e) {
      this.logger.error(e, `${requestIdPrefix} Error constructing default feeHistory`);
      return EthImpl.feeHistoryEmptyResponse;
    }
  }

  private async getFeeByBlockNumber(blockNumber: number, requestIdPrefix?: string): Promise<string> {
    let fee = 0;
    try {
      const block = await this.mirrorNodeClient.getBlock(blockNumber, requestIdPrefix);
      fee = await this.getFeeWeibars(EthImpl.ethFeeHistory, requestIdPrefix, `lte:${block.timestamp.to}`);
    } catch (error) {
      this.logger.warn(
        error,
        `${requestIdPrefix} Fee history cannot retrieve block or fee. Returning ${fee} fee for block ${blockNumber}`,
      );
    }

    return numberTo0x(fee);
  }

  private getRepeatedFeeHistory(
    blockCount: number,
    oldestBlockNumber: number,
    rewardPercentiles: Array<number> | null,
    fee: string,
  ): IFeeHistory {
    const shouldIncludeRewards = Array.isArray(rewardPercentiles) && rewardPercentiles.length > 0;

    const feeHistory: IFeeHistory = {
      baseFeePerGas: Array(blockCount).fill(fee),
      gasUsedRatio: Array(blockCount).fill(EthImpl.defaultGasUsedRatio),
      oldestBlock: numberTo0x(oldestBlockNumber),
    };

    // next fee. Due to high block production rate and low fee change rate we add the next fee
    // since by the time a user utilizes the response there will be a next block likely with the same fee
    feeHistory.baseFeePerGas?.push(fee);

    if (shouldIncludeRewards) {
      feeHistory['reward'] = Array(blockCount).fill(Array(rewardPercentiles.length).fill(EthImpl.zeroHex));
    }

    return feeHistory;
  }

  private async getFeeHistory(
    blockCount: number,
    newestBlockNumber: number,
    latestBlockNumber: number,
    rewardPercentiles: Array<number> | null,
    requestIdPrefix?: string,
  ): Promise<IFeeHistory> {
    // include newest block number in the total block count
    const oldestBlockNumber = Math.max(0, newestBlockNumber - blockCount + 1);
    const shouldIncludeRewards = Array.isArray(rewardPercentiles) && rewardPercentiles.length > 0;
    const feeHistory: IFeeHistory = {
      baseFeePerGas: [] as string[],
      gasUsedRatio: [] as number[],
      oldestBlock: numberTo0x(oldestBlockNumber),
    };

    // get fees from oldest to newest blocks
    for (let blockNumber = oldestBlockNumber; blockNumber <= newestBlockNumber; blockNumber++) {
      const fee = await this.getFeeByBlockNumber(blockNumber, requestIdPrefix);

      feeHistory.baseFeePerGas?.push(fee);
      feeHistory.gasUsedRatio?.push(EthImpl.defaultGasUsedRatio);
    }

    // get latest block fee
    let nextBaseFeePerGas = _.last(feeHistory.baseFeePerGas);

    if (latestBlockNumber > newestBlockNumber) {
      // get next block fee if the newest block is not the latest
      nextBaseFeePerGas = await this.getFeeByBlockNumber(newestBlockNumber + 1, requestIdPrefix);
    }

    if (nextBaseFeePerGas) {
      feeHistory.baseFeePerGas?.push(nextBaseFeePerGas);
    }

    if (shouldIncludeRewards) {
      feeHistory['reward'] = Array(blockCount).fill(Array(rewardPercentiles.length).fill(EthImpl.zeroHex));
    }

    return feeHistory;
  }

  private async getFeeWeibars(callerName: string, requestIdPrefix?: string, timestamp?: string): Promise<number> {
    let networkFees;
    try {
      networkFees = await this.mirrorNodeClient.getNetworkFees(timestamp, undefined, requestIdPrefix);
      if (_.isNil(networkFees)) {
        this.logger.debug(`${requestIdPrefix} Mirror Node returned no fees. Fallback to network`);
      }
    } catch (e: any) {
      this.logger.warn(e, `${requestIdPrefix} Mirror Node threw an error retrieving fees. Fallback to network`);
    }

    if (_.isNil(networkFees)) {
      networkFees = {
        fees: [
          {
            gas: await this.hapiService.getSDKClient().getTinyBarGasFee(callerName, requestIdPrefix),
            transaction_type: EthImpl.ethTxType,
          },
        ],
      };
    }

    if (networkFees && Array.isArray(networkFees.fees)) {
      const txFee = networkFees.fees.find(({ transaction_type }) => transaction_type === EthImpl.ethTxType);
      if (txFee?.gas) {
        // convert tinyBars into weiBars
        const weibars = Hbar.fromTinybars(txFee.gas).toTinybars().multiply(constants.TINYBAR_TO_WEIBAR_COEF);

        return weibars.toNumber();
      }
    }

    throw predefined.COULD_NOT_ESTIMATE_GAS_PRICE;
  }

  /**
   * Gets the most recent block number.
   */
  async blockNumber(requestIdPrefix?: string): Promise<string> {
    this.logger.trace(`${requestIdPrefix} blockNumber()`);
    return await this.common.getLatestBlockNumber(requestIdPrefix);
  }

  /**
   * Gets the most recent block number and timestamp.to which represents the block finality.
   */
  async blockNumberTimestamp(caller: string, requestIdPrefix?: string): Promise<LatestBlockNumberTimestamp> {
    this.logger.trace(`${requestIdPrefix} blockNumber()`);

    const cacheKey = `${constants.CACHE_KEY.ETH_BLOCK_NUMBER}`;

    const blocksResponse = await this.mirrorNodeClient.getLatestBlock(requestIdPrefix);
    const blocks = blocksResponse !== null ? blocksResponse.blocks : null;
    if (Array.isArray(blocks) && blocks.length > 0) {
      const currentBlock = numberTo0x(blocks[0].number);
      const timestamp = blocks[0].timestamp.to;
      const blockTimeStamp: LatestBlockNumberTimestamp = { blockNumber: currentBlock, timeStampTo: timestamp };
      // save the latest block number in cache
      await this.cacheService.set(cacheKey, currentBlock, caller, this.ethBlockNumberCacheTtlMs, requestIdPrefix);

      return blockTimeStamp;
    }

    throw predefined.COULD_NOT_RETRIEVE_LATEST_BLOCK;
  }

  /**
   * Gets the chain ID. This is a static value, in that it always returns
   * the same value. This can be specified via an environment variable
   * `CHAIN_ID`.
   */
  chainId(requestIdPrefix?: string): string {
    this.logger.trace(`${requestIdPrefix} chainId()`);
    return this.chain;
  }

  /**
   * Estimates the amount of gas to execute a call.
   */
  // eslint-disable-next-line @typescript-eslint/no-unused-vars
  async estimateGas(
    transaction: IContractCallRequest,
    _blockParam: string | null,
    requestIdPrefix?: string,
  ): Promise<string | JsonRpcError> {
    const callData = transaction.data ? transaction.data : transaction.input;
    const callDataSize = callData ? callData.length : 0;

    if (callDataSize >= constants.FUNCTION_SELECTOR_CHAR_LENGTH) {
      this.ethExecutionsCounter
        .labels(EthImpl.ethEstimateGas, callData!.substring(0, constants.FUNCTION_SELECTOR_CHAR_LENGTH))
        .inc();
    }

    this.logger.trace(
      `${requestIdPrefix} estimateGas(transaction=${JSON.stringify(transaction)}, _blockParam=${_blockParam})`,
    );

    try {
      const response = await this.estimateGasFromMirrorNode(transaction, requestIdPrefix);
      if (response?.result) {
        this.logger.info(`${requestIdPrefix} Returning gas: ${response.result}`);
        return prepend0x(trimPrecedingZeros(response.result));
      } else {
        this.logger.error(`${requestIdPrefix} No gas estimate returned from mirror-node: ${JSON.stringify(response)}`);
        return this.predefinedGasForTransaction(transaction, requestIdPrefix);
      }
    } catch (e: any) {
      this.logger.error(
        `${requestIdPrefix} Error raised while fetching estimateGas from mirror-node: ${JSON.stringify(e)}`,
      );
      // in case of contract revert, we don't want to return a predefined gas but the actual error with the reason
      if (this.estimateGasThrows && e instanceof MirrorNodeClientError && e.isContractRevertOpcodeExecuted()) {
        return predefined.CONTRACT_REVERT(e.detail ?? e.message, e.data);
      }
      return this.predefinedGasForTransaction(transaction, requestIdPrefix, e);
    }
  }

  /**
   * Executes an estimate contract call gas request in the mirror node.
   *
   * @param {IContractCallRequest} transaction The transaction data for the contract call.
   * @param requestIdPrefix The prefix for the request ID.
   * @returns {Promise<IContractCallResponse>} the response from the mirror node
   */
  private async estimateGasFromMirrorNode(
    transaction: IContractCallRequest,
    requestIdPrefix?: string,
  ): Promise<IContractCallResponse | null> {
    await this.contractCallFormat(transaction, requestIdPrefix);
    const callData = { ...transaction, estimate: true };
    return this.mirrorNodeClient.postContractCall(callData, requestIdPrefix);
  }

  /**
   * Fallback calculations for the amount of gas to be used for a transaction.
   * This method is used when the mirror node fails to return a gas estimate.
   *
   * @param {IContractCallRequest} transaction The transaction data for the contract call.
   * @param {string} requestIdPrefix The prefix for the request ID.
   * @param error (Optional) received error from the mirror-node contract call request.
   * @returns {Promise<string | JsonRpcError>} the calculated gas cost for the transaction
   */
  private async predefinedGasForTransaction(
    transaction: IContractCallRequest,
    requestIdPrefix?: string,
    error?: any,
  ): Promise<string | JsonRpcError> {
    const isSimpleTransfer = !!transaction?.to && (!transaction.data || transaction.data === '0x');
    const isContractCall =
      !!transaction?.to && transaction?.data && transaction.data.length >= constants.FUNCTION_SELECTOR_CHAR_LENGTH;
    const isContractCreate = !transaction?.to && transaction?.data && transaction.data !== '0x';

    if (isSimpleTransfer) {
      // Handle Simple Transaction and Hollow Account creation
      const isNonZeroValue = Number(transaction.value) > 0;
      if (!isNonZeroValue) {
        return predefined.INVALID_PARAMETER(
          0,
          `Invalid 'value' field in transaction param. Value must be greater than 0`,
        );
      }
      // when account exists return default base gas
      if (await this.getAccount(transaction.to!, requestIdPrefix)) {
        this.logger.warn(`${requestIdPrefix} Returning predefined gas for simple transfer: ${EthImpl.gasTxBaseCost}`);
        return EthImpl.gasTxBaseCost;
      }
      // otherwise, return the minimum amount of gas for hollow account creation
      this.logger.warn(
        `${requestIdPrefix} Returning predefined gas for hollow account creation: ${EthImpl.gasTxHollowAccountCreation}`,
      );
      return EthImpl.gasTxHollowAccountCreation;
    } else if (isContractCreate) {
      // The size limit of the encoded contract posted to the mirror node can
      // cause contract deployment transactions to fail with a 400 response code.
      // The contract is actually deployed on the consensus node, so the contract will work.
      // In these cases, we don't want to return a CONTRACT_REVERT error.
      if (
        this.estimateGasThrows &&
        error?.isContractReverted() &&
        error?.message !== MirrorNodeClientError.messages.INVALID_HEX
      ) {
        return predefined.CONTRACT_REVERT(error.detail, error.data);
      }
      this.logger.warn(`${requestIdPrefix} Returning predefined gas for contract creation: ${EthImpl.gasTxBaseCost}`);
      return numberTo0x(Precheck.transactionIntrinsicGasCost(transaction.data!));
    } else if (isContractCall) {
      this.logger.warn(`${requestIdPrefix} Returning predefined gas for contract call: ${this.contractCallAverageGas}`);
      return this.contractCallAverageGas;
    } else {
      this.logger.warn(`${requestIdPrefix} Returning predefined gas for unknown transaction: ${this.defaultGas}`);
      return this.defaultGas;
    }
  }

  /**
   * Tries to get the account with the given address from the cache,
   * if not found, it fetches it from the mirror node.
   *
   * @param {string} address the address of the account
   * @param {string} requestIdPrefix the prefix for the request ID
   * @returns {Promise<IAccountInfo | null>} the account (if such exists for the given address)
   */
  private async getAccount(address: string, requestIdPrefix?: string): Promise<IAccountInfo | null> {
    const key = `${constants.CACHE_KEY.ACCOUNT}_${address}`;
    let account = await this.cacheService.getAsync(key, EthImpl.ethEstimateGas, requestIdPrefix);
    if (!account) {
      account = await this.mirrorNodeClient.getAccount(address, requestIdPrefix);
      await this.cacheService.set(key, account, EthImpl.ethEstimateGas, undefined, requestIdPrefix);
    }
    return account;
  }

  /**
   * Perform value format precheck before making contract call towards the mirror node
   * @param transaction
   * @param requestIdPrefix
   */
  async contractCallFormat(transaction: IContractCallRequest, requestIdPrefix?: string): Promise<void> {
    if (transaction.value) {
      transaction.value = weibarHexToTinyBarInt(transaction.value);
    }
    if (transaction.gasPrice) {
      transaction.gasPrice = parseInt(transaction.gasPrice.toString());
    } else {
      transaction.gasPrice = await this.gasPrice(requestIdPrefix).then((gasPrice) => parseInt(gasPrice));
    }
    if (transaction.gas) {
      transaction.gas = parseInt(transaction.gas.toString());
    }
    if (!transaction.from && transaction.value && (transaction.value as number) > 0) {
      if (EnvProviderService.getInstance().get('OPERATOR_KEY_FORMAT') === 'HEX_ECDSA') {
        transaction.from = this.hapiService.getMainClientInstance().operatorPublicKey?.toEvmAddress();
      } else {
        const operatorId = this.hapiService.getMainClientInstance().operatorAccountId!.toString();
        const operatorAccount = await this.getAccount(operatorId, requestIdPrefix);
        transaction.from = operatorAccount?.evm_address;
      }
    }

    // Support either data or input. https://ethereum.github.io/execution-apis/api-documentation/ lists input but many EVM tools still use data.
    // We chose in the mirror node to use data field as the correct one, however for us to be able to support all tools,
    // we have to modify transaction object, so that it complies with the mirror node.
    // That means that, if input field is passed, but data is not, we have to copy value of input to the data to comply with mirror node.
    // The second scenario occurs when both the data and input fields are present but hold different values.
    // In this case, the value in the input field should be the one used for consensus based on this resource https://github.com/ethereum/execution-apis/blob/main/tests/eth_call/call-contract.io
    // Eventually, for optimization purposes, we can rid of the input property or replace it with empty string.
    if ((transaction.input && transaction.data === undefined) || (transaction.input && transaction.data)) {
      transaction.data = transaction.input;
      delete transaction.input;
    }
  }

  /**
   * Gets the current gas price of the network.
   */
  async gasPrice(requestIdPrefix?: string): Promise<string> {
    this.logger.trace(`${requestIdPrefix} gasPrice()`);
    try {
      let gasPrice: number | undefined = await this.cacheService.getAsync(
        constants.CACHE_KEY.GAS_PRICE,
        EthImpl.ethGasPrice,
        requestIdPrefix,
      );

      if (!gasPrice) {
        gasPrice = Utils.addPercentageBufferToGasPrice(await this.getFeeWeibars(EthImpl.ethGasPrice, requestIdPrefix));

        await this.cacheService.set(
          constants.CACHE_KEY.GAS_PRICE,
          gasPrice,
          EthImpl.ethGasPrice,
          this.ethGasPRiceCacheTtlMs,
          requestIdPrefix,
        );
      }

      return numberTo0x(gasPrice);
    } catch (error) {
      throw this.common.genericErrorHandler(error, `${requestIdPrefix} Failed to retrieve gasPrice`);
    }
  }

  /**
   * Gets whether this "Ethereum client" is a miner. We don't mine, so this always returns false.
   */
  async mining(requestIdPrefix?: string): Promise<boolean> {
    this.logger.trace(`${requestIdPrefix} mining()`);
    return false;
  }

  /**
   * TODO Needs docs, or be removed?
   */
  async submitWork(requestIdPrefix?: string): Promise<boolean> {
    this.logger.trace(`${requestIdPrefix} submitWork()`);
    return false;
  }

  /**
   * TODO Needs docs, or be removed?
   */
  async syncing(requestIdPrefix?: string): Promise<boolean> {
    this.logger.trace(`${requestIdPrefix} syncing()`);
    return false;
  }

  /**
   * Always returns null. There are no uncles in Hedera.
   */
  async getUncleByBlockHashAndIndex(requestIdPrefix?: string): Promise<null> {
    this.logger.trace(`${requestIdPrefix} getUncleByBlockHashAndIndex()`);
    return null;
  }

  /**
   * Always returns null. There are no uncles in Hedera.
   */
  async getUncleByBlockNumberAndIndex(requestIdPrefix?: string): Promise<null> {
    this.logger.trace(`${requestIdPrefix} getUncleByBlockNumberAndIndex()`);
    return null;
  }

  /**
   * Always returns '0x0'. There are no uncles in Hedera.
   */
  async getUncleCountByBlockHash(requestIdPrefix?: string): Promise<string> {
    this.logger.trace(`${requestIdPrefix} getUncleCountByBlockHash()`);
    return EthImpl.zeroHex;
  }

  /**
   * Always returns '0x0'. There are no uncles in Hedera.
   */
  async getUncleCountByBlockNumber(requestIdPrefix?: string): Promise<string> {
    this.logger.trace(`${requestIdPrefix} getUncleCountByBlockNumber()`);
    return EthImpl.zeroHex;
  }

  /**
   * TODO Needs docs, or be removed?
   */
  async hashrate(requestIdPrefix?: string): Promise<string> {
    this.logger.trace(`${requestIdPrefix} hashrate()`);
    return EthImpl.zeroHex;
  }

  /**
   * Always returns UNSUPPORTED_METHOD error.
   */
  getWork(requestIdPrefix?: string): JsonRpcError {
    this.logger.trace(`${requestIdPrefix} getWork()`);
    return predefined.UNSUPPORTED_METHOD;
  }

  /**
   * Unsupported methods always return UNSUPPORTED_METHOD error.
   */
  submitHashrate(requestIdPrefix?: string): JsonRpcError {
    this.logger.trace(`${requestIdPrefix} submitHashrate()`);
    return predefined.UNSUPPORTED_METHOD;
  }

  signTransaction(requestIdPrefix?: string): JsonRpcError {
    this.logger.trace(`${requestIdPrefix} signTransaction()`);
    return predefined.UNSUPPORTED_METHOD;
  }

  sign(requestIdPrefix?: string): JsonRpcError {
    this.logger.trace(`${requestIdPrefix} sign()`);
    return predefined.UNSUPPORTED_METHOD;
  }

  sendTransaction(requestIdPrefix?: string): JsonRpcError {
    this.logger.trace(`${requestIdPrefix} sendTransaction()`);
    return predefined.UNSUPPORTED_METHOD;
  }

  protocolVersion(requestIdPrefix?: string): JsonRpcError {
    this.logger.trace(`${requestIdPrefix} protocolVersion()`);
    return predefined.UNSUPPORTED_METHOD;
  }

  coinbase(requestIdPrefix?: string): JsonRpcError {
    this.logger.trace(`${requestIdPrefix} coinbase()`);
    return predefined.UNSUPPORTED_METHOD;
  }

  /**
   * Gets the value from a storage position at the given Ethereum address.
   *
   * @param address
   * @param slot
   * @param blockNumberOrTagOrHash
   * @param requestIdPrefix
   */
  async getStorageAt(
    address: string,
    slot: string,
    blockNumberOrTagOrHash?: string | null,
    requestIdPrefix?: string,
  ): Promise<string> {
    this.logger.trace(
      `${requestIdPrefix} getStorageAt(address=${address}, slot=${slot}, blockNumberOrOrHashTag=${blockNumberOrTagOrHash})`,
    );

    let result = EthImpl.zeroHex32Byte; // if contract or slot not found then return 32 byte 0

    const blockResponse = await this.common.getHistoricalBlockResponse(blockNumberOrTagOrHash, false, requestIdPrefix);
    // To save a request to the mirror node for `latest` and `pending` blocks, we directly return null from `getHistoricalBlockResponse`
    // But if a block number or `earliest` tag is passed and the mirror node returns `null`, we should throw an error.
    if (!this.common.blockTagIsLatestOrPending(blockNumberOrTagOrHash) && blockResponse == null) {
      throw predefined.RESOURCE_NOT_FOUND(`block '${blockNumberOrTagOrHash}'.`);
    }

    const blockEndTimestamp = blockResponse?.timestamp?.to;

    await this.mirrorNodeClient
      .getContractStateByAddressAndSlot(address, slot, blockEndTimestamp, requestIdPrefix)
      .then((response) => {
        if (response !== null && response.state.length > 0) {
          result = response.state[0].value;
        }
      })
      .catch((error: any) => {
        throw this.common.genericErrorHandler(
          error,
          `${requestIdPrefix} Failed to retrieve current contract state for address ${address} at slot=${slot}`,
        );
      });

    return result;
  }

  /**
   * Checks and return correct format from input.
   * @param input
   * @returns
   */
  private static toHex32Byte(input: string): string {
    return input.length === 66 ? input : EthImpl.emptyHex + this.prune0x(input).padStart(64, '0');
  }

  /**
   * Gets the balance of an account as of the given block from the mirror node.
   * Current implementation does not yet utilize blockNumber
   *
   * @param account
   * @param blockNumberOrTagOrHash
   * @param requestIdPrefix
   */
  async getBalance(account: string, blockNumberOrTagOrHash: string | null, requestIdPrefix?: string): Promise<string> {
    const latestBlockTolerance = 1;
    this.logger.trace(`${requestIdPrefix} getBalance(account=${account}, blockNumberOrTag=${blockNumberOrTagOrHash})`);

    let latestBlock: LatestBlockNumberTimestamp | null | undefined;
    // this check is required, because some tools like Metamask pass for parameter latest block, with a number (ex 0x30ea)
    // tolerance is needed, because there is a small delay between requesting latest block from blockNumber and passing it here
    if (!this.common.blockTagIsLatestOrPending(blockNumberOrTagOrHash)) {
      let blockHashNumber, isHash;
      const cacheKey = `${constants.CACHE_KEY.ETH_BLOCK_NUMBER}`;
      const blockNumberCached = await this.cacheService.getAsync(cacheKey, EthImpl.ethGetBalance, requestIdPrefix);

      if (blockNumberCached) {
        this.logger.trace(`${requestIdPrefix} returning cached value ${cacheKey}:${JSON.stringify(blockNumberCached)}`);
        latestBlock = { blockNumber: blockNumberCached, timeStampTo: '0' };
      } else {
        latestBlock = await this.blockNumberTimestamp(EthImpl.ethGetBalance, requestIdPrefix);
      }

      if (blockNumberOrTagOrHash != null && blockNumberOrTagOrHash.length > 32) {
        isHash = true;
        blockHashNumber = await this.mirrorNodeClient.getBlock(blockNumberOrTagOrHash);
      }

      const currentBlockNumber = isHash ? Number(blockHashNumber.number) : Number(blockNumberOrTagOrHash);

      const blockDiff = Number(latestBlock.blockNumber) - currentBlockNumber;
      if (blockDiff <= latestBlockTolerance) {
        blockNumberOrTagOrHash = EthImpl.blockLatest;
      }

      // If ever we get the latest block from cache, and blockNumberOrTag is not latest, then we need to get the block timestamp
      // This should rarely happen.
      if (blockNumberOrTagOrHash !== EthImpl.blockLatest && latestBlock.timeStampTo === '0') {
        latestBlock = await this.blockNumberTimestamp(EthImpl.ethGetBalance, requestIdPrefix);
      }
    }

    // check cache first
    // create a key for the cache
    const cacheKey = `${constants.CACHE_KEY.ETH_GET_BALANCE}-${account}-${blockNumberOrTagOrHash}`;
    let cachedBalance = await this.cacheService.getAsync(cacheKey, EthImpl.ethGetBalance, requestIdPrefix);
    if (cachedBalance && this.shouldUseCacheForBalance(blockNumberOrTagOrHash)) {
      this.logger.trace(`${requestIdPrefix} returning cached value ${cacheKey}:${JSON.stringify(cachedBalance)}`);
      return cachedBalance;
    }

    let blockNumber = null;
    let balanceFound = false;
    let weibars = BigInt(0);
    let mirrorAccount;

    try {
      if (!this.common.blockTagIsLatestOrPending(blockNumberOrTagOrHash)) {
        const block = await this.common.getHistoricalBlockResponse(blockNumberOrTagOrHash, true, requestIdPrefix);
        if (block) {
          blockNumber = block.number;

          // A blockNumberOrTag has been provided. If it is `latest` or `pending` retrieve the balance from /accounts/{account.id}
          // If the parsed blockNumber is the same as the one from the latest block retrieve the balance from /accounts/{account.id}
          if (latestBlock && block.number !== latestBlock.blockNumber) {
            const latestTimestamp = Number(latestBlock.timeStampTo.split('.')[0]);
            const blockTimestamp = Number(block.timestamp.from.split('.')[0]);
            const timeDiff = latestTimestamp - blockTimestamp;
            // The block is NOT from the last 15 minutes, use /balances rest API
            if (timeDiff > constants.BALANCES_UPDATE_INTERVAL) {
              const balance = await this.mirrorNodeClient.getBalanceAtTimestamp(
                account,
                block.timestamp.from,
                requestIdPrefix,
              );
              balanceFound = true;
              if (balance?.balances?.length) {
                weibars = BigInt(balance.balances[0].balance) * BigInt(constants.TINYBAR_TO_WEIBAR_COEF);
              }
            }
            // The block is from the last 15 minutes, therefore the historical balance hasn't been imported in the Mirror Node yet
            else {
              let currentBalance = 0;
              let balanceFromTxs = 0;
              mirrorAccount = await this.mirrorNodeClient.getAccountPageLimit(account, requestIdPrefix);
              if (mirrorAccount) {
                if (mirrorAccount.balance) {
                  currentBalance = mirrorAccount.balance.balance;
                }

                // The balance in the account is real time, so we simply subtract the transactions to the block.timestamp.to to get a block relevant balance.
                // needs to be updated below.
                const nextPage: string = mirrorAccount.links.next;

                if (nextPage) {
                  // If we have a pagination link that falls within the block.timestamp.to, we need to paginate to get the transactions for the block.timestamp.to
                  const nextPageParams = new URLSearchParams(nextPage.split('?')[1]);
                  const nextPageTimeMarker = nextPageParams.get('timestamp');
                  // If nextPageTimeMarker is greater than the block.timestamp.to, then we need to paginate to get the transactions for the block.timestamp.to
                  if (nextPageTimeMarker && nextPageTimeMarker?.split(':')[1] >= block.timestamp.to) {
                    const pagedTransactions = await this.mirrorNodeClient.getAccountPaginated(
                      nextPage,
                      requestIdPrefix,
                    );
                    mirrorAccount.transactions = mirrorAccount.transactions.concat(pagedTransactions);
                  }
                  // If nextPageTimeMarker is less than the block.timestamp.to, then just run the getBalanceAtBlockTimestamp function in this case as well.
                }

                balanceFromTxs = this.getBalanceAtBlockTimestamp(
                  mirrorAccount.account,
                  mirrorAccount.transactions,
                  block.timestamp.to,
                );

                balanceFound = true;
                weibars = BigInt(currentBalance - balanceFromTxs) * BigInt(constants.TINYBAR_TO_WEIBAR_COEF);
              }
            }
          }
        }
      }

      if (!balanceFound && !mirrorAccount) {
        // If no balance and no account, then we need to make a request to the mirror node for the account.
        mirrorAccount = await this.mirrorNodeClient.getAccountPageLimit(account, requestIdPrefix);
        // Test if exists here
        if (mirrorAccount !== null && mirrorAccount !== undefined) {
          balanceFound = true;
          weibars = BigInt(mirrorAccount.balance.balance) * BigInt(constants.TINYBAR_TO_WEIBAR_COEF);
        }
      }

      if (!balanceFound) {
        this.logger.debug(
          `${requestIdPrefix} Unable to find account ${account} in block ${JSON.stringify(
            blockNumber,
          )}(${blockNumberOrTagOrHash}), returning 0x0 balance`,
        );
        return EthImpl.zeroHex;
      }

      // save in cache the current balance for the account and blockNumberOrTag
      cachedBalance = numberTo0x(weibars);
      await this.cacheService.set(
        cacheKey,
        cachedBalance,
        EthImpl.ethGetBalance,
        this.ethGetBalanceCacheTtlMs,
        requestIdPrefix,
      );

      return cachedBalance;
    } catch (error: any) {
      throw this.common.genericErrorHandler(
        error,
        `${requestIdPrefix} Error raised during getBalance for account ${account}`,
      );
    }
  }

  /**
   * Gets the smart contract code for the contract at the given Ethereum address.
   *
   * @param address
   * @param blockNumber
   * @param requestIdPrefix
   */
  async getCode(address: string, blockNumber: string | null, requestIdPrefix?: string): Promise<any | string> {
    if (!EthImpl.isBlockParamValid(blockNumber)) {
      throw predefined.UNKNOWN_BLOCK(
        `The value passed is not a valid blockHash/blockNumber/blockTag value: ${blockNumber}`,
      );
    }
    this.logger.trace(`${requestIdPrefix} getCode(address=${address}, blockNumber=${blockNumber})`);

    // check for static precompile cases first before consulting nodes
    // this also account for environments where system entities were not yet exposed to the mirror node
    if (address === EthImpl.iHTSAddress) {
      this.logger.trace(
        `${requestIdPrefix} HTS precompile case, return ${EthImpl.invalidEVMInstruction} for byte code`,
      );
      return EthImpl.invalidEVMInstruction;
    }

    const cachedLabel = `getCode.${address}.${blockNumber}`;
    const cachedResponse: string | undefined = await this.cacheService.getAsync(
      cachedLabel,
      EthImpl.ethGetCode,
      requestIdPrefix,
    );
    if (cachedResponse != undefined) {
      return cachedResponse;
    }

    try {
      const result = await this.mirrorNodeClient.resolveEntityType(
        address,
        [constants.TYPE_CONTRACT, constants.TYPE_TOKEN],
        EthImpl.ethGetCode,
        requestIdPrefix,
      );
      if (result) {
        if (result?.type === constants.TYPE_TOKEN) {
          this.logger.trace(`${requestIdPrefix} Token redirect case, return redirectBytecode`);
          return EthImpl.redirectBytecodeAddressReplace(address);
        } else if (result?.type === constants.TYPE_CONTRACT) {
          if (result?.entity.runtime_bytecode !== EthImpl.emptyHex) {
            const prohibitedOpcodes = ['CALLCODE', 'DELEGATECALL', 'SELFDESTRUCT', 'SUICIDE'];
            const opcodes = asm.disassemble(result?.entity.runtime_bytecode);
            const hasProhibitedOpcode =
              opcodes.filter((opcode) => prohibitedOpcodes.indexOf(opcode.opcode.mnemonic) > -1).length > 0;
            if (!hasProhibitedOpcode) {
              await this.cacheService.set(
                cachedLabel,
                result?.entity.runtime_bytecode,
                EthImpl.ethGetCode,
                undefined,
                requestIdPrefix,
              );
              return result?.entity.runtime_bytecode;
            }
          }
        }
      }

      const bytecode = await this.hapiService
        .getSDKClient()
        .getContractByteCode(0, 0, address, EthImpl.ethGetCode, requestIdPrefix);
      return prepend0x(Buffer.from(bytecode).toString('hex'));
    } catch (e: any) {
      if (e instanceof SDKClientError) {
        // handle INVALID_CONTRACT_ID or CONTRACT_DELETED
        if (e.isInvalidContractId() || e.isContractDeleted()) {
          this.logger.debug(
            `${requestIdPrefix} Unable to find code for contract ${address} in block "${blockNumber}", returning 0x0, err code: ${e.statusCode}`,
          );
          return EthImpl.emptyHex;
        }

        this.hapiService.decrementErrorCounter(e.statusCode);
        this.logger.error(
          e,
          `${requestIdPrefix} Error raised during getCode for address ${address}, err code: ${e.statusCode}`,
        );
      } else if (e instanceof PrecheckStatusError) {
        if (
          e.status._code === constants.PRECHECK_STATUS_ERROR_STATUS_CODES.INVALID_CONTRACT_ID ||
          e.status._code === constants.PRECHECK_STATUS_ERROR_STATUS_CODES.CONTRACT_DELETED
        ) {
          this.logger.debug(
            `${requestIdPrefix} Unable to find code for contract ${address} in block "${blockNumber}", returning 0x0, err code: ${e.message}`,
          );
          return EthImpl.emptyHex;
        }

        this.hapiService.decrementErrorCounter(e.status._code);
        this.logger.error(
          e,
          `${requestIdPrefix} Error raised during getCode for address ${address}, err code: ${e.status._code}`,
        );
      } else {
        this.logger.error(e, `${requestIdPrefix} Error raised during getCode for address ${address}`);
      }

      throw e;
    }
  }

  /**
   * Gets the block with the given hash.
   *
   * @param hash
   * @param showDetails
   * @param requestIdPrefix
   */
  async getBlockByHash(hash: string, showDetails: boolean, requestIdPrefix?: string): Promise<Block | null> {
    this.logger.trace(`${requestIdPrefix} getBlockByHash(hash=${hash}, showDetails=${showDetails})`);

    const cacheKey = `${constants.CACHE_KEY.ETH_GET_BLOCK_BY_HASH}_${hash}_${showDetails}`;
    let block = await this.cacheService.getAsync(cacheKey, EthImpl.ethGetBlockByHash, requestIdPrefix);
    if (!block) {
      block = await this.getBlock(hash, showDetails, requestIdPrefix).catch((e: any) => {
        throw this.common.genericErrorHandler(e, `${requestIdPrefix} Failed to retrieve block for hash ${hash}`);
      });
      await this.cacheService.set(cacheKey, block, EthImpl.ethGetBlockByHash, undefined, requestIdPrefix);
    }

    return block;
  }

  /**
   * Gets the block by its block number.
   * @param blockNumOrTag Possible values are earliest/pending/latest or hex, and can't be null (validator check).
   * @param showDetails
   * @param requestIdPrefix
   */
  async getBlockByNumber(blockNumOrTag: string, showDetails: boolean, requestIdPrefix?: string): Promise<Block | null> {
    this.logger.trace(`${requestIdPrefix} getBlockByNumber(blockNum=${blockNumOrTag}, showDetails=${showDetails})`);

    const cacheKey = `${constants.CACHE_KEY.ETH_GET_BLOCK_BY_NUMBER}_${blockNumOrTag}_${showDetails}`;
    let block = await this.cacheService.getAsync(cacheKey, EthImpl.ethGetBlockByNumber, requestIdPrefix);
    if (!block) {
      block = await this.getBlock(blockNumOrTag, showDetails, requestIdPrefix).catch((e: any) => {
        throw this.common.genericErrorHandler(
          e,
          `${requestIdPrefix} Failed to retrieve block for blockNum ${blockNumOrTag}`,
        );
      });

      if (!this.common.blockTagIsLatestOrPending(blockNumOrTag)) {
        await this.cacheService.set(cacheKey, block, EthImpl.ethGetBlockByNumber, undefined, requestIdPrefix);
      }
    }

    return block;
  }

  /**
   * Gets the number of transaction in a block by its block hash.
   *
   * @param hash
   * @param requestIdPrefix
   */
  async getBlockTransactionCountByHash(hash: string, requestIdPrefix?: string): Promise<string | null> {
    this.logger.trace(`${requestIdPrefix} getBlockTransactionCountByHash(hash=${hash}, showDetails=%o)`);

    const cacheKey = `${constants.CACHE_KEY.ETH_GET_TRANSACTION_COUNT_BY_HASH}_${hash}`;
    const cachedResponse = await this.cacheService.getAsync(
      cacheKey,
      EthImpl.ethGetTransactionCountByHash,
      requestIdPrefix,
    );
    if (cachedResponse) {
      this.logger.debug(
        `${requestIdPrefix} getBlockTransactionCountByHash returned cached response: ${cachedResponse}`,
      );
      return cachedResponse;
    }

    const transactionCount = await this.mirrorNodeClient
      .getBlock(hash, requestIdPrefix)
      .then((block) => EthImpl.getTransactionCountFromBlockResponse(block))
      .catch((e: any) => {
        throw this.common.genericErrorHandler(e, `${requestIdPrefix} Failed to retrieve block for hash ${hash}`);
      });

    await this.cacheService.set(
      cacheKey,
      transactionCount,
      EthImpl.ethGetTransactionCountByHash,
      undefined,
      requestIdPrefix,
    );
    return transactionCount;
  }

  /**
   * Gets the number of transaction in a block by its block number.
   * @param blockNumOrTag
   * @param requestIdPrefix
   */
  async getBlockTransactionCountByNumber(blockNumOrTag: string, requestIdPrefix?: string): Promise<string | null> {
    this.logger.trace(`${requestIdPrefix} getBlockTransactionCountByNumber(blockNum=${blockNumOrTag}, showDetails=%o)`);
    const blockNum = await this.translateBlockTag(blockNumOrTag, requestIdPrefix);

    const cacheKey = `${constants.CACHE_KEY.ETH_GET_TRANSACTION_COUNT_BY_NUMBER}_${blockNum}`;
    const cachedResponse = await this.cacheService.getAsync(
      cacheKey,
      EthImpl.ethGetTransactionCountByNumber,
      requestIdPrefix,
    );
    if (cachedResponse) {
      this.logger.debug(
        `${requestIdPrefix} getBlockTransactionCountByNumber returned cached response: ${cachedResponse}`,
      );
      return cachedResponse;
    }

    const transactionCount = await this.mirrorNodeClient
      .getBlock(blockNum, requestIdPrefix)
      .then((block) => EthImpl.getTransactionCountFromBlockResponse(block))
      .catch((e: any) => {
        throw this.common.genericErrorHandler(
          e,
          `${requestIdPrefix} Failed to retrieve block for blockNum ${blockNum}`,
        );
      });

    await this.cacheService.set(
      cacheKey,
      transactionCount,
      EthImpl.ethGetTransactionCountByNumber,
      undefined,
      requestIdPrefix,
    );
    return transactionCount;
  }

  /**
   * Gets the transaction in a block by its block hash and transactions index.
   *
   * @param blockHash
   * @param transactionIndex
   * @param requestIdPrefix
   */
  async getTransactionByBlockHashAndIndex(
    blockHash: string,
    transactionIndex: string,
    requestIdPrefix?: string,
  ): Promise<Transaction | null> {
    this.logger.trace(
      `${requestIdPrefix} getTransactionByBlockHashAndIndex(hash=${blockHash}, index=${transactionIndex})`,
    );

    try {
      return await this.getTransactionByBlockHashOrBlockNumAndIndex(
        { title: 'blockHash', value: blockHash },
        transactionIndex,
        requestIdPrefix,
      );
    } catch (error) {
      throw this.common.genericErrorHandler(
        error,
        `${requestIdPrefix} Failed to retrieve contract result for blockHash ${blockHash} and index=${transactionIndex}`,
      );
    }
  }

  /**
   * Gets the transaction in a block by its block hash and transactions index.
   *
   * @param blockNumOrTag
   * @param transactionIndex
   * @param requestIdPrefix
   */
  async getTransactionByBlockNumberAndIndex(
    blockNumOrTag: string,
    transactionIndex: string,
    requestIdPrefix?: string,
  ): Promise<Transaction | null> {
    this.logger.trace(
      `${requestIdPrefix} getTransactionByBlockNumberAndIndex(blockNum=${blockNumOrTag}, index=${transactionIndex})`,
    );
    const blockNum = await this.translateBlockTag(blockNumOrTag, requestIdPrefix);

    try {
      return await this.getTransactionByBlockHashOrBlockNumAndIndex(
        { title: 'blockNumber', value: blockNum },
        transactionIndex,
        requestIdPrefix,
      );
    } catch (error) {
      throw this.common.genericErrorHandler(
        error,
        `${requestIdPrefix} Failed to retrieve contract result for blockNum ${blockNum} and index=${transactionIndex}`,
      );
    }
  }

  /**
   * Gets the number of transactions that have been executed for the given address.
   * This goes to the consensus nodes to determine the ethereumNonce.
   *
   * Queries mirror node for best effort and fallsback to consensus node for contracts until HIP 729 is implemented.
   *
   * @param address
   * @param blockNumOrTag
   * @param requestIdPrefix
   */
  async getTransactionCount(
    address: string,
    blockNumOrTag: string | null,
    requestIdPrefix?: string,
  ): Promise<string | JsonRpcError> {
    this.logger.trace(`${requestIdPrefix} getTransactionCount(address=${address}, blockNumOrTag=${blockNumOrTag})`);

    // cache considerations for high load
    const cacheKey = `eth_getTransactionCount_${address}_${blockNumOrTag}`;
    let nonceCount = await this.cacheService.getAsync(cacheKey, EthImpl.ethGetTransactionCount, requestIdPrefix);
    if (nonceCount) {
      this.logger.trace(`${requestIdPrefix} returning cached value ${cacheKey}:${JSON.stringify(nonceCount)}`);
      return nonceCount;
    }

    const blockNum = Number(blockNumOrTag);
    if (blockNumOrTag) {
      if (blockNum === 0 || blockNum === 1) {
        // previewnet and testnet bug have a genesis blockNumber of 1 but non system account were yet to be created
        return EthImpl.zeroHex;
      } else if (this.common.blockTagIsLatestOrPending(blockNumOrTag)) {
        // if latest or pending, get latest ethereumNonce from mirror node account API
        nonceCount = await this.getAccountLatestEthereumNonce(address, requestIdPrefix);
      } else if (blockNumOrTag === EthImpl.blockEarliest) {
        nonceCount = await this.getAccountNonceForEarliestBlock(requestIdPrefix);
      } else if (!isNaN(blockNum) && blockNumOrTag.length != EthImpl.blockHashLength && blockNum > 0) {
        nonceCount = await this.getAccountNonceForHistoricBlock(address, blockNum, requestIdPrefix);
      } else if (blockNumOrTag.length == EthImpl.blockHashLength && blockNumOrTag.startsWith(EthImpl.emptyHex)) {
        nonceCount = await this.getAccountNonceForHistoricBlock(address, blockNumOrTag, requestIdPrefix);
      } else {
        // return a '-39001: Unknown block' error per api-spec
        throw predefined.UNKNOWN_BLOCK();
      }
    } else {
      // if no block consideration, get latest ethereumNonce from mirror node if account or from consensus node is contract until HIP 729 is implemented
      nonceCount = await this.getAccountLatestEthereumNonce(address, requestIdPrefix);
    }

    const cacheTtl =
      blockNumOrTag === EthImpl.blockEarliest || !isNaN(blockNum)
        ? constants.CACHE_TTL.ONE_DAY
        : this.ethGetTransactionCountCacheTtl; // cache historical values longer as they don't change
    await this.cacheService.set(cacheKey, nonceCount, EthImpl.ethGetTransactionCount, cacheTtl, requestIdPrefix);

    return nonceCount;
  }

  async parseRawTxAndPrecheck(transaction: string, requestIdPrefix?: string): Promise<EthersTransaction> {
    let interactingEntity = '';
    let originatingAddress = '';
    try {
      this.precheck.checkSize(transaction);
      const parsedTx = Precheck.parseTxIfNeeded(transaction);
      interactingEntity = parsedTx.to?.toString() || '';
      originatingAddress = parsedTx.from?.toString() || '';
      this.logger.trace(
        `${requestIdPrefix} sendRawTransaction(from=${originatingAddress}, to=${interactingEntity}, transaction=${transaction})`,
      );

      const gasPrice = Number(await this.gasPrice(requestIdPrefix));
      await this.precheck.sendRawTransactionCheck(parsedTx, gasPrice, requestIdPrefix);
      return parsedTx;
    } catch (e: any) {
      this.logger.warn(
        `${requestIdPrefix} Error on precheck sendRawTransaction(from=${originatingAddress}, to=${interactingEntity}, transaction=${transaction})`,
      );
      throw this.common.genericErrorHandler(e);
    }
  }

  async sendRawTransactionErrorHandler(
    e,
    transaction,
    transactionBuffer,
    txSubmitted,
    parsedTx,
    requestIdPrefix,
  ): Promise<string | JsonRpcError> {
    this.logger.error(
      e,
      `${requestIdPrefix} Failed to successfully submit sendRawTransaction for transaction ${transaction}`,
    );
    if (e instanceof JsonRpcError) {
      return e;
    }

    if (e instanceof SDKClientError) {
      this.hapiService.decrementErrorCounter(e.statusCode);
      if (e.status.toString() === constants.TRANSACTION_RESULT_STATUS.WRONG_NONCE) {
        const mirrorNodeGetContractResultRetries = this.mirrorNodeClient.getMirrorNodeRequestRetryCount();

        // note: because this is a WRONG_NONCE error handler, the nonce of the account is expected to be different from the nonce of the parsedTx
        //       running a polling loop to give mirror node enough time to update account nonce
        let accountNonce: number | null = null;
        for (let i = 0; i < mirrorNodeGetContractResultRetries; i++) {
          const accountInfo = await this.mirrorNodeClient.getAccount(parsedTx.from!, requestIdPrefix);
          if (accountInfo.ethereum_nonce !== parsedTx.nonce) {
            accountNonce = accountInfo.ethereum_nonce;
            break;
          }

          this.logger.trace(
            `${requestIdPrefix} Repeating retry to poll for updated account nonce. Count ${i} of ${mirrorNodeGetContractResultRetries}. Waiting ${this.mirrorNodeClient.getMirrorNodeRetryDelay()} ms before initiating a new request`,
          );
          await new Promise((r) => setTimeout(r, this.mirrorNodeClient.getMirrorNodeRetryDelay()));
        }

        if (!accountNonce) {
          this.logger.warn(`${requestIdPrefix} Cannot find updated account nonce.`);
          throw predefined.INTERNAL_ERROR(`Cannot find updated account nonce for WRONT_NONCE error.`);
        }

        if (parsedTx.nonce > accountNonce) {
          return predefined.NONCE_TOO_HIGH(parsedTx.nonce, accountNonce);
        } else {
          return predefined.NONCE_TOO_LOW(parsedTx.nonce, accountNonce);
        }
      }
    }

    if (!txSubmitted) {
      return predefined.INTERNAL_ERROR(e.message.toString());
    }

    await this.mirrorNodeClient.getContractRevertReasonFromTransaction(e, requestIdPrefix);

    this.logger.error(
      e,
      `${requestIdPrefix} Failed sendRawTransaction during record retrieval for transaction ${transaction}, returning computed hash`,
    );
    //Return computed hash if unable to retrieve EthereumHash from record due to error
    return prepend0x(createHash('keccak256').update(transactionBuffer).digest('hex'));
  }

  /**
   * Submits a transaction to the network for execution.
   *
   * @param transaction
   * @param requestIdPrefix
   */
  async sendRawTransaction(transaction: string, requestIdPrefix: string): Promise<string | JsonRpcError> {
    if (transaction?.length >= constants.FUNCTION_SELECTOR_CHAR_LENGTH)
      this.ethExecutionsCounter
        .labels(EthImpl.ethSendRawTransaction, transaction.substring(0, constants.FUNCTION_SELECTOR_CHAR_LENGTH))
        .inc();

    const parsedTx = await this.parseRawTxAndPrecheck(transaction, requestIdPrefix);
    const originalCallerAddress = parsedTx.from?.toString() || '';
    const transactionBuffer = Buffer.from(EthImpl.prune0x(transaction), 'hex');
    let fileId: FileId | null = null;
    let txSubmitted = false;
    try {
      const sendRawTransactionResult = await this.hapiService
        .getSDKClient()
        .submitEthereumTransaction(
          transactionBuffer,
          EthImpl.ethSendRawTransaction,
          requestIdPrefix,
          originalCallerAddress,
        );

      txSubmitted = true;
      fileId = sendRawTransactionResult!.fileId;

      // Wait for the record from the execution.
      const txId = sendRawTransactionResult!.txResponse.transactionId.toString();
      const formattedId = formatTransactionIdWithoutQueryParams(txId);

      // handle formattedId being null
      if (!formattedId) {
        throw predefined.INTERNAL_ERROR(`Invalid transactionID: ${txId}`);
      }

      const contractResult = await this.mirrorNodeClient.repeatedRequest(
        this.mirrorNodeClient.getContractResult.name,
        [formattedId],
        this.mirrorNodeClient.getMirrorNodeRequestRetryCount(),
        requestIdPrefix,
      );

      if (!contractResult) {
        this.logger.warn(`${requestIdPrefix} No record retrieved`);
        throw predefined.INTERNAL_ERROR(`No matching record found for transaction id ${txId}`);
      }

      if (contractResult.hash == null) {
        this.logger.error(
          `${requestIdPrefix} The ethereumHash can never be null for an ethereum transaction, and yet it was!!`,
        );
        throw predefined.INTERNAL_ERROR();
      }

      return contractResult.hash;
    } catch (e: any) {
      return this.sendRawTransactionErrorHandler(
        e,
        transaction,
        transactionBuffer,
        txSubmitted,
        parsedTx,
        requestIdPrefix,
      );
    } finally {
      /**
       *  For transactions of type CONTRACT_CREATE, if the contract's bytecode (calldata) exceeds 5120 bytes, HFS is employed to temporarily store the bytecode on the network.
       *  After transaction execution, whether successful or not, any entity associated with the 'fileId' should be removed from the Hedera network.
       */
      if (fileId) {
        this.hapiService
          .getSDKClient()
          .deleteFile(fileId, requestIdPrefix, EthImpl.ethSendRawTransaction, fileId.toString(), originalCallerAddress);
      }
    }
  }

  /**
   * Execute a free contract call query.
   *
   * @param call {IContractCallRequest} The contract call request data.
   * @param blockParam either a string (blockNumber or blockTag) or an object (blockHash or blockNumber)
   * @param requestIdPrefix optional request ID prefix for logging.
   */
  async call(
    call: IContractCallRequest,
    blockParam: string | object | null,
    requestIdPrefix?: string,
  ): Promise<string | JsonRpcError> {
    const callData = call.data ? call.data : call.input;
    // log request
    this.logger.info(
      `${requestIdPrefix} call({to=${call.to}, from=${call.from}, data=${callData}, gas=${call.gas}, gasPrice=${call.gasPrice} blockParam=${blockParam}, estimate=${call.estimate})`,
    );
    // log call data size
    const callDataSize = callData ? callData.length : 0;
    this.logger.trace(`${requestIdPrefix} call data size: ${callDataSize}`);
    // metrics for selector
    if (callDataSize >= constants.FUNCTION_SELECTOR_CHAR_LENGTH) {
      this.ethExecutionsCounter
        .labels(EthImpl.ethCall, callData!.substring(0, constants.FUNCTION_SELECTOR_CHAR_LENGTH))
        .inc();
    }

    const blockNumberOrTag = await this.extractBlockNumberOrTag(blockParam, requestIdPrefix);
    await this.performCallChecks(call);

    // Get a reasonable value for "gas" if it is not specified.
    const gas = this.getCappedBlockGasLimit(call.gas?.toString(), requestIdPrefix);

    await this.contractCallFormat(call, requestIdPrefix);

    const selector = getFunctionSelector(call.data!);

<<<<<<< HEAD
    const shouldForceToConsensus =
      EnvProviderService.getInstance().get('ETH_CALL_FORCE_TO_CONSENSUS_BY_SELECTOR') == 'true' &&
      constants.ETH_CALL_SELECTORS_ALWAYS_TO_CONSENSUS.indexOf(selector) !== -1;
=======
    // When eth_call is invoked with a selector listed in specialSelectors, it will be routed through the consensus node, regardless of ETH_CALL_DEFAULT_TO_CONSENSUS_NODE.
    // note: this feature is a workaround for when a feature is supported by consensus node but not yet by mirror node.
    // Follow this ticket https://github.com/hashgraph/hedera-json-rpc-relay/issues/2984 to revisit and remove special selectors.
    const specialSelectors: string[] = JSON.parse(process.env.ETH_CALL_CONSENSUS_SELECTORS || '[]');

    const shouldForceToConsensus = selector !== '' && specialSelectors.includes(selector);
>>>>>>> e54bb85a

    // ETH_CALL_DEFAULT_TO_CONSENSUS_NODE = false enables the use of Mirror node
    const shouldDefaultToConsensus =
      EnvProviderService.getInstance().get('ETH_CALL_DEFAULT_TO_CONSENSUS_NODE') === 'true';

    let result: string | JsonRpcError = '';
    try {
      if (shouldForceToConsensus || shouldDefaultToConsensus) {
        result = await this.callConsensusNode(call, gas, requestIdPrefix);
      } else {
        //temporary workaround until precompiles are implemented in Mirror node evm module
        // Execute the call and get the response
        result = await this.callMirrorNode(call, gas, call.value, blockNumberOrTag, requestIdPrefix);
      }

      this.logger.debug(`${requestIdPrefix} eth_call response: ${JSON.stringify(result)}`);

      return result;
    } catch (e: any) {
      this.logger.error(e, `${requestIdPrefix} Failed to successfully submit eth_call`);
      if (e instanceof JsonRpcError) {
        return e;
      }
      return predefined.INTERNAL_ERROR(e.message.toString());
    }
  }

  /**
   * Gets transactions by block hash or block number and index with resolved EVM addresses
   * @param blockParam
   * @param transactionIndex
   * @param requestIdPrefix
   * @returns Promise<Transaction | null>
   */
  private async getTransactionByBlockHashOrBlockNumAndIndex(
    blockParam: {
      title: 'blockHash' | 'blockNumber';
      value: string | number;
    },
    transactionIndex: string,
    requestIdPrefix?: string,
  ): Promise<Transaction | null> {
    const contractResults = await this.mirrorNodeClient.getContractResults(
      {
        [blockParam.title]: blockParam.value,
        transactionIndex: Number(transactionIndex),
      },
      undefined,
      requestIdPrefix,
    );

    if (!contractResults[0]) return null;

    const resolvedToAddress = await this.resolveEvmAddress(contractResults[0].to, requestIdPrefix);
    const resolvedFromAddress = await this.resolveEvmAddress(contractResults[0].from, requestIdPrefix, [
      constants.TYPE_ACCOUNT,
    ]);

    return formatContractResult({ ...contractResults[0], from: resolvedFromAddress, to: resolvedToAddress });
  }

  // according to EIP-1898 (https://eips.ethereum.org/EIPS/eip-1898) block param can either be a string (blockNumber or Block Tag) or an object (blockHash or blockNumber)
  private async extractBlockNumberOrTag(
    blockParam: string | object | null,
    requestIdPrefix: string | undefined,
  ): Promise<string | null> {
    if (!blockParam) {
      return null;
    }

    // is an object
    if (typeof blockParam === 'object') {
      // object has property blockNumber, example: { "blockNumber": "0x0" }
      if (blockParam['blockNumber'] != null) {
        return blockParam['blockNumber'];
      }

      if (blockParam['blockHash'] != null) {
        return await this.getBlockNumberFromHash(blockParam['blockHash'], requestIdPrefix);
      }

      // if is an object but doesn't have blockNumber or blockHash, then it's an invalid blockParam
      throw predefined.INVALID_ARGUMENTS('neither block nor hash specified');
    }

    // if blockParam is a string, could be a blockNumber or blockTag or blockHash
    if (typeof blockParam === 'string' && blockParam.length > 0) {
      // if string is a blockHash, we return its corresponding blockNumber
      if (EthImpl.isBlockHash(blockParam)) {
        return await this.getBlockNumberFromHash(blockParam, requestIdPrefix);
      } else {
        return blockParam;
      }
    }

    return null;
  }

  private async getBlockNumberFromHash(blockHash: string, requestIdPrefix: string | undefined): Promise<string> {
    const block = await this.getBlockByHash(blockHash, false, requestIdPrefix);
    if (block != null) {
      return block.number;
    } else {
      throw predefined.RESOURCE_NOT_FOUND(`Block Hash: '${blockHash}'`);
    }
  }

  async callMirrorNode(
    call: IContractCallRequest,
    gas: number | null,
    value: number | string | null | undefined,
    block: string | null,
    requestIdPrefix?: string,
  ): Promise<string | JsonRpcError> {
    let callData: IContractCallRequest = {};
    try {
      this.logger.debug(
        `${requestIdPrefix} Making eth_call on contract ${call.to} with gas ${gas} and call data "${call.data}" from "${call.from}" at blockBlockNumberOrTag: "${block}" using mirror-node.`,
        call.to,
        gas,
        call.data,
        call.from,
        block,
      );
      callData = {
        ...call,
        ...(gas !== null ? { gas } : {}), // Add gas only if it's not null
        ...(value !== null ? { value } : {}),
        estimate: false,
        ...(block !== null ? { block } : {}),
      };

      const contractCallResponse = await this.mirrorNodeClient.postContractCall(callData, requestIdPrefix);
      return contractCallResponse?.result ? prepend0x(contractCallResponse.result) : EthImpl.emptyHex;
    } catch (e: any) {
      if (e instanceof JsonRpcError) {
        return e;
      }

      if (e instanceof MirrorNodeClientError) {
        // Handles mirror node error for missing contract
        if (e.isFailInvalid() || e.isInvalidTransaction()) {
          return EthImpl.emptyHex;
        }

        if (e.isRateLimit()) {
          return predefined.IP_RATE_LIMIT_EXCEEDED(e.data || `Rate limit exceeded on ${EthImpl.ethCall}`);
        }

        if (e.isContractReverted()) {
          this.logger.trace(
            `${requestIdPrefix} mirror node eth_call request encountered contract revert. message: ${e.message}, details: ${e.detail}, data: ${e.data}`,
          );
          return predefined.CONTRACT_REVERT(e.detail || e.message, e.data);
        }

        // Temporary workaround until mirror node web3 module implements the support of precompiles
        // If mirror node throws, rerun eth_call and force it to go through the Consensus network
        if (e.isNotSupported() || e.isNotSupportedSystemContractOperaton()) {
          const errorTypeMessage =
            e.isNotSupported() || e.isNotSupportedSystemContractOperaton() ? 'Unsupported' : 'Unhandled';
          this.logger.trace(
            `${requestIdPrefix} ${errorTypeMessage} mirror node eth_call request, retrying with consensus node. details: ${JSON.stringify(
              callData,
            )} with error: "${e.message}"`,
          );
          return await this.callConsensusNode(call, gas, requestIdPrefix);
        }
      }

      this.logger.error(e, `${requestIdPrefix} Failed to successfully submit eth_call`);

      return predefined.INTERNAL_ERROR(e.message.toString());
    }
  }

  /**
   * Execute a contract call query to the consensus node
   *
   * @param call
   * @param gas
   * @param requestIdPrefix
   */
  async callConsensusNode(call: any, gas: number | null, requestIdPrefix?: string): Promise<string | JsonRpcError> {
    // Execute the call and get the response
    if (!gas) {
      gas = Number.parseInt(this.defaultGas);
    }

    this.logger.debug(
      `${requestIdPrefix} Making eth_call on contract ${call.to} with gas ${gas} and call data "${call.data}" from "${call.from}" using consensus-node.`,
      call.to,
      gas,
      call.data,
      call.from,
    );

    // If "From" is distinct from blank, we check is a valid account
    if (call.from) {
      if (!isValidEthereumAddress(call.from)) {
        throw predefined.NON_EXISTING_ACCOUNT(call.from);
      }
    }

    // Check "To" is a valid Contract or HTS Address
    if (!isValidEthereumAddress(call.to)) {
      throw predefined.INVALID_CONTRACT_ADDRESS(call.to);
    }

    try {
      let data = call.data;
      if (data) {
        data = crypto.createHash('sha1').update(call.data).digest('hex'); // NOSONAR
      }

      const cacheKey = `${constants.CACHE_KEY.ETH_CALL}:.${call.to}.${data}`;
      const cachedResponse = await this.cacheService.getAsync(cacheKey, EthImpl.ethCall, requestIdPrefix);

      if (cachedResponse != undefined) {
        this.logger.debug(`${requestIdPrefix} eth_call returned cached response: ${cachedResponse}`);
        return cachedResponse;
      }

      const contractCallResponse = await this.hapiService
        .getSDKClient()
        .submitContractCallQueryWithRetry(call.to, call.data, gas, call.from, EthImpl.ethCall, requestIdPrefix);
      if (contractCallResponse) {
        const formattedCallReponse = prepend0x(Buffer.from(contractCallResponse.asBytes()).toString('hex'));

        await this.cacheService.set(
          cacheKey,
          formattedCallReponse,
          EthImpl.ethCall,
          this.ethCallCacheTtl,
          requestIdPrefix,
        );
        return formattedCallReponse;
      }

      return predefined.INTERNAL_ERROR(
        `Invalid contractCallResponse from consensus-node: ${JSON.stringify(contractCallResponse)}`,
      );
    } catch (e: any) {
      this.logger.error(e, `${requestIdPrefix} Failed to successfully submit contractCallQuery`);
      if (e instanceof JsonRpcError) {
        return e;
      }

      if (e instanceof SDKClientError) {
        this.hapiService.decrementErrorCounter(e.statusCode);
      }
      return predefined.INTERNAL_ERROR(e.message.toString());
    }
  }

  /**
   * Perform neccecery checks for the passed call object
   *
   * @param call
   */
  async performCallChecks(call: any): Promise<void> {
    // after this PR https://github.com/hashgraph/hedera-mirror-node/pull/8100 in mirror-node, call.to is allowed to be empty or null
    if (call.to && !isValidEthereumAddress(call.to)) {
      throw predefined.INVALID_CONTRACT_ADDRESS(call.to);
    }
  }

  async resolveEvmAddress(
    address: string,
    requestIdPrefix?: string,
    searchableTypes = [constants.TYPE_CONTRACT, constants.TYPE_TOKEN, constants.TYPE_ACCOUNT],
  ): Promise<string> {
    if (!address) return address;

    const entity = await this.mirrorNodeClient.resolveEntityType(
      address,
      searchableTypes,
      EthImpl.ethGetCode,
      requestIdPrefix,
      0,
    );
    let resolvedAddress = address;
    if (
      entity &&
      (entity.type === constants.TYPE_CONTRACT || entity.type === constants.TYPE_ACCOUNT) &&
      entity.entity?.evm_address
    ) {
      resolvedAddress = entity.entity.evm_address;
    }

    return resolvedAddress;
  }

  /**
   * Gets a transaction by the provided hash
   *
   * @param hash
   * @param requestIdPrefix
   */
  async getTransactionByHash(hash: string, requestIdPrefix?: string): Promise<Transaction | null> {
    this.logger.trace(`${requestIdPrefix} getTransactionByHash(hash=${hash})`, hash);

    const contractResult = await this.mirrorNodeClient.getContractResultWithRetry(hash, requestIdPrefix);
    if (contractResult === null || contractResult.hash === undefined) {
      // handle synthetic transactions
      const syntheticLogs = await this.common.getLogsWithParams(
        null,
        {
          'transaction.hash': hash,
        },
        requestIdPrefix,
      );

      // no tx found
      if (!syntheticLogs.length) {
        this.logger.trace(`${requestIdPrefix} no tx for ${hash}`);
        return null;
      }

      return this.createTransactionFromLog(syntheticLogs[0]);
    }

    if (!contractResult.block_number || (!contractResult.transaction_index && contractResult.transaction_index !== 0)) {
      this.logger.warn(
        `${requestIdPrefix} getTransactionByHash(hash=${hash}) mirror-node returned status 200 with missing properties in contract_results - block_number==${contractResult.block_number} and transaction_index==${contractResult.transaction_index}`,
      );
    }

    const fromAddress = await this.resolveEvmAddress(contractResult.from, requestIdPrefix, [constants.TYPE_ACCOUNT]);
    const toAddress = await this.resolveEvmAddress(contractResult.to, requestIdPrefix);
    contractResult.chain_id = contractResult.chain_id || this.chain;

    return formatContractResult({
      ...contractResult,
      from: fromAddress,
      to: toAddress,
    });
  }

  /**
   * Gets a receipt for a transaction that has already executed.
   *
   * @param hash
   * @param requestIdPrefix
   */
  async getTransactionReceipt(hash: string, requestIdPrefix?: string): Promise<any> {
    this.logger.trace(`${requestIdPrefix} getTransactionReceipt(${hash})`);

    const cacheKey = `${constants.CACHE_KEY.ETH_GET_TRANSACTION_RECEIPT}_${hash}`;
    const cachedResponse = await this.cacheService.getAsync(
      cacheKey,
      EthImpl.ethGetTransactionReceipt,
      requestIdPrefix,
    );
    if (cachedResponse) {
      this.logger.debug(
        `${requestIdPrefix} getTransactionReceipt returned cached response: ${JSON.stringify(cachedResponse)}`,
      );
      return cachedResponse;
    }

    const receiptResponse = await this.mirrorNodeClient.getContractResultWithRetry(hash, requestIdPrefix);
    if (receiptResponse === null || receiptResponse.hash === undefined) {
      // handle synthetic transactions
      const syntheticLogs = await this.common.getLogsWithParams(
        null,
        {
          'transaction.hash': hash,
        },
        requestIdPrefix,
      );

      // no tx found
      if (!syntheticLogs.length) {
        this.logger.trace(`${requestIdPrefix} no receipt for ${hash}`);
        return null;
      }

      const gasPriceForTimestamp = await this.getCurrentGasPriceForBlock(syntheticLogs[0].blockHash);
      const receipt: ITransactionReceipt = {
        blockHash: syntheticLogs[0].blockHash,
        blockNumber: syntheticLogs[0].blockNumber,
        contractAddress: syntheticLogs[0].address,
        cumulativeGasUsed: EthImpl.zeroHex,
        effectiveGasPrice: gasPriceForTimestamp,
        from: EthImpl.zeroAddressHex,
        gasUsed: EthImpl.zeroHex,
        logs: [syntheticLogs[0]],
        logsBloom: LogsBloomUtils.buildLogsBloom(syntheticLogs[0].address, syntheticLogs[0].topics),
        root: constants.DEFAULT_ROOT_HASH,
        status: EthImpl.oneHex,
        to: syntheticLogs[0].address,
        transactionHash: syntheticLogs[0].transactionHash,
        transactionIndex: syntheticLogs[0].transactionIndex,
        type: null, // null from HAPI transactions
      };

      this.logger.trace(`${requestIdPrefix} receipt for ${hash} found in block ${receipt.blockNumber}`);

      await this.cacheService.set(
        cacheKey,
        receipt,
        EthImpl.ethGetTransactionReceipt,
        constants.CACHE_TTL.ONE_DAY,
        requestIdPrefix,
      );
      return receipt;
    } else {
      const effectiveGas = await this.getCurrentGasPriceForBlock(receiptResponse.blockHash);
      // support stricter go-eth client which requires the transaction hash property on logs
      const logs = receiptResponse.logs.map((log) => {
        return new Log({
          address: log.address,
          blockHash: toHash32(receiptResponse.block_hash),
          blockNumber: numberTo0x(receiptResponse.block_number),
          data: log.data,
          logIndex: numberTo0x(log.index),
          removed: false,
          topics: log.topics,
          transactionHash: toHash32(receiptResponse.hash),
          transactionIndex: nullableNumberTo0x(receiptResponse.transaction_index),
        });
      });

      const receipt: ITransactionReceipt = {
        blockHash: toHash32(receiptResponse.block_hash),
        blockNumber: numberTo0x(receiptResponse.block_number),
        from: await this.resolveEvmAddress(receiptResponse.from, requestIdPrefix),
        to: await this.resolveEvmAddress(receiptResponse.to, requestIdPrefix),
        cumulativeGasUsed: numberTo0x(receiptResponse.block_gas_used),
        gasUsed: nanOrNumberTo0x(receiptResponse.gas_used),
        contractAddress: receiptResponse.address,
        logs: logs,
        logsBloom: receiptResponse.bloom === EthImpl.emptyHex ? EthImpl.emptyBloom : receiptResponse.bloom,
        transactionHash: toHash32(receiptResponse.hash),
        transactionIndex: nullableNumberTo0x(receiptResponse.transaction_index),
        effectiveGasPrice: effectiveGas,
        root: receiptResponse.root || constants.DEFAULT_ROOT_HASH,
        status: receiptResponse.status,
        type: nullableNumberTo0x(receiptResponse.type),
      };

      if (receiptResponse.error_message) {
        receipt.revertReason = isHex(prepend0x(receiptResponse.error_message))
          ? receiptResponse.error_message
          : prepend0x(ASCIIToHex(receiptResponse.error_message));
      }

      this.logger.trace(`${requestIdPrefix} receipt for ${hash} found in block ${receipt.blockNumber}`);

      await this.cacheService.set(
        cacheKey,
        receipt,
        EthImpl.ethGetTransactionReceipt,
        constants.CACHE_TTL.ONE_DAY,
        requestIdPrefix,
      );
      return receipt;
    }
  }

  private async getCurrentGasPriceForBlock(blockHash: string, requestIdPrefix?: string): Promise<string> {
    const block = await this.getBlockByHash(blockHash, false);
    const timestampDecimal = parseInt(block ? block.timestamp : '0', 16);
    const timestampDecimalString = timestampDecimal > 0 ? timestampDecimal.toString() : '';
    const gasPriceForTimestamp = await this.getFeeWeibars(
      EthImpl.ethGetTransactionReceipt,
      requestIdPrefix,
      timestampDecimalString,
    );

    return numberTo0x(gasPriceForTimestamp);
  }

  private static redirectBytecodeAddressReplace(address: string): string {
    return `${this.redirectBytecodePrefix}${address.slice(2)}${this.redirectBytecodePostfix}`;
  }

  private static prune0x(input: string): string {
    return input.startsWith(EthImpl.emptyHex) ? input.substring(2) : input;
  }

  private static isBlockTagEarliest = (tag: string): boolean => {
    return tag === EthImpl.blockEarliest;
  };

  private static isBlockTagFinalized = (tag: string): boolean => {
    return (
      tag === EthImpl.blockFinalized ||
      tag === EthImpl.blockLatest ||
      tag === EthImpl.blockPending ||
      tag === EthImpl.blockSafe
    );
  };

  private static isBlockNumValid = (num: string) => {
    return /^0[xX]([1-9A-Fa-f]+[0-9A-Fa-f]{0,13}|0)$/.test(num) && Number.MAX_SAFE_INTEGER >= Number(num);
  };

  private static isBlockParamValid = (tag: string | null) => {
    return tag == null || this.isBlockTagEarliest(tag) || this.isBlockTagFinalized(tag) || this.isBlockNumValid(tag);
  };

  private static isBlockHash = (blockHash): boolean => {
    return new RegExp(constants.BLOCK_HASH_REGEX + '{64}$').test(blockHash);
  };

  /**
   * Translates a block tag into a number. 'latest', 'pending', and null are the
   * most recent block, 'earliest' is 0, numbers become numbers.
   *
   * @param tag null, a number, or 'latest', 'pending', or 'earliest'
   * @param requestIdPrefix
   * @private
   */
  private async translateBlockTag(tag: string | null, requestIdPrefix?: string): Promise<number> {
    if (this.common.blockTagIsLatestOrPending(tag)) {
      return Number(await this.blockNumber(requestIdPrefix));
    } else if (tag === EthImpl.blockEarliest) {
      return 0;
    } else {
      return Number(tag);
    }
  }

  private getCappedBlockGasLimit(gasString: string | undefined, requestIdPrefix?: string): number | null {
    if (!gasString) {
      // Return null and don't include in the mirror node call, as mirror is doing this estimation on the go.
      return null;
    }

    // Gas limit for `eth_call` is 50_000_000, but the current Hedera network limit is 15_000_000
    // With values over the gas limit, the call will fail with BUSY error so we cap it at 15_000_000
    const gas = Number.parseInt(gasString);
    if (gas > constants.MAX_GAS_PER_SEC) {
      this.logger.trace(
        `${requestIdPrefix} eth_call gas amount (${gas}) exceeds network limit, capping gas to ${constants.MAX_GAS_PER_SEC}`,
      );
      return constants.MAX_GAS_PER_SEC;
    }

    return gas;
  }

  populateSyntheticTransactions(
    showDetails: boolean,
    logs: Log[],
    transactionsArray: Array<any>,
    requestIdPrefix?: string,
  ): Array<any> {
    let filteredLogs: Log[];
    if (showDetails) {
      filteredLogs = logs.filter(
        (log) => !transactionsArray.some((transaction) => transaction.hash === log.transactionHash),
      );
      filteredLogs.forEach((log) => {
        const transaction: Transaction1559 = this.createTransactionFromLog(log);
        transactionsArray.push(transaction);
      });
    } else {
      filteredLogs = logs.filter((log) => !transactionsArray.includes(log.transactionHash));
      filteredLogs.forEach((log) => {
        transactionsArray.push(log.transactionHash);
      });
    }

    this.logger.trace(`${requestIdPrefix} Synthetic transaction hashes will be populated in the block response`);

    return transactionsArray;
  }

  /**
   * Gets the block with the given hash.
   * Given an ethereum transaction hash, call the mirror node to get the block info.
   * Then using the block timerange get all contract results to get transaction details.
   * If showDetails is set to true subsequently call mirror node for additional transaction details
   *
   * @param blockHashOrNumber
   * @param showDetails
   * @param requestIdPrefix
   */
  private async getBlock(
    blockHashOrNumber: string,
    showDetails: boolean,
    requestIdPrefix?: string,
  ): Promise<Block | null> {
    const blockResponse = await this.common.getHistoricalBlockResponse(blockHashOrNumber, true, requestIdPrefix);

    if (blockResponse == null) return null;
    const timestampRange = blockResponse.timestamp;
    const timestampRangeParams = [`gte:${timestampRange.from}`, `lte:${timestampRange.to}`];
    const contractResults = await this.mirrorNodeClient.getContractResults(
      { timestamp: timestampRangeParams },
      undefined,
      requestIdPrefix,
    );
    const gasUsed = blockResponse.gas_used;
    const params = { timestamp: timestampRangeParams };

    // get contract results logs using block timestamp range
    const logs = await this.common.getLogsWithParams(null, params, requestIdPrefix);

    if (contractResults == null && logs.length == 0) {
      // contract result not found
      return null;
    }

    // The consensus timestamp of the block, with the nanoseconds part omitted.
    const timestamp = timestampRange.from.substring(0, timestampRange.from.indexOf('.'));
    if (showDetails && contractResults.length >= this.ethGetTransactionCountMaxBlockRange) {
      throw predefined.MAX_BLOCK_SIZE(blockResponse.count);
    }

    // prepare transactionArray
    let transactionArray: any[] = [];
    for (const contractResult of contractResults) {
      contractResult.from = await this.resolveEvmAddress(contractResult.from, requestIdPrefix, [
        constants.TYPE_ACCOUNT,
      ]);
      contractResult.to = await this.resolveEvmAddress(contractResult.to, requestIdPrefix);
      contractResult.chain_id = contractResult.chain_id || this.chain;

      transactionArray.push(showDetails ? formatContractResult(contractResult) : contractResult.hash);
    }

    transactionArray = this.populateSyntheticTransactions(showDetails, logs, transactionArray, requestIdPrefix);
    transactionArray = showDetails ? _.uniqBy(transactionArray, 'hash') : _.uniq(transactionArray);

    const formattedReceipts: IReceiptRootHash[] = ReceiptsRootUtils.buildReceiptRootHashes(
      transactionArray.map((tx) => (showDetails ? tx.hash : tx)),
      contractResults,
      logs,
    );

    const blockHash = toHash32(blockResponse.hash);
    return new Block({
      baseFeePerGas: await this.gasPrice(requestIdPrefix),
      difficulty: EthImpl.zeroHex,
      extraData: EthImpl.emptyHex,
      gasLimit: numberTo0x(constants.BLOCK_GAS_LIMIT),
      gasUsed: numberTo0x(gasUsed),
      hash: blockHash,
      logsBloom: blockResponse.logs_bloom === EthImpl.emptyHex ? EthImpl.emptyBloom : blockResponse.logs_bloom,
      miner: EthImpl.zeroAddressHex,
      mixHash: EthImpl.zeroHex32Byte,
      nonce: EthImpl.zeroHex8Byte,
      number: numberTo0x(blockResponse.number),
      parentHash: blockResponse.previous_hash.substring(0, 66),
      receiptsRoot: await ReceiptsRootUtils.getRootHash(formattedReceipts),
      timestamp: numberTo0x(Number(timestamp)),
      sha3Uncles: EthImpl.emptyArrayHex,
      size: numberTo0x(blockResponse.size | 0),
      stateRoot: constants.DEFAULT_ROOT_HASH,
      totalDifficulty: EthImpl.zeroHex,
      transactions: transactionArray,
      transactionsRoot: transactionArray.length == 0 ? constants.DEFAULT_ROOT_HASH : blockHash,
      uncles: [],
    });
  }

  private createTransactionFromLog(log: Log): Transaction1559 {
    return new Transaction1559({
      accessList: undefined, // we don't support access lists for now
      blockHash: log.blockHash,
      blockNumber: log.blockNumber,
      chainId: this.chain,
      from: log.address,
      gas: EthImpl.defaultTxGas,
      gasPrice: EthImpl.invalidEVMInstruction,
      hash: log.transactionHash,
      input: EthImpl.zeroHex8Byte,
      maxPriorityFeePerGas: EthImpl.zeroHex,
      maxFeePerGas: EthImpl.zeroHex,
      nonce: nanOrNumberTo0x(0),
      r: EthImpl.zeroHex,
      s: EthImpl.zeroHex,
      to: log.address,
      transactionIndex: log.transactionIndex,
      type: EthImpl.twoHex, // 0x0 for legacy transactions, 0x1 for access list types, 0x2 for dynamic fees.
      v: EthImpl.zeroHex,
      value: EthImpl.oneTwoThreeFourHex,
    });
  }

  private static getTransactionCountFromBlockResponse(block: any): null | string {
    if (block === null || block.count === undefined) {
      // block not found
      return null;
    }

    return numberTo0x(block.count);
  }

  private async getAccountLatestEthereumNonce(address: string, requestId?: string): Promise<string> {
    const accountData = await this.mirrorNodeClient.getAccount(address, requestId);
    if (accountData) {
      // with HIP 729 ethereum_nonce should always be 0+ and null. Historical contracts may have a null value as the nonce was not tracked, return default EVM compliant 0x1 in this case
      return accountData.ethereum_nonce !== null ? numberTo0x(accountData.ethereum_nonce) : EthImpl.oneHex;
    }

    return EthImpl.zeroHex;
  }

  /**
   * Returns the number of transactions sent from an address by searching for the ethereum transaction involving the address
   * Remove when https://github.com/hashgraph/hedera-mirror-node/issues/5862 is implemented
   *
   * @param address string
   * @param blockNumOrHash
   * @param requestIdPrefix
   * @returns string
   */
  private async getAcccountNonceFromContractResult(
    address: string,
    blockNumOrHash: any,
    requestIdPrefix: string | undefined,
  ): Promise<string> {
    // get block timestamp for blockNum
    const block = await this.mirrorNodeClient.getBlock(blockNumOrHash, requestIdPrefix); // consider caching error responses
    if (block == null) {
      throw predefined.UNKNOWN_BLOCK();
    }

    // get the latest 2 ethereum transactions for the account
    const ethereumTransactions = await this.mirrorNodeClient.getAccountLatestEthereumTransactionsByTimestamp(
      address,
      block.timestamp.to,
      2,
      requestIdPrefix,
    );
    if (ethereumTransactions == null || ethereumTransactions.transactions.length === 0) {
      return EthImpl.zeroHex;
    }

    // if only 1 transaction is returned when asking for 2, then the account has only sent 1 transaction
    // minor optimization to save a call to getContractResult as many accounts serve a single use
    if (ethereumTransactions.transactions.length === 1) {
      return EthImpl.oneHex;
    }

    // get the transaction result for the latest transaction
    const transactionResult = await this.mirrorNodeClient.getContractResult(
      ethereumTransactions.transactions[0].transaction_id,
      requestIdPrefix,
    );
    if (transactionResult == null) {
      throw predefined.RESOURCE_NOT_FOUND(
        `Failed to retrieve contract results for transaction ${ethereumTransactions.transactions[0].transaction_id}`,
      );
    }

    const accountResult = await this.mirrorNodeClient.getAccount(transactionResult.from);

    if (accountResult.evm_address !== address.toLowerCase()) {
      this.logger.warn(
        `${requestIdPrefix} eth_transactionCount for a historical block was requested where address: ${address} was not sender: ${transactionResult.address}, returning latest value as best effort.`,
      );
      return await this.getAccountLatestEthereumNonce(address, requestIdPrefix);
    }

    return numberTo0x(transactionResult.nonce + 1); // nonce is 0 indexed
  }

  private async getAccountNonceForEarliestBlock(requestIdPrefix?: string): Promise<string> {
    const block = await this.mirrorNodeClient.getEarliestBlock(requestIdPrefix);
    if (block == null) {
      throw predefined.INTERNAL_ERROR('No network blocks found');
    }

    if (block.number <= 1) {
      // if the earliest block is the genesis block or 1 , then the nonce is 0 as only system accounts are present
      return EthImpl.zeroHex;
    }

    // note the mirror node may be a partial one, in which case there may be a valid block with number greater 1.
    throw predefined.INTERNAL_ERROR(`Partial mirror node encountered, earliest block number is ${block.number}`);
  }

  private async getAccountNonceForHistoricBlock(
    address: string,
    blockNumOrHash: number | string,
    requestIdPrefix?: string,
  ): Promise<string> {
    let getBlock;
    const isParamBlockNum = typeof blockNumOrHash === 'number' ? true : false;

    if (isParamBlockNum && (blockNumOrHash as number) < 0) {
      throw predefined.UNKNOWN_BLOCK();
    }

    if (!isParamBlockNum) {
      getBlock = await this.mirrorNodeClient.getBlock(blockNumOrHash);
    }

    const blockNum = isParamBlockNum ? blockNumOrHash : getBlock.number;

    // check if on latest block, if so get latest ethereumNonce from mirror node account API
    const blockResponse = await this.mirrorNodeClient.getLatestBlock(requestIdPrefix); // consider caching error responses
    if (blockResponse == null || blockResponse.blocks.length === 0) {
      throw predefined.UNKNOWN_BLOCK();
    }

    if (blockResponse.blocks[0].number - blockNum <= this.maxBlockRange) {
      return this.getAccountLatestEthereumNonce(address, requestIdPrefix);
    }

    // if valid block number, get block timestamp
    return await this.getAcccountNonceFromContractResult(address, blockNum, requestIdPrefix);
  }

  async getLogs(
    blockHash: string | null,
    fromBlock: string | 'latest',
    toBlock: string | 'latest',
    address: string | string[] | null,
    topics: any[] | null,
    requestIdPrefix?: string,
  ): Promise<Log[]> {
    return this.common.getLogs(blockHash, fromBlock, toBlock, address, topics, requestIdPrefix);
  }

  async maxPriorityFeePerGas(requestIdPrefix?: string): Promise<string> {
    this.logger.trace(`${requestIdPrefix} maxPriorityFeePerGas()`);
    return EthImpl.zeroHex;
  }

  static isArrayNonEmpty(input: any): boolean {
    return Array.isArray(input) && input.length > 0;
  }

  /**************************************************
   * Returns the difference between the balance of  *
   * the account and the transactions summed up     *
   * to the block number queried.                   *
   *************************************************/
  getBalanceAtBlockTimestamp(account: string, transactions: any[], blockTimestamp: number) {
    return transactions
      .filter((transaction) => {
        return transaction.consensus_timestamp >= blockTimestamp;
      })
      .flatMap((transaction) => {
        return transaction.transfers.filter((transfer) => {
          return transfer.account === account && !transfer.is_approval;
        });
      })
      .map((transfer) => {
        return transfer.amount;
      })
      .reduce((total, amount) => {
        return total + amount;
      }, 0);
  }
}<|MERGE_RESOLUTION|>--- conflicted
+++ resolved
@@ -1644,18 +1644,12 @@
 
     const selector = getFunctionSelector(call.data!);
 
-<<<<<<< HEAD
-    const shouldForceToConsensus =
-      EnvProviderService.getInstance().get('ETH_CALL_FORCE_TO_CONSENSUS_BY_SELECTOR') == 'true' &&
-      constants.ETH_CALL_SELECTORS_ALWAYS_TO_CONSENSUS.indexOf(selector) !== -1;
-=======
     // When eth_call is invoked with a selector listed in specialSelectors, it will be routed through the consensus node, regardless of ETH_CALL_DEFAULT_TO_CONSENSUS_NODE.
     // note: this feature is a workaround for when a feature is supported by consensus node but not yet by mirror node.
     // Follow this ticket https://github.com/hashgraph/hedera-json-rpc-relay/issues/2984 to revisit and remove special selectors.
-    const specialSelectors: string[] = JSON.parse(process.env.ETH_CALL_CONSENSUS_SELECTORS || '[]');
+    const specialSelectors: string[] = JSON.parse(EnvProviderService.getInstance().get('ETH_CALL_FORCE_TO_CONSENSUS_BY_SELECTOR') || '[]');
 
     const shouldForceToConsensus = selector !== '' && specialSelectors.includes(selector);
->>>>>>> e54bb85a
 
     // ETH_CALL_DEFAULT_TO_CONSENSUS_NODE = false enables the use of Mirror node
     const shouldDefaultToConsensus =
