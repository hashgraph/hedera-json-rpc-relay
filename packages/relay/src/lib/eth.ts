--- conflicted
+++ resolved
@@ -1065,7 +1065,7 @@
         // if latest or pending, get latest ethereumNonce from mirror node account API
         nonceCount = await this.getAccountLatestEthereumNonce(address, requestIdPrefix);
       } else if (blockNumOrTag === EthImpl.blockEarliest) {
-        nonceCount = await this.getAccountNonceForEarliestBlock(requestIdPrefix);    
+        nonceCount = await this.getAccountNonceForEarliestBlock(requestIdPrefix);
       } else if (!isNaN(blockNum)) {
         nonceCount = await this.getAccountNonceForHistoricBlock(address, blockNum, requestIdPrefix);
       } else {
@@ -1078,7 +1078,7 @@
     }
 
     const cacheTtl = blockNumOrTag === EthImpl.blockEarliest || !isNaN(blockNum) ? constants.CACHE_TTL.ONE_DAY : this.ethGetTransactionCountCacheTtl; // cache historical values longer as they don't change
-    this.cache.set(cacheKey, nonceCount, EthImpl.ethGetTransactionCount, cacheTtl, requestIdPrefix); 
+    this.cache.set(cacheKey, nonceCount, EthImpl.ethGetTransactionCount, cacheTtl, requestIdPrefix);
 
     return nonceCount;
   }
@@ -1897,7 +1897,6 @@
     return logs;
   }
 
-<<<<<<< HEAD
   private async getAccountLatestEthereumNonce(address: string, requestId?: string) {
     const accountData = await this.mirrorNodeClient.getAccount(address, requestId);
     if (accountData) {
@@ -1907,19 +1906,6 @@
       }
 
       return EthImpl.numberTo0x(accountData.ethereum_nonce);
-=======
-  private async getAccountLatestEthereumNonce(address: string, requestIdPrefix?: string) {
-    // check if address is a valid contract then get ethereumNonce from consensus node until HIP 729 is implemented
-    const validContract = await this.mirrorNodeClient.isValidContract(address, requestIdPrefix);
-    if (validContract)  {
-      return EthImpl.oneHex;
-    } 
-    
-    // get latest ethereumNonce from mirror node account API
-    const mirrorAccount = await this.mirrorNodeClient.getAccount(address, requestIdPrefix);
-    if (mirrorAccount?.ethereum_nonce) {
-      return EthImpl.numberTo0x(mirrorAccount.ethereum_nonce);
->>>>>>> 13607621
     }
 
     return EthImpl.zeroHex;
