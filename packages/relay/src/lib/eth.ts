/*-
 *
 * Hedera JSON RPC Relay
 *
 * Copyright (C) 2022 Hedera Hashgraph, LLC
 *
 * Licensed under the Apache License, Version 2.0 (the "License");
 * you may not use this file except in compliance with the License.
 * You may obtain a copy of the License at
 *
 *      http://www.apache.org/licenses/LICENSE-2.0
 *
 * Unless required by applicable law or agreed to in writing, software
 * distributed under the License is distributed on an "AS IS" BASIS,
 * WITHOUT WARRANTIES OR CONDITIONS OF ANY KIND, either express or implied.
 * See the License for the specific language governing permissions and
 * limitations under the License.
 *
 */

import { Eth } from '../index';
import { ContractId, Hbar, EthereumTransaction } from '@hashgraph/sdk';
import { BigNumber } from '@hashgraph/sdk/lib/Transfer';
import { Logger } from 'pino';
import { Block, Transaction, Log } from './model';
import { MirrorNodeClient, SDKClient } from './clients';
import { JsonRpcError, predefined } from './errors/JsonRpcError';
import { SDKClientError } from './errors/SDKClientError';
import { MirrorNodeClientError } from './errors/MirrorNodeClientError';
import constants from './constants';
import { Precheck } from './precheck';
import { formatRequestIdMessage } from '../formatters';

const _ = require('lodash');
const cache = require('js-cache');
const createHash = require('keccak');

/**
 * Implementation of the "eth_" methods from the Ethereum JSON-RPC API.
 * Methods are implemented by delegating to the mirror node or to a
 * consensus node in the main network.
 *
 * FIXME: This class is a work in progress because everything we need is
 * not currently supported by the mirror nodes. As such, we have a lot
 * of fake stuff in this class for now for the purpose of demos and POC.
 */
export class EthImpl implements Eth {
  static emptyHex = '0x';
  static zeroHex = '0x0';
  static zeroHex8Byte = '0x0000000000000000';
  static zeroHex32Byte = '0x0000000000000000000000000000000000000000000000000000000000000000';
  static emptyArrayHex = '0x1dcc4de8dec75d7aab85b567b6ccd41ad312451b948a7413f0a142fd40d49347';
  static zeroAddressHex = '0x0000000000000000000000000000000000000000';
  static emptyBloom = "0x00000000000000000000000000000000000000000000000000000000000000000000000000000000000000000000000000000000000000000000000000000000000000000000000000000000000000000000000000000000000000000000000000000000000000000000000000000000000000000000000000000000000000000000000000000000000000000000000000000000000000000000000000000000000000000000000000000000000000000000000000000000000000000000000000000000000000000000000000000000000000000000000000000000000000000000000000000000000000000000000000000000000000000000000000000000";
  static defaultGas = EthImpl.numberTo0x(constants.TX_DEFAULT_GAS);
  static gasTxBaseCost = EthImpl.numberTo0x(constants.TX_BASE_COST);
  static ethTxType = 'EthereumTransaction';
  static ethEmptyTrie = '0x56e81f171bcc55a6ff8345e692c0f86e5b48e01b996cadc001622fb5e363b421';
  static defaultGasUsedRatio = EthImpl.numberTo0x(0.5);
  static feeHistoryZeroBlockCountResponse = { gasUsedRatio: null, oldestBlock: EthImpl.zeroHex };
  static feeHistoryEmptyResponse = { baseFeePerGas: [], gasUsedRatio: [], reward: [], oldestBlock: EthImpl.zeroHex };

  // endpoint metric callerNames
  static ethCall = 'eth_call';
  static ethGasPrice = 'eth_gasPrice';
  static ethGetBalance = 'eth_getBalance';
  static ethGetCode = 'eth_getCode';
  static ethFeeHistory = 'eth_feeHistory';
  static ethGetTransactionCount = 'eth_getTransactionCount';
  static ethSendRawTransaction = 'eth_sendRawTransaction';

  // block constants
  static blockLatest = 'latest';
  static blockEarliest = 'earliest';
  static blockPending = 'pending';

  /**
   * The sdk client use for connecting to both the consensus nodes and mirror node. The account
   * associated with this client will pay for all operations on the main network.
   *
   * @private
   */
  private readonly sdkClient: SDKClient;

  /**
   * The interface through which we interact with the mirror node
   * @private
   */
  private readonly mirrorNodeClient: MirrorNodeClient;

  /**
   * The logger used for logging all output from this class.
   * @private
   */
  private readonly logger: Logger;

  /**
   * The precheck class used for checking the fields like nonce before the tx execution.
   * @private
   */
  private readonly precheck: Precheck;

  /**
   * The ID of the chain, as a hex string, as it would be returned in a JSON-RPC call.
   * @private
   */
  private readonly chain: string;

  /**
   * Create a new Eth implementation.
   * @param nodeClient
   * @param mirrorNodeClient
   * @param logger
   * @param chain
   */
  constructor(
    nodeClient: SDKClient,
    mirrorNodeClient: MirrorNodeClient,
    logger: Logger,
    chain: string
  ) {
    this.sdkClient = nodeClient;
    this.mirrorNodeClient = mirrorNodeClient;
    this.logger = logger;
    this.chain = chain;
    this.precheck = new Precheck(mirrorNodeClient, nodeClient, logger, chain);
  }

  /**
   * This method is implemented to always return an empty array. This is in alignment
   * with the behavior of Infura.
   */
  accounts(requestId?: string) {
    const requestIdPrefix = formatRequestIdMessage(requestId);
    this.logger.trace(`${requestIdPrefix} accounts()`);
    return [];
  }

  /**
   * Gets the fee history.
   */
  async feeHistory(blockCount: number, newestBlock: string, rewardPercentiles: Array<number> | null, requestId?: string) {
    const maxResults = Number(process.env.FEE_HISTORY_MAX_RESULTS) || constants.DEFAULT_FEE_HISTORY_MAX_RESULTS;

    const requestIdPrefix = formatRequestIdMessage(requestId);

    this.logger.trace(`${requestIdPrefix} feeHistory(blockCount=${blockCount}, newestBlock=${newestBlock}, rewardPercentiles=${rewardPercentiles})`);

    try {
      const latestBlockNumber = await this.translateBlockTag(EthImpl.blockLatest, requestId);
      const newestBlockNumber = await this.translateBlockTag(newestBlock, requestId);

      if (newestBlockNumber > latestBlockNumber) {
        return predefined.REQUEST_BEYOND_HEAD_BLOCK(newestBlockNumber, latestBlockNumber);
      }

      blockCount = blockCount > maxResults ? maxResults : blockCount;

      if (blockCount <= 0) {
        return EthImpl.feeHistoryZeroBlockCountResponse;
      }

      let feeHistory: object | undefined = cache.get(constants.CACHE_KEY.FEE_HISTORY);
      if (!feeHistory) {

        feeHistory = await this.getFeeHistory(blockCount, newestBlockNumber, latestBlockNumber, rewardPercentiles, requestId);

        this.logger.trace(`${requestIdPrefix} caching ${constants.CACHE_KEY.FEE_HISTORY} for ${constants.CACHE_TTL.ONE_HOUR} ms`);
        cache.set(constants.CACHE_KEY.FEE_HISTORY, feeHistory, constants.CACHE_TTL.ONE_HOUR);
      }

      return feeHistory;
    } catch (e) {
      this.logger.error(e, `${requestIdPrefix} Error constructing default feeHistory`);
      return EthImpl.feeHistoryEmptyResponse;
    }
  }

  private async getFeeByBlockNumber(blockNumber: number, requestId?: string): Promise<string> {
    let fee = 0;
    const requestIdPrefix = formatRequestIdMessage(requestId);
    try {
      const block = await this.mirrorNodeClient.getBlock(blockNumber, requestId);
      fee = await this.getFeeWeibars(EthImpl.ethFeeHistory, requestId, `lte:${block.timestamp.to}`);
    } catch (error) {
      this.logger.warn(error, `${requestIdPrefix} Fee history cannot retrieve block or fee. Returning ${fee} fee for block ${blockNumber}`);
    }

    return EthImpl.numberTo0x(fee);
  }

  private async getFeeHistory(blockCount: number, newestBlockNumber: number, latestBlockNumber: number, rewardPercentiles: Array<number> | null, requestId?: string) {
    // include newest block number in the total block count
    const oldestBlockNumber = Math.max(0, newestBlockNumber - blockCount + 1);
    const shouldIncludeRewards = Array.isArray(rewardPercentiles) && rewardPercentiles.length > 0;
    const feeHistory = {
      baseFeePerGas: [] as string[],
      gasUsedRatio: [] as string[],
      oldestBlock: EthImpl.numberTo0x(oldestBlockNumber),
    };

    // get fees from oldest to newest blocks
    for (let blockNumber = oldestBlockNumber; blockNumber <= newestBlockNumber; blockNumber++) {
      const fee = await this.getFeeByBlockNumber(blockNumber, requestId);

      feeHistory.baseFeePerGas.push(fee);
      feeHistory.gasUsedRatio.push(EthImpl.defaultGasUsedRatio);
    }

    // get latest block fee
    let nextBaseFeePerGas = _.last(feeHistory.baseFeePerGas);

    if (latestBlockNumber > newestBlockNumber) {
      // get next block fee if the newest block is not the latest
      nextBaseFeePerGas = await this.getFeeByBlockNumber(newestBlockNumber + 1, requestId);
    }

    if (nextBaseFeePerGas) {
      feeHistory.baseFeePerGas.push(nextBaseFeePerGas);
    }

    if (shouldIncludeRewards) {
      feeHistory['reward'] = Array(blockCount).fill(Array(rewardPercentiles.length).fill(EthImpl.zeroHex));
    }

    return feeHistory;
  }

  private async getFeeWeibars(callerName: string, requestId?: string, timestamp?: string) {
    let networkFees;
    const requestIdPrefix = formatRequestIdMessage(requestId);
    try {
      networkFees = await this.mirrorNodeClient.getNetworkFees(timestamp,undefined, requestId);
      if (_.isNil(networkFees)) {
        this.logger.debug(`${requestIdPrefix} Mirror Node returned no fees. Fallback to network`);
      }
    } catch (e: any) {
      this.logger.warn(e, `${requestIdPrefix} Mirror Node threw an error retrieving fees. Fallback to network`);
    }

    if (_.isNil(networkFees)) {
      networkFees = {
        fees: [
          {
            gas: await this.sdkClient.getTinyBarGasFee(callerName, requestId),
            'transaction_type': EthImpl.ethTxType
          }
        ]
      };
    }

    if (networkFees && Array.isArray(networkFees.fees)) {
      const txFee = networkFees.fees.find(({ transaction_type }) => transaction_type === EthImpl.ethTxType);
      if (txFee && txFee.gas) {
        // convert tinyBars into weiBars
        const weibars = Hbar
          .fromTinybars(txFee.gas)
          .toTinybars()
          .multiply(constants.TINYBAR_TO_WEIBAR_COEF);

        return weibars.toNumber();
      }
    }

    throw new Error('Error encountered estimating the gas price');
  }

  /**
   * Gets the most recent block number.
   */
  async blockNumber(requestId?: string): Promise<string> {
    const requestIdPrefix = formatRequestIdMessage(requestId);
    this.logger.trace(`${requestIdPrefix} blockNumber()`);

    const blocksResponse = await this.mirrorNodeClient.getLatestBlock(requestId);
    const blocks = blocksResponse !== null ? blocksResponse.blocks : null;
    if (Array.isArray(blocks) && blocks.length > 0) {
      return EthImpl.numberTo0x(blocks[0].number);
    }

    throw new Error(`Error encountered retrieving latest block`);
  }

  /**
   * Gets the chain ID. This is a static value, in that it always returns
   * the same value. This can be specified via an environment variable
   * `CHAIN_ID`.
   */
  chainId(requestId?: string): string {
    const requestIdPrefix = formatRequestIdMessage(requestId);
    this.logger.trace(`${requestIdPrefix} chainId()`);
    return this.chain;
  }

  /**
   * Estimates the amount of gas to execute a call.
   */
  // eslint-disable-next-line @typescript-eslint/no-unused-vars
  async estimateGas(transaction: any, _blockParam: string | null, requestId?: string) {
    const requestIdPrefix = formatRequestIdMessage(requestId);
    this.logger.trace(`${requestIdPrefix} estimateGas()`);
    if (!transaction || !transaction.data || transaction.data === '0x') {
      return EthImpl.gasTxBaseCost;
    } else {
      return EthImpl.defaultGas;
    }
  }

  /**
   * Gets the current gas price of the network.
   */
  async gasPrice(requestId?: string) {
    const requestIdPrefix = formatRequestIdMessage(requestId);
    this.logger.trace(`${requestIdPrefix} gasPrice()`);
    try {
      let gasPrice: number | undefined = cache.get(constants.CACHE_KEY.GAS_PRICE);

      if (!gasPrice) {
        gasPrice = await this.getFeeWeibars(EthImpl.ethGasPrice, requestId);

        this.logger.trace(`${requestIdPrefix} caching ${constants.CACHE_KEY.GAS_PRICE} for ${constants.CACHE_TTL.ONE_HOUR} ms`);
        cache.set(constants.CACHE_KEY.GAS_PRICE, gasPrice, constants.CACHE_TTL.ONE_HOUR);
      }

      return EthImpl.numberTo0x(gasPrice);
    } catch (error) {
      this.logger.error(error, `${requestIdPrefix} Failed to retrieve gasPrice`);
      throw error;
    }
  }

  /**
   * Gets whether this "Ethereum client" is a miner. We don't mine, so this always returns false.
   */
  async mining(requestId?: string) {
    const requestIdPrefix = formatRequestIdMessage(requestId);
    this.logger.trace(`${requestIdPrefix} mining()`);
    return false;
  }

  /**
   * TODO Needs docs, or be removed?
   */
  async submitWork(requestId?: string) {
    const requestIdPrefix = formatRequestIdMessage(requestId);
    this.logger.trace(`${requestIdPrefix} submitWork()`);
    return false;
  }

  /**
   * TODO Needs docs, or be removed?
   */
  async syncing(requestId?: string) {
    const requestIdPrefix = formatRequestIdMessage(requestId);
    this.logger.trace(`${requestIdPrefix} syncing()`);
    return false;
  }

  /**
   * Always returns null. There are no uncles in Hedera.
   */
  async getUncleByBlockHashAndIndex(requestId?: string) {
    const requestIdPrefix = formatRequestIdMessage(requestId);
    this.logger.trace(`${requestIdPrefix} getUncleByBlockHashAndIndex()`);
    return null;
  }

  /**
   * Always returns null. There are no uncles in Hedera.
   */
  async getUncleByBlockNumberAndIndex(requestId?: string) {
    const requestIdPrefix = formatRequestIdMessage(requestId);
    this.logger.trace(`${requestIdPrefix} getUncleByBlockNumberAndIndex()`);
    return null;
  }

  /**
   * Always returns '0x0'. There are no uncles in Hedera.
   */
  async getUncleCountByBlockHash(requestId?: string) {
    const requestIdPrefix = formatRequestIdMessage(requestId);
    this.logger.trace(`${requestIdPrefix} getUncleCountByBlockHash()`);
    return EthImpl.zeroHex;
  }

  /**
   * Always returns '0x0'. There are no uncles in Hedera.
   */
  async getUncleCountByBlockNumber(requestId?: string) {
    const requestIdPrefix = formatRequestIdMessage(requestId);
    this.logger.trace(`${requestIdPrefix} getUncleCountByBlockNumber()`);
    return EthImpl.zeroHex;
  }

  /**
   * TODO Needs docs, or be removed?
   */
  async hashrate(requestId?: string) {
    const requestIdPrefix = formatRequestIdMessage(requestId);
    this.logger.trace(`${requestIdPrefix} hashrate()`);
    return EthImpl.zeroHex;
  }

  /**
   * Always returns UNSUPPORTED_METHOD error.
   */
  getWork(requestId?: string): JsonRpcError {
    const requestIdPrefix = formatRequestIdMessage(requestId);
    this.logger.trace(`${requestIdPrefix} getWork()`);
    return predefined.UNSUPPORTED_METHOD;
  }

  /**
   * Unsupported methods always return UNSUPPORTED_METHOD error.
   */
  submitHashrate(requestId?: string): JsonRpcError {
    const requestIdPrefix = formatRequestIdMessage(requestId);
    this.logger.trace(`${requestIdPrefix} submitHashrate()`);
    return predefined.UNSUPPORTED_METHOD;
  }

  signTransaction(requestId?: string): JsonRpcError {
    const requestIdPrefix = formatRequestIdMessage(requestId);
    this.logger.trace(`${requestIdPrefix} signTransaction()`);
    return predefined.UNSUPPORTED_METHOD;
  }

  sign(requestId?: string): JsonRpcError {
    const requestIdPrefix = formatRequestIdMessage(requestId);
    this.logger.trace(`${requestIdPrefix} sign()`);
    return predefined.UNSUPPORTED_METHOD;
  }

  sendTransaction(requestId?: string): JsonRpcError {
    const requestIdPrefix = formatRequestIdMessage(requestId);
    this.logger.trace(`${requestIdPrefix} sendTransaction()`);
    return predefined.UNSUPPORTED_METHOD;
  }

  protocolVersion(requestId?: string): JsonRpcError {
    const requestIdPrefix = formatRequestIdMessage(requestId);
    this.logger.trace(`${requestIdPrefix} protocolVersion()`);
    return predefined.UNSUPPORTED_METHOD;
  }

  coinbase(requestId?: string): JsonRpcError {
    const requestIdPrefix = formatRequestIdMessage(requestId);
    this.logger.trace(`${requestIdPrefix} coinbase()`);
    return predefined.UNSUPPORTED_METHOD;
  }

  /**
   * Gets the value from a storage position at the given Ethereum address.
   *
   * @param address
   * @param slot
   * @param blockNumberOrTag
   */
  async getStorageAt(address: string, slot: string, blockNumberOrTag?: string | null, requestId?: string) : Promise<string> {
    const requestIdPrefix = formatRequestIdMessage(requestId);
    let result = EthImpl.zeroHex32Byte; // if contract or slot not found then return 32 byte 0
    const blockResponse  = await this.getHistoricalBlockResponse(blockNumberOrTag, false);
    const blockEndTimestamp = blockResponse?.timestamp?.to;
    const contractResult = await this.mirrorNodeClient.getLatestContractResultsByAddress(address, blockEndTimestamp, 1);

    if (contractResult?.results?.length > 0) {
      // retrieve the contract result details
      await this.mirrorNodeClient.getContractResultsDetails(address, contractResult.results[0].timestamp)
        .then( contractResultDetails => {
          if(contractResultDetails && contractResultDetails.state_changes) {
            // loop through the state changes to match slot and return value
            for (const stateChange of contractResultDetails.state_changes) {
              if(stateChange.slot === slot) {
                result = stateChange.value_written;
              }
            }
          }
        })
        .catch( (e: any) => {
          this.logger.error(
            e,
            `${requestIdPrefix} Failed to retrieve contract result details for contract address ${address} at timestamp=${contractResult.results[0].timestamp}`,
          );
          throw e;
        });
    }

    return result;
  }

  /**
   * Gets the balance of an account as of the given block from the mirror node.
   * Current implementation does not yet utilize blockNumber
   *
   * @param account
   * @param blockNumberOrTag
   */
  async getBalance(account: string, blockNumberOrTag: string | null, requestId?: string) {
    const requestIdPrefix = formatRequestIdMessage(requestId);
    this.logger.trace(`${requestIdPrefix} getBalance(account=${account}, blockNumberOrTag=${blockNumberOrTag})`);

    // Cache is only set for `not found` balances
    const cachedLabel = `getBalance.${account}.${blockNumberOrTag}`;
    const cachedResponse: string | undefined = cache.get(cachedLabel);
    if (cachedResponse != undefined) {
      return cachedResponse;
    }
    let blockNumber = null;
    let balanceFound = false;
    let weibars: BigNumber | number = 0;
    const mirrorAccount = await this.mirrorNodeClient.getAccount(account, requestId);

    try {
      if (!EthImpl.blockTagIsLatestOrPending(blockNumberOrTag)) {
        const block = await this.getHistoricalBlockResponse(blockNumberOrTag, true, requestId);
        if (block) {
          blockNumber = block.number;

          // A blockNumberOrTag has been provided. If it is `latest` or `pending` retrieve the balance from /accounts/{account.id}
          if (mirrorAccount) {
            const latestBlock = await this.getHistoricalBlockResponse(EthImpl.blockLatest, true, requestId);

            // If the parsed blockNumber is the same as the one from the latest block retrieve the balance from /accounts/{account.id}
            if (latestBlock && block.number !== latestBlock.number) {
              const latestTimestamp = Number(latestBlock.timestamp.from.split('.')[0]);
              const blockTimestamp = Number(block.timestamp.from.split('.')[0]);
              const timeDiff = latestTimestamp - blockTimestamp;

              // The block is from the last 15 minutes, therefore the historical balance hasn't been imported in the Mirror Node yet
              if (timeDiff < constants.BALANCES_UPDATE_INTERVAL) {
                throw predefined.UNKNOWN_HISTORICAL_BALANCE;
              }

              // The block is NOT from the last 15 minutes, use /balances rest API
              else {
                const balance = await this.mirrorNodeClient.getBalanceAtTimestamp(mirrorAccount.account, block.timestamp.from, requestId);
                balanceFound = true;
                if (balance.balances?.length) {
                  weibars = balance.balances[0].balance * constants.TINYBAR_TO_WEIBAR_COEF;
                }
              }
            }
          }
        }
      }

      if (!balanceFound && mirrorAccount?.balance) {
        balanceFound = true;
        weibars = mirrorAccount.balance.balance * constants.TINYBAR_TO_WEIBAR_COEF;
      }

      if (!balanceFound) {
        this.logger.debug(`${requestIdPrefix} Unable to find account ${account} in block ${JSON.stringify(blockNumber)}(${blockNumberOrTag}), returning 0x0 balance`);
        cache.set(cachedLabel, EthImpl.zeroHex, constants.CACHE_TTL.ONE_HOUR);
        return EthImpl.zeroHex;
      }

      return EthImpl.numberTo0x(weibars);
    } catch (e: any) {
      this.logger.error(e, `${requestIdPrefix} Error raised during getBalance for account ${account}`);
      throw e;
    }
  }

  /**
   * Gets the smart contract code for the contract at the given Ethereum address.
   *
   * @param address
   * @param blockNumber
   */
  async getCode(address: string, blockNumber: string | null, requestId?: string) {
    const requestIdPrefix = formatRequestIdMessage(requestId);
    // FIXME: This has to be reimplemented to get the data from the mirror node.
    this.logger.trace(`${requestIdPrefix} getCode(address=${address}, blockNumber=${blockNumber})`);

    const cachedLabel = `getCode.${address}.${blockNumber}`;
    const cachedResponse: string | undefined = cache.get(cachedLabel);
    if (cachedResponse != undefined) {
      return cachedResponse;
    }

    try {
      const contract = await this.mirrorNodeClient.getContract(address, requestId);
      if (contract && contract.runtime_bytecode && contract.runtime_bytecode !== EthImpl.emptyHex) {
        return contract.runtime_bytecode;
      }
      else {
        const bytecode = await this.sdkClient.getContractByteCode(0, 0, address, EthImpl.ethGetCode, requestId);
        return EthImpl.prepend0x(Buffer.from(bytecode).toString('hex'));
      }
    } catch (e: any) {
      if(e instanceof SDKClientError) {
        // handle INVALID_CONTRACT_ID
        if (e.isInvalidContractId()) {
          this.logger.debug(`${requestIdPrefix} Unable to find code for contract ${address} in block "${blockNumber}", returning 0x0, err code: ${e.statusCode}`);
          cache.set(cachedLabel, EthImpl.emptyHex, constants.CACHE_TTL.ONE_HOUR);
          return EthImpl.emptyHex;
        }
        this.logger.error(e, `${requestIdPrefix} Error raised during getCode for address ${address}, err code: ${e.statusCode}`);
      } else {
        this.logger.error(e, `${requestIdPrefix} Error raised during getCode for address ${address}`);
      }

      throw e;
    }
  }

  /**
   * Gets the block with the given hash.
   *
   * @param hash
   * @param showDetails
   */
  async getBlockByHash(hash: string, showDetails: boolean, requestId?: string): Promise<Block | null> {
    const requestIdPrefix = formatRequestIdMessage(requestId);
    this.logger.trace(`${requestIdPrefix} getBlockByHash(hash=${hash}, showDetails=${showDetails})`);
    return this.getBlock(hash, showDetails, requestId).catch((e: any) => {
      this.logger.error(e, `${requestIdPrefix} Failed to retrieve block for hash ${hash}`);
      return null;
    });
  }

  /**
   * Gets the block by its block number.
   * @param blockNumOrTag
   * @param showDetails
   */
  async getBlockByNumber(blockNumOrTag: string, showDetails: boolean, requestId?: string): Promise<Block | null> {
    const requestIdPrefix = formatRequestIdMessage(requestId);
    this.logger.trace(`${requestIdPrefix} getBlockByNumber(blockNum=${blockNumOrTag}, showDetails=${showDetails})`);
    return this.getBlock(blockNumOrTag, showDetails, requestId).catch((e: any) => {
      this.logger.error(e, `${requestIdPrefix} Failed to retrieve block for blockNum ${blockNumOrTag}`);
      return null;
    });
  }

  /**
   * Gets the number of transaction in a block by its block hash.
   *
   * @param hash
   */
  async getBlockTransactionCountByHash(hash: string, requestId?: string): Promise<string | null> {
    const requestIdPrefix = formatRequestIdMessage(requestId);
    this.logger.trace(`${requestIdPrefix} getBlockTransactionCountByHash(hash=${hash}, showDetails=%o)`);
    return this.mirrorNodeClient
      .getBlock(hash, requestId)
      .then((block) => EthImpl.getTransactionCountFromBlockResponse(block))
      .catch((e: any) => {
        this.logger.error(e, `${requestIdPrefix} Failed to retrieve block for hash ${hash}`);
        return null;
      });
  }

  /**
   * Gets the number of transaction in a block by its block number.
   * @param blockNumOrTag
   */
  async getBlockTransactionCountByNumber(blockNumOrTag: string, requestId?: string): Promise<string | null> {
    const requestIdPrefix = formatRequestIdMessage(requestId);
    this.logger.trace(`${requestIdPrefix} getBlockTransactionCountByNumber(blockNum=${blockNumOrTag}, showDetails=%o)`);
    const blockNum = await this.translateBlockTag(blockNumOrTag, requestId);
    return this.mirrorNodeClient
      .getBlock(blockNum, requestId)
      .then((block) => EthImpl.getTransactionCountFromBlockResponse(block))
      .catch((e: any) => {
        this.logger.error(e, `${requestIdPrefix} Failed to retrieve block for blockNum ${blockNum}`, blockNum);
        return null;
      });
  }

  /**
   * Gets the transaction in a block by its block hash and transactions index.
   *
   * @param blockHash
   * @param transactionIndex
   */
  async getTransactionByBlockHashAndIndex(blockHash: string, transactionIndex: number, requestId?: string): Promise<Transaction | null> {
    const requestIdPrefix = formatRequestIdMessage(requestId);
    this.logger.trace(`${requestIdPrefix} getTransactionByBlockHashAndIndex(hash=${blockHash}, index=${transactionIndex})`);
    return this.mirrorNodeClient
      .getContractResults({ blockHash: blockHash, transactionIndex: transactionIndex },undefined, requestId)
      .then((contractResults) => this.getTransactionFromContractResults(contractResults, requestId))
      .catch((e: any) => {
        this.logger.error(
          e,
          `${requestIdPrefix} Failed to retrieve contract result for hash ${blockHash} and index=${transactionIndex}`
        );
        return null;
      });
  }

  /**
   * Gets the transaction in a block by its block hash and transactions index.
   *
   * @param blockNumOrTag
   * @param transactionIndex
   */
  async getTransactionByBlockNumberAndIndex(
    blockNumOrTag: string,
    transactionIndex: number,
    requestId?: string
  ): Promise<Transaction | null> {
    const requestIdPrefix = formatRequestIdMessage(requestId);
    this.logger.trace(`${requestIdPrefix} getTransactionByBlockNumberAndIndex(blockNum=${blockNumOrTag}, index=${transactionIndex})`);
    const blockNum = await this.translateBlockTag(blockNumOrTag, requestId);
    return this.mirrorNodeClient
      .getContractResults({ blockNumber: blockNum, transactionIndex: transactionIndex },undefined, requestId)
      .then((contractResults) => this.getTransactionFromContractResults(contractResults, requestId))
      .catch((e: any) => {
        this.logger.error(
          e,
          `${requestIdPrefix} Failed to retrieve contract result for blockNum ${blockNum} and index=${transactionIndex}`
        );
        return null;
      });
  }

  /**
   * Gets the number of transactions that have been executed for the given address.
   * This goes to the consensus nodes to determine the ethereumNonce.
   *
   * TODO Should it go against the mirror node instead? Less load on the network vs. latency...
   *
   * @param address
   * @param blockNumOrTag
   */
  async getTransactionCount(address: string, blockNumOrTag: string, requestId?: string): Promise<string | JsonRpcError> {
    const requestIdPrefix = formatRequestIdMessage(requestId);
    this.logger.trace(`${requestIdPrefix} getTransactionCount(address=${address}, blockNumOrTag=${blockNumOrTag})`);
    const blockNumber = await this.translateBlockTag(blockNumOrTag, requestId);
    if (blockNumber === 0) {
      return EthImpl.zeroHex;
    } else if (address && !blockNumOrTag) {
      // get latest ethereumNonce
      const mirrorAccount = await this.mirrorNodeClient.getAccount(address, requestId);
      if (mirrorAccount && mirrorAccount.ethereum_nonce) {
        return EthImpl.numberTo0x(mirrorAccount.ethereum_nonce);
      }
    }

    // check consensus node as back up
    try {
      const result = await this.mirrorNodeClient.resolveEntityType(address, requestId);
      if (result?.type === constants.TYPE_ACCOUNT) {
          const accountInfo = await this.sdkClient.getAccountInfo(result?.entity.account, EthImpl.ethGetTransactionCount, requestId);
          return EthImpl.numberTo0x(Number(accountInfo.ethereumNonce));
      }
      else if (result?.type === constants.TYPE_CONTRACT) {
        return EthImpl.numberTo0x(1);
      }

      return EthImpl.zeroHex;
    } catch (e: any) {
      this.logger.error(e, `${requestIdPrefix} Error raised during getTransactionCount for address ${address}, block number or tag ${blockNumOrTag}`);
      if (e instanceof JsonRpcError) {
        return e;
      }
      return predefined.INTERNAL_ERROR;
    }
  }

  /**
   * Submits a transaction to the network for execution.
   *
   * @param transaction
   */
  async sendRawTransaction(transaction: string, requestId?: string): Promise<string | JsonRpcError> {
    const requestIdPrefix = formatRequestIdMessage(requestId);
    this.logger.trace(`${requestIdPrefix} sendRawTransaction(transaction=${transaction})`);

    try {
      const gasPrice = await this.getFeeWeibars(EthImpl.ethSendRawTransaction, requestId);
      await this.precheck.sendRawTransactionCheck(transaction, gasPrice, requestId);
    } catch (e: any) {
      if (e instanceof JsonRpcError) {
        return e;
      }

      throw predefined.INTERNAL_ERROR;
    }

    const transactionBuffer = Buffer.from(EthImpl.prune0x(transaction), 'hex');
    try {
      const contractExecuteResponse = await this.sdkClient.submitEthereumTransaction(transactionBuffer, EthImpl.ethSendRawTransaction, requestId);

      try {
        // Wait for the record from the execution.
        const record = await this.sdkClient.executeGetTransactionRecord(contractExecuteResponse, EthereumTransaction.name, EthImpl.ethSendRawTransaction, requestId);
        if (!record) {
          this.logger.warn(`${requestIdPrefix} No record retrieved`);
          throw predefined.INTERNAL_ERROR;
        }

        if (record.ethereumHash == null) {
          this.logger.error(`${requestIdPrefix} The ethereumHash can never be null for an ethereum transaction, and yet it was!!`);
          throw predefined.INTERNAL_ERROR;
        }

        return  EthImpl.prepend0x(Buffer.from(record.ethereumHash).toString('hex'));
      } catch (e) {
        this.logger.error(e,
          `${requestIdPrefix} Failed sendRawTransaction during record retrieval for transaction ${transaction}, returning computed hash`);
        //Return computed hash if unable to retrieve EthereumHash from record due to error
        return EthImpl.prepend0x(createHash('keccak256').update(transactionBuffer).digest('hex'));
      }
    } catch (e: any) {
      this.logger.error(e,
        `${requestIdPrefix} Failed to successfully submit sendRawTransaction for transaction ${transaction}`);
      if (e instanceof JsonRpcError) {
        return e;
      }
      return predefined.INTERNAL_ERROR;
    }
  }

  /**
   * Execute a free contract call query.
   *
   * @param call
   * @param blockParam
   */
  async call(call: any, blockParam: string | null, requestId?: string): Promise<string | JsonRpcError> {
    // FIXME: In the future this will be implemented by making calls to the mirror node. For the
    //        time being we'll eat the cost and ask the main consensus nodes instead.
    const requestIdPrefix = formatRequestIdMessage(requestId);
    this.logger.trace(`${requestIdPrefix} call(hash=${JSON.stringify(call)}, blockParam=${blockParam})`, call, blockParam);
    // The "to" address must always be 42 chars.
    if (call.to.length != 42) {
      throw new Error(requestIdPrefix+
        " Invalid Contract Address: '" + call.to + "'. Expected length of 42 chars but was" + call.to.length
      );
    }

    try {
      // Get a reasonable value for "gas" if it is not specified.
      let gas: number;
      if (typeof call.gas === 'string') {
        gas = Number(call.gas);
      } else {
        if (call.gas == null) {
          gas = 400_000;
        } else {
          gas = call.gas;
        }
      }

      // Gas limit for `eth_call` is 50_000_000, but the current Hedera network limit is 15_000_000
      // With values over the gas limit, the call will fail with BUSY error so we cap it at 15_000_000
      if (gas > constants.BLOCK_GAS_LIMIT) {
        this.logger.trace(`${requestIdPrefix} eth_call gas amount (${gas}) exceeds network limit, capping gas to ${constants.BLOCK_GAS_LIMIT}`);
        gas = constants.BLOCK_GAS_LIMIT;
      }

      // Execute the call and get the response
      this.logger.debug(`${requestIdPrefix} Making eth_call on contract ${call.to} with gas ${gas} and call data "${call.data}" from "${call.from}"`, call.to, gas, call.data, call.from);
      const contractCallResponse = await this.sdkClient.submitContractCallQuery(call.to, call.data, gas, call.from, EthImpl.ethCall, requestId);

      // FIXME Is this right? Maybe so?
      return EthImpl.prepend0x(Buffer.from(contractCallResponse.asBytes()).toString('hex'));
    } catch (e: any) {
      this.logger.error(e, `${requestIdPrefix} Failed to successfully submit contractCallQuery`);
      if (e instanceof JsonRpcError) {
        return e;
      }
      return predefined.INTERNAL_ERROR;
    }
  }

  /**
   * Gets a transaction by the provided hash
   *
   * @param hash
   */
  async getTransactionByHash(hash: string, requestId?: string) {
    const requestIdPrefix = formatRequestIdMessage(requestId);
    this.logger.trace(`${requestIdPrefix} getTransactionByHash(hash=${hash})`, hash);
    const contractResult = await this.mirrorNodeClient.getContractResult(hash, requestId);
    if (contractResult === null || contractResult.hash === undefined) {
      return null;
    }

    let fromAddress;
    if(contractResult.from) {
      fromAddress = contractResult.from.substring(0, 42);
      const accountResult = await this.mirrorNodeClient.getAccount(fromAddress, requestId);
      if(accountResult && accountResult.evm_address && accountResult.evm_address.length > 0) {
        fromAddress = accountResult.evm_address.substring(0,42);
      }
    }

    const maxPriorityFee = contractResult.max_priority_fee_per_gas === EthImpl.emptyHex ? undefined : contractResult.max_priority_fee_per_gas;
    const maxFee = contractResult.max_fee_per_gas === EthImpl.emptyHex ? undefined : contractResult.max_fee_per_gas;
    const rSig = contractResult.r === null ? null : contractResult.r.substring(0, 66);
    const sSig = contractResult.s === null ? null : contractResult.s.substring(0, 66);

    return new Transaction({
      accessList: undefined, // we don't support access lists, so punt for now
      blockHash: contractResult.block_hash.substring(0, 66),
      blockNumber: EthImpl.numberTo0x(contractResult.block_number),
      chainId: contractResult.chain_id,
      from: fromAddress,
      gas: EthImpl.numberTo0x(contractResult.gas_used),
      gasPrice: EthImpl.toNullIfEmptyHex(contractResult.gas_price),
      hash: contractResult.hash.substring(0, 66),
      input: contractResult.function_parameters,
      maxPriorityFeePerGas: maxPriorityFee,
      maxFeePerGas: maxFee,
      nonce: EthImpl.nanOrNumberTo0x(contractResult.nonce),
      r: rSig,
      s: sSig,
      to: contractResult.to?.substring(0, 42),
      transactionIndex: EthImpl.numberTo0x(contractResult.transaction_index),
      type: EthImpl.nullableNumberTo0x(contractResult.type),
      v: EthImpl.nullableNumberTo0x(contractResult.v),
      value: EthImpl.numberTo0x(contractResult.amount),
    });
  }

  /**
   * Gets a receipt for a transaction that has already executed.
   *
   * @param hash
   */
  async getTransactionReceipt(hash: string, requestId?: string) {
    const requestIdPrefix = formatRequestIdMessage(requestId);
    this.logger.trace(`${requestIdPrefix} getTransactionReceipt(${hash})`);
    const receiptResponse = await this.mirrorNodeClient.getContractResult(hash, requestId);
    if (receiptResponse === null || receiptResponse.hash === undefined) {
      this.logger.trace(`${requestIdPrefix} no receipt for ${hash}`);
      // block not found
      return null;
    } else {
      const effectiveGas =
        receiptResponse.max_fee_per_gas === undefined || receiptResponse.max_fee_per_gas == '0x'
          ? receiptResponse.gas_price
          : receiptResponse.max_fee_per_gas;
      const createdContract =
        receiptResponse.created_contract_ids.length > 0
          ? EthImpl.prepend0x(ContractId.fromString(receiptResponse.created_contract_ids[0]).toSolidityAddress())
          : undefined;


      // support stricter go-eth client which requires the transaction hash property on logs
      const logs = receiptResponse.logs.map(log => {
        return new Log({
          address: log.address,
          blockHash: EthImpl.toHash32(receiptResponse.block_hash),
          blockNumber: EthImpl.numberTo0x(receiptResponse.block_number),
          data: log.data,
          logIndex: EthImpl.numberTo0x(log.index),
          removed: false,
          topics: log.topics,
          transactionHash: EthImpl.toHash32(receiptResponse.hash),
          transactionIndex: EthImpl.numberTo0x(receiptResponse.transaction_index)
        });
      });

      const receipt: any = {
        blockHash: EthImpl.toHash32(receiptResponse.block_hash),
        blockNumber: EthImpl.numberTo0x(receiptResponse.block_number),
        from: receiptResponse.from,
        to: receiptResponse.to,
        cumulativeGasUsed: EthImpl.numberTo0x(receiptResponse.block_gas_used),
        gasUsed: EthImpl.numberTo0x(receiptResponse.gas_used),
        contractAddress: createdContract,
        logs: logs,
        logsBloom: receiptResponse.bloom === EthImpl.emptyHex ? EthImpl.emptyBloom : receiptResponse.bloom,
        transactionHash: EthImpl.toHash32(receiptResponse.hash),
        transactionIndex: EthImpl.numberTo0x(receiptResponse.transaction_index),
        effectiveGasPrice: EthImpl.nanOrNumberTo0x(Number.parseInt(effectiveGas) * 10_000_000_000),
        root: receiptResponse.root,
        status: receiptResponse.status,
      };

<<<<<<< HEAD
      if (receiptResponse.error_message) {
        receipt.revertReason = receiptResponse.error_message;
      }

=======
>>>>>>> 3dce9569
      this.logger.trace(`${requestIdPrefix} receipt for ${hash} found in block ${receipt.blockNumber}`);
      return receipt;
    }
  }

  /**
   * Internal helper method that prepends a leading 0x if there isn't one.
   * @param input
   * @private
   */
  static prepend0x(input: string): string {
    return input.startsWith(EthImpl.emptyHex) ? input : EthImpl.emptyHex + input;
  }

  static numberTo0x(input: number | BigNumber): string {
    return EthImpl.emptyHex + input.toString(16);
  }

  static nullableNumberTo0x(input: number | BigNumber): string | null {
    return input === null ? null : EthImpl.numberTo0x(input);
  }

  static nanOrNumberTo0x(input: number | BigNumber): string {
    // input == null assures to check against both null and undefined.
    // A reliable way for ECMAScript code to test if a value X is a NaN is an expression of the form X !== X.
    // The result will be true if and only if X is a NaN.
    return input == null || input !== input ? EthImpl.numberTo0x(0) : EthImpl.numberTo0x(input);
  }

  static toHash32(value: string): string {
    return value.substring(0, 66);
  }

  private static toNullIfEmptyHex(value: string): string | null {
    return value === EthImpl.emptyHex ? null : value;
  }

  /**
   * Internal helper method that removes the leading 0x if there is one.
   * @param input
   * @private
   */
  private static prune0x(input: string): string {
    return input.startsWith(EthImpl.emptyHex) ? input.substring(2) : input;
  }

  private static blockTagIsLatestOrPending = (tag) => {
    return tag == null || tag === EthImpl.blockLatest || tag === EthImpl.blockPending;
  }

  /**
   * Translates a block tag into a number. 'latest', 'pending', and null are the
   * most recent block, 'earliest' is 0, numbers become numbers.
   *
   * @param tag null, a number, or 'latest', 'pending', or 'earliest'
   * @private
   */
  private async translateBlockTag(tag: string | null, requestId?: string): Promise<number> {
    if (EthImpl.blockTagIsLatestOrPending(tag)) {
      return Number(await this.blockNumber(requestId));
    } else if (tag === EthImpl.blockEarliest) {
      return 0;
    } else {
      return Number(tag);
    }
  }

  /**
   * Gets the block with the given hash.
   * Given an ethereum transaction hash, call the mirror node to get the block info.
   * Then using the block timerange get all contract results to get transaction details.
   * If showDetails is set to true subsequently call mirror node for additional transaction details
   *
   * TODO What do we return if we cannot find the block with that hash?
   * @param blockHashOrNumber
   * @param showDetails
   */
  private async getBlock(blockHashOrNumber: string, showDetails: boolean, requestId?: string ): Promise<Block | null> {
    const blockResponse = await this.getHistoricalBlockResponse(blockHashOrNumber, true);

    const timestampRange = blockResponse.timestamp;
    const timestampRangeParams = [`gte:${timestampRange.from}`, `lte:${timestampRange.to}`];
    const contractResults = await this.mirrorNodeClient.getContractResults({ timestamp: timestampRangeParams },undefined, requestId);
    const maxGasLimit = constants.BLOCK_GAS_LIMIT;
    const gasUsed = blockResponse.gas_used;

    if (contractResults === null || contractResults.results === undefined) {
      // contract result not found
      return null;
    }

    // The consensus timestamp of the block, with the nanoseconds part omitted.
    const timestamp = timestampRange.from.substring(0, timestampRange.from.indexOf('.'));
    const transactionObjects: Transaction[] = [];
    const transactionHashes: string[] = [];

    for (const result of contractResults.results) {
      // depending on stage of contract execution revert the result.to value may be null
      if (!_.isNil(result.to)) {
        const transaction = await this.getTransactionFromContractResult(result.to, result.timestamp, requestId);
        if (transaction !== null) {
          if (showDetails) {
            transactionObjects.push(transaction);
          } else {
            transactionHashes.push(transaction.hash);
          }
        }
      }
    }

    const blockHash = blockResponse.hash.substring(0, 66);
    const transactionArray = showDetails ? transactionObjects : transactionHashes;
    return new Block({
      baseFeePerGas: await this.gasPrice(requestId),
      difficulty: EthImpl.zeroHex,
      extraData: EthImpl.emptyHex,
      gasLimit: EthImpl.numberTo0x(maxGasLimit),
      gasUsed: EthImpl.numberTo0x(gasUsed),
      hash: blockHash,
      logsBloom: EthImpl.emptyBloom, //TODO calculate full block boom in mirror node
      miner: EthImpl.zeroAddressHex,
      mixHash: EthImpl.zeroHex32Byte,
      nonce: EthImpl.zeroHex8Byte,
      number: EthImpl.numberTo0x(blockResponse.number),
      parentHash: blockResponse.previous_hash.substring(0, 66),
      receiptsRoot: EthImpl.zeroHex32Byte,
      timestamp: EthImpl.numberTo0x(Number(timestamp)),
      sha3Uncles: EthImpl.emptyArrayHex,
      size: EthImpl.numberTo0x(blockResponse.size | 0),
      stateRoot: EthImpl.zeroHex32Byte,
      totalDifficulty: EthImpl.zeroHex,
      transactions: transactionArray,
      transactionsRoot: transactionArray.length == 0 ? EthImpl.ethEmptyTrie : blockHash,
      uncles: [],
    });
  }

  /**
   * returns the block response
   * otherwise return undefined.
   *
   * @param blockNumberOrTag
   * @param returnLatest
   */
  private async getHistoricalBlockResponse(blockNumberOrTag?: string | null, returnLatest?: boolean, requestId?: string | undefined): Promise<any | null> {
    let blockResponse: any;
    // Determine if the latest block should be returned and if not then just return null
    if (!returnLatest && EthImpl.blockTagIsLatestOrPending(blockNumberOrTag)) {
      return null;
    }

    if (blockNumberOrTag == null || EthImpl.blockTagIsLatestOrPending(blockNumberOrTag)) {
      const blockPromise = this.mirrorNodeClient.getLatestBlock(requestId);
      const blockAnswer = await blockPromise;
      blockResponse = blockAnswer.blocks[0];
    } else if (blockNumberOrTag == EthImpl.blockEarliest) {
      blockResponse = await this.mirrorNodeClient.getBlock(0, requestId);
    } else if (blockNumberOrTag.length < 32) {
      // anything less than 32 characters is treated as a number
      blockResponse = await this.mirrorNodeClient.getBlock(Number(blockNumberOrTag), requestId);
    } else {
      blockResponse = await this.mirrorNodeClient.getBlock(blockNumberOrTag, requestId);
    }
    if (_.isNil(blockResponse) || blockResponse.hash === undefined) {
      // block not found.
      throw predefined.RESOURCE_NOT_FOUND(`block '${blockNumberOrTag}'.`);
    }

    return blockResponse;
  }

  private static getTransactionCountFromBlockResponse(block: any) {
    if (block === null || block.count === undefined) {
      // block not found
      return null;
    }

    return EthImpl.numberTo0x(block.count);
  }

  private getTransactionFromContractResults(contractResults: any, requestId?: string) {
    if (contractResults.results === undefined) {
      // contract result not found
      return null;
    }

    const contractResult = contractResults.results[0];
    if (contractResult === undefined) {
      // contract result not found
      return null;
    }

    return this.getTransactionFromContractResult(contractResult.to, contractResult.timestamp, requestId);
  }

  private async getTransactionFromContractResult(to: string, timestamp: string, requestId?: string): Promise<Transaction | null> {
    // call mirror node by id and timestamp for further details
    const requestIdPrefix = formatRequestIdMessage(requestId);
    return this.mirrorNodeClient.getContractResultsByAddressAndTimestamp(to, timestamp, requestId)
      .then(contractResultDetails => {
        const rSig = contractResultDetails.r === null ? null : contractResultDetails.r.substring(0, 66);
        const sSig = contractResultDetails.s === null ? null : contractResultDetails.s.substring(0, 66);
        return new Transaction({
          accessList: undefined, // we don't support access lists for now, so punt
          blockHash: contractResultDetails.block_hash.substring(0, 66),
          blockNumber: EthImpl.numberTo0x(contractResultDetails.block_number),
          chainId: contractResultDetails.chain_id,
          from: contractResultDetails.from.substring(0, 42),
          gas: EthImpl.numberTo0x(contractResultDetails.gas_used),
          gasPrice: EthImpl.toNullIfEmptyHex(contractResultDetails.gas_price),
          hash: contractResultDetails.hash.substring(0, 66),
          input: contractResultDetails.function_parameters,
          maxPriorityFeePerGas: EthImpl.toNullIfEmptyHex(contractResultDetails.max_priority_fee_per_gas),
          maxFeePerGas: EthImpl.toNullIfEmptyHex(contractResultDetails.max_fee_per_gas),
          nonce: EthImpl.nanOrNumberTo0x(contractResultDetails.nonce),
          r: rSig,
          s: sSig,
          to: contractResultDetails.to.substring(0, 42),
          transactionIndex: EthImpl.numberTo0x(contractResultDetails.transaction_index),
          type: EthImpl.nullableNumberTo0x(contractResultDetails.type),
          v: EthImpl.nullableNumberTo0x(contractResultDetails.v),
          value: EthImpl.numberTo0x(contractResultDetails.amount),
        });
      })
      .catch((e: any) => {
        this.logger.error(
          e,
          `${requestIdPrefix} Failed to retrieve contract result details for contract address ${to} at timestamp=${timestamp}`
        );
        return null;
      });
  }

  async getLogs(blockHash: string | null, fromBlock: string | null, toBlock: string | null, address: string | null, topics: any[] | null, requestId?: string): Promise<Log[]> {
    const params: any = {};
    if (blockHash) {
      try {
        const block = await this.mirrorNodeClient.getBlock(blockHash, requestId);
        if (block) {
          params.timestamp = [
            `gte:${block.timestamp.from}`,
            `lte:${block.timestamp.to}`
          ];
        }
      }
      catch(e: any) {
        if (e instanceof MirrorNodeClientError && e.isNotFound()) {
          return [];
        }

        throw e;
      }
    } else {
      const blockRangeLimit = Number(process.env.ETH_GET_LOGS_BLOCK_RANGE_LIMIT) || constants.DEFAULT_ETH_GET_LOGS_BLOCK_RANGE_LIMIT;
      let fromBlockTimestamp;
      let toBlockTimestamp;
      let fromBlockNum = 0;
      let toBlockNum;

      if(!fromBlock && !toBlock) {
        const blockResponse = await this.getHistoricalBlockResponse("latest", true, requestId);
        fromBlockTimestamp = blockResponse.timestamp.from;
        fromBlockNum = parseInt(blockResponse.number);
        toBlockTimestamp = blockResponse.timestamp.to;
        toBlockNum = parseInt(blockResponse.number);
      } else {
        try {
          const blockResponse = await this.getHistoricalBlockResponse(toBlock || "latest", true, requestId);
          toBlockTimestamp = blockResponse.timestamp.to;
          toBlockNum = parseInt(blockResponse.number);
        } catch (e) {
          // Check if block error is RESOURCE_NOT_FOUND, the most likely scenario this will happen if a block number > height is passed
          // In this case eth_getLogs() returns logs up to the latest block.
          // @ts-ignore
          if (e.statusCode != 404) {
            throw e;
          }
        }

        try {
          const blockResponse = await this.getHistoricalBlockResponse(fromBlock || "latest", true, requestId);
          fromBlockTimestamp = blockResponse.timestamp.from;
          fromBlockNum = parseInt(blockResponse.number);
        } catch (e) {
          // Check if block error is RESOURCE_NOT_FOUND, the most likely scenario this will happen if a block number > height is passed
          // In this case eth_getLogs() returns an empty array.
          // @ts-ignore
          if (e.statusCode != 404) {
            throw e;
          }

          return [];
        }
      }

      if (fromBlockNum > toBlockNum) {
        return [];
      } else if((toBlockNum - fromBlockNum) > blockRangeLimit) {
        throw predefined.RANGE_TOO_LARGE(blockRangeLimit);
      }

      params.timestamp = [`gte:${fromBlockTimestamp}`, `lte:${toBlockTimestamp}`];
    }

    if (topics) {
      for (let i = 0; i < topics.length; i++) {
        params[`topic${i}`] = topics[i];
      }
    }

    let result;
    if (address) {
      result = await this.mirrorNodeClient.getContractResultsLogsByAddress(address, params, undefined, requestId);
    }
    else {
      result = await this.mirrorNodeClient.getContractResultsLogs(params, undefined, requestId);
    }

    if (!result || !result.logs) {
      return [];
    }
    const logs = result.logs;

    // Find unique contract execution timestamp and for each one make mirror node request
    const promises: Promise<any>[] = [];
    const uniquePairs = {};

    for (let i = 0; i < logs.length; i++) {
      const log = logs[i];
      const timestamp = `${log.timestamp}`;
      if (uniquePairs[timestamp] === undefined) {
        uniquePairs[timestamp] = [i];
        promises.push(this.mirrorNodeClient.getContractResultsDetails(
          log.contract_id,
          log.timestamp,
          requestId
        ));
      }
      else {
        uniquePairs[timestamp].push(i);
      }
    }

    try {
      // Populate the Log objects with block and transaction data from ContractResultsDetails
      const contractsResultsDetails = await Promise.all(promises);
      for (let i = 0; i < contractsResultsDetails.length; i++) {
        const detail = contractsResultsDetails[i];
        // retrieve set of logs for each timestamp
        const timestamp = `${detail.timestamp}`;
        const uPair = uniquePairs[timestamp] || [];
        for (let p = 0; p < uPair.length; p++) {
          const logIndex = uPair[p];
          const log = logs[logIndex];
          logs[logIndex] = new Log({
            address: log.address,
            blockHash: EthImpl.toHash32(detail.block_hash),
            blockNumber: EthImpl.numberTo0x(detail.block_number),
            data: log.data,
            logIndex: EthImpl.numberTo0x(logIndex),
            removed: false,
            topics: log.topics,
            transactionHash: EthImpl.toHash32(detail.hash),
            transactionIndex: EthImpl.numberTo0x(detail.transaction_index)
          });
        }
      }
    }
    catch(e: any) {
      if (e instanceof MirrorNodeClientError && e.isNotFound()) {
        return [];
      }

      throw e;
    }

    return logs;
  }

  async maxPriorityFeePerGas(requestId?: string): Promise<string> {
    const requestIdPrefix = formatRequestIdMessage(requestId);
    this.logger.trace(`${requestIdPrefix} maxPriorityFeePerGas()`);
    return EthImpl.zeroHex;
  }
}<|MERGE_RESOLUTION|>--- conflicted
+++ resolved
@@ -972,13 +972,10 @@
         status: receiptResponse.status,
       };
 
-<<<<<<< HEAD
       if (receiptResponse.error_message) {
         receipt.revertReason = receiptResponse.error_message;
       }
 
-=======
->>>>>>> 3dce9569
       this.logger.trace(`${requestIdPrefix} receipt for ${hash} found in block ${receipt.blockNumber}`);
       return receipt;
     }
