/*-
 *
 * Hedera JSON RPC Relay
 *
 * Copyright (C) 2023 Hedera Hashgraph, LLC
 *
 * Licensed under the Apache License, Version 2.0 (the "License");
 * you may not use this file except in compliance with the License.
 * You may obtain a copy of the License at
 *
 *      http://www.apache.org/licenses/LICENSE-2.0
 *
 * Unless required by applicable law or agreed to in writing, software
 * distributed under the License is distributed on an "AS IS" BASIS,
 * WITHOUT WARRANTIES OR CONDITIONS OF ANY KIND, either express or implied.
 * See the License for the specific language governing permissions and
 * limitations under the License.
 *
 */

import { Eth } from '../index';
import { Hbar, EthereumTransaction } from '@hashgraph/sdk';
import { BigNumber } from '@hashgraph/sdk/lib/Transfer';
import {BigNumber as BN} from "bignumber.js";
import { Logger } from 'pino';
import { Block, Transaction, Log } from './model';
import { MirrorNodeClient, SDKClient } from './clients';
import { JsonRpcError, predefined } from './errors/JsonRpcError';
import { SDKClientError } from './errors/SDKClientError';
import { MirrorNodeClientError } from './errors/MirrorNodeClientError';
import constants from './constants';
import { Precheck } from './precheck';
import { formatRequestIdMessage } from '../formatters';
import crypto from 'crypto';
const LRU = require('lru-cache');
const _ = require('lodash');
const createHash = require('keccak');
const asm = require('@ethersproject/asm');
interface LatestBlockNumberTimestamp {
  blockNumber: string;
  timeStampTo: string;
}

/**
 * Implementation of the "eth_" methods from the Ethereum JSON-RPC API.
 * Methods are implemented by delegating to the mirror node or to a
 * consensus node in the main network.
 *
 * FIXME: This class is a work in progress because everything we need is
 * not currently supported by the mirror nodes. As such, we have a lot
 * of fake stuff in this class for now for the purpose of demos and POC.
 */
export class EthImpl implements Eth {
  static emptyHex = '0x';
  static zeroHex = '0x0';
  static zeroHex8Byte = '0x0000000000000000';
  static zeroHex32Byte = '0x0000000000000000000000000000000000000000000000000000000000000000';
  static emptyArrayHex = '0x1dcc4de8dec75d7aab85b567b6ccd41ad312451b948a7413f0a142fd40d49347';
  static zeroAddressHex = '0x0000000000000000000000000000000000000000';
  static emptyBloom = "0x00000000000000000000000000000000000000000000000000000000000000000000000000000000000000000000000000000000000000000000000000000000000000000000000000000000000000000000000000000000000000000000000000000000000000000000000000000000000000000000000000000000000000000000000000000000000000000000000000000000000000000000000000000000000000000000000000000000000000000000000000000000000000000000000000000000000000000000000000000000000000000000000000000000000000000000000000000000000000000000000000000000000000000000000000000000";
  static defaultGas = EthImpl.numberTo0x(constants.TX_DEFAULT_GAS);
  static gasTxBaseCost = EthImpl.numberTo0x(constants.TX_BASE_COST);
  static gasTxHollowAccountCreation = EthImpl.numberTo0x(constants.TX_HOLLOW_ACCOUNT_CREATION_GAS);
  static ethTxType = 'EthereumTransaction';
  static ethEmptyTrie = '0x56e81f171bcc55a6ff8345e692c0f86e5b48e01b996cadc001622fb5e363b421';
  static defaultGasUsedRatio = 0.5;
  static feeHistoryZeroBlockCountResponse = { gasUsedRatio: null, oldestBlock: EthImpl.zeroHex };
  static feeHistoryEmptyResponse = { baseFeePerGas: [], gasUsedRatio: [], reward: [], oldestBlock: EthImpl.zeroHex };
  static redirectBytecodePrefix = '6080604052348015600f57600080fd5b506000610167905077618dc65e';
  static redirectBytecodePostfix = '600052366000602037600080366018016008845af43d806000803e8160008114605857816000f35b816000fdfea2646970667358221220d8378feed472ba49a0005514ef7087017f707b45fb9bf56bb81bb93ff19a238b64736f6c634300080b0033';
  static iHTSAddress = '0x0000000000000000000000000000000000000167';
  static invalidEVMInstruction = '0xfe';
  static ethCallCacheTtl = process.env.ETH_CALL_CACHE_TTL || 200;
  static ethBlockNumberCacheTtlMs = process.env.ETH_BLOCK_NUMBER_CACHE_TTL_MS || 1000;
  static ethGetBalanceCacheTtlMs = process.env.ETH_GET_BALANCE_CACHE_TTL_MS || 1000;

  // endpoint metric callerNames
  static ethCall = 'eth_call';
  static ethGasPrice = 'eth_gasPrice';
  static ethGetBalance = 'eth_getBalance';
  static ethGetCode = 'eth_getCode';
  static ethFeeHistory = 'eth_feeHistory';
  static ethGetTransactionCount = 'eth_getTransactionCount';
  static ethSendRawTransaction = 'eth_sendRawTransaction';

  // block constants
  static blockLatest = 'latest';
  static blockEarliest = 'earliest';
  static blockPending = 'pending';

  /**
   * Configurable options used when initializing the cache.
   *
   * @private
   */
  private readonly options = {
    //The maximum number (or size) of items that remain in the cache (assuming no TTL pruning or explicit deletions).
    max: constants.CACHE_MAX,
    // Max time to live in ms, for items before they are considered stale.
    ttl: constants.CACHE_TTL.ONE_HOUR,
  }
  /**
   * The LRU cache used for caching items from requests.
   *
   * @private
   */
  private readonly cache;

  /**
   * The sdk client use for connecting to both the consensus nodes and mirror node. The account
   * associated with this client will pay for all operations on the main network.
   *
   * @private
   */
  private readonly sdkClient: SDKClient;

  /**
   * The interface through which we interact with the mirror node
   * @private
   */
  private readonly mirrorNodeClient: MirrorNodeClient;

  /**
   * The logger used for logging all output from this class.
   * @private
   */
  private readonly logger: Logger;

  /**
   * The precheck class used for checking the fields like nonce before the tx execution.
   * @private
   */
  private readonly precheck: Precheck;

  /**
   * The ID of the chain, as a hex string, as it would be returned in a JSON-RPC call.
   * @private
   */
  private readonly chain: string;

  /**
   * Create a new Eth implementation.
   * @param nodeClient
   * @param mirrorNodeClient
   * @param logger
   * @param chain
   */
  constructor(
    nodeClient: SDKClient,
    mirrorNodeClient: MirrorNodeClient,
    logger: Logger,
    chain: string,
    cache?
  ) {
    this.sdkClient = nodeClient;
    this.mirrorNodeClient = mirrorNodeClient;
    this.logger = logger;
    this.chain = chain;
    this.precheck = new Precheck(mirrorNodeClient, nodeClient, logger, chain);
    this.cache = cache;
    if (!cache) this.cache = new LRU(this.options);
  }

  /**
   * This method is implemented to always return an empty array. This is in alignment
   * with the behavior of Infura.
   */
  accounts(requestId?: string) {
    const requestIdPrefix = formatRequestIdMessage(requestId);
    this.logger.trace(`${requestIdPrefix} accounts()`);
    return [];
  }


  private getEthFeeHistoryFixedFee() {
    if(process.env.ETH_FEE_HISTORY_FIXED === undefined) {
        return true;
    }
    return process.env.ETH_FEE_HISTORY_FIXED === "true";
  }

  /**
   * Gets the fee history.
   */
  async feeHistory(blockCount: number, newestBlock: string, rewardPercentiles: Array<number> | null, requestId?: string) {
    const maxResults = Number(process.env.FEE_HISTORY_MAX_RESULTS) || constants.DEFAULT_FEE_HISTORY_MAX_RESULTS;

    const requestIdPrefix = formatRequestIdMessage(requestId);

    this.logger.trace(`${requestIdPrefix} feeHistory(blockCount=${blockCount}, newestBlock=${newestBlock}, rewardPercentiles=${rewardPercentiles})`);

    try {
      let newestBlockNumber;
      let latestBlockNumber;
      if(this.getEthFeeHistoryFixedFee()) {
        newestBlockNumber = (newestBlock == EthImpl.blockLatest || newestBlock == EthImpl.blockPending)
            ? await this.translateBlockTag(EthImpl.blockLatest, requestId)
            : await this.translateBlockTag(newestBlock, requestId);
      } else { // once we finish testing and refining Fixed Fee method, we can remove this else block to clean up code
        latestBlockNumber = await this.translateBlockTag(EthImpl.blockLatest, requestId);
        newestBlockNumber = (newestBlock == EthImpl.blockLatest || newestBlock == EthImpl.blockPending)
            ? latestBlockNumber
            : await this.translateBlockTag(newestBlock, requestId);

        if (newestBlockNumber > latestBlockNumber) {
          return predefined.REQUEST_BEYOND_HEAD_BLOCK(newestBlockNumber, latestBlockNumber);
        }
      }

      blockCount = blockCount > maxResults ? maxResults : blockCount;

      if (blockCount <= 0) {
        return EthImpl.feeHistoryZeroBlockCountResponse;
      }
      let feeHistory: object | undefined;

      if(this.getEthFeeHistoryFixedFee()) {

        let oldestBlock = newestBlockNumber - blockCount + 1;
        if(oldestBlock <= 0) {
          blockCount = 1;
          oldestBlock = 1;
        }
        const gasPriceFee = await this.gasPrice(requestId);
        feeHistory = this.getRepeatedFeeHistory(blockCount, oldestBlock, rewardPercentiles, gasPriceFee);

      } else { // once we finish testing and refining Fixed Fee method, we can remove this else block to clean up code

        const cacheKey = `${constants.CACHE_KEY.FEE_HISTORY}_${blockCount}_${newestBlock}_${rewardPercentiles?.join('')}`;
        feeHistory = this.cache.get(cacheKey);
        if (!feeHistory) {
          feeHistory = await this.getFeeHistory(blockCount, newestBlockNumber, latestBlockNumber, rewardPercentiles, requestId);
          if (newestBlock != EthImpl.blockLatest && newestBlock != EthImpl.blockPending) {
            this.logger.trace(`${requestIdPrefix} caching ${cacheKey}:${JSON.stringify(feeHistory)} for ${constants.CACHE_TTL.ONE_HOUR} ms`);
            this.cache.set(cacheKey, feeHistory);
          }
        }
      }

      return feeHistory;
    } catch (e) {
      this.logger.error(e, `${requestIdPrefix} Error constructing default feeHistory`);
      return EthImpl.feeHistoryEmptyResponse;
    }
  }

  private async getFeeByBlockNumber(blockNumber: number, requestId?: string): Promise<string> {
    let fee = 0;
    const requestIdPrefix = formatRequestIdMessage(requestId);
    try {
      const block = await this.mirrorNodeClient.getBlock(blockNumber, requestId);
      fee = await this.getFeeWeibars(EthImpl.ethFeeHistory, requestId, `lte:${block.timestamp.to}`);
    } catch (error) {
      this.logger.warn(error, `${requestIdPrefix} Fee history cannot retrieve block or fee. Returning ${fee} fee for block ${blockNumber}`);
    }

    return EthImpl.numberTo0x(fee);
  }

  private getRepeatedFeeHistory(blockCount: number, oldestBlockNumber: number, rewardPercentiles: Array<number> | null, fee: string) {
    const shouldIncludeRewards = Array.isArray(rewardPercentiles) && rewardPercentiles.length > 0;

    const feeHistory = {
      baseFeePerGas: Array(blockCount).fill(fee),
      gasUsedRatio: Array(blockCount).fill(EthImpl.defaultGasUsedRatio),
      oldestBlock: EthImpl.numberTo0x(oldestBlockNumber),
    };

    // next fee. Due to high block production rate and low fee change rate we add the next fee
    // since by the time a user utilizes the response there will be a next block likely with the same fee
    feeHistory.baseFeePerGas.push(fee);

    if (shouldIncludeRewards) {
      feeHistory['reward'] = Array(blockCount).fill(Array(rewardPercentiles.length).fill(EthImpl.zeroHex));
    }

    return feeHistory;
  }

  private async getFeeHistory(blockCount: number, newestBlockNumber: number, latestBlockNumber: number, rewardPercentiles: Array<number> | null, requestId?: string) {
    // include newest block number in the total block count
    const oldestBlockNumber = Math.max(0, newestBlockNumber - blockCount + 1);
    const shouldIncludeRewards = Array.isArray(rewardPercentiles) && rewardPercentiles.length > 0;
    const feeHistory = {
      baseFeePerGas: [] as string[],
      gasUsedRatio: [] as number[],
      oldestBlock: EthImpl.numberTo0x(oldestBlockNumber),
    };

    // get fees from oldest to newest blocks
    for (let blockNumber = oldestBlockNumber; blockNumber <= newestBlockNumber; blockNumber++) {
      const fee = await this.getFeeByBlockNumber(blockNumber, requestId);

      feeHistory.baseFeePerGas.push(fee);
      feeHistory.gasUsedRatio.push(EthImpl.defaultGasUsedRatio);
    }

    // get latest block fee
    let nextBaseFeePerGas = _.last(feeHistory.baseFeePerGas);

    if (latestBlockNumber > newestBlockNumber) {
      // get next block fee if the newest block is not the latest
      nextBaseFeePerGas = await this.getFeeByBlockNumber(newestBlockNumber + 1, requestId);
    }

    if (nextBaseFeePerGas) {
      feeHistory.baseFeePerGas.push(nextBaseFeePerGas);
    }

    if (shouldIncludeRewards) {
      feeHistory['reward'] = Array(blockCount).fill(Array(rewardPercentiles.length).fill(EthImpl.zeroHex));
    }

    return feeHistory;
  }

  private async getFeeWeibars(callerName: string, requestId?: string, timestamp?: string) {
    let networkFees;
    const requestIdPrefix = formatRequestIdMessage(requestId);
    try {
      networkFees = await this.mirrorNodeClient.getNetworkFees(timestamp,undefined, requestId);
      if (_.isNil(networkFees)) {
        this.logger.debug(`${requestIdPrefix} Mirror Node returned no fees. Fallback to network`);
      }
    } catch (e: any) {
      this.logger.warn(e, `${requestIdPrefix} Mirror Node threw an error retrieving fees. Fallback to network`);
    }

    if (_.isNil(networkFees)) {
      networkFees = {
        fees: [
          {
            gas: await this.sdkClient.getTinyBarGasFee(callerName, requestId),
            'transaction_type': EthImpl.ethTxType
          }
        ]
      };
    }

    if (networkFees && Array.isArray(networkFees.fees)) {
      const txFee = networkFees.fees.find(({ transaction_type }) => transaction_type === EthImpl.ethTxType);
      if (txFee?.gas) {
        // convert tinyBars into weiBars
        const weibars = Hbar
          .fromTinybars(txFee.gas)
          .toTinybars()
          .multiply(constants.TINYBAR_TO_WEIBAR_COEF);

        return weibars.toNumber();
      }
    }

    throw predefined.COULD_NOT_ESTIMATE_GAS_PRICE;
  }

  /**
   * Gets the most recent block number.
   */
  async blockNumber(requestId?: string): Promise<string> {
    const requestIdPrefix = formatRequestIdMessage(requestId);
    this.logger.trace(`${requestIdPrefix} blockNumber()`);

    // check for cached value
    const cacheKey = `${constants.CACHE_KEY.ETH_BLOCK_NUMBER}`;
    const blockNumberCached = this.cache.get(cacheKey);

    if(blockNumberCached) {
      this.logger.trace(`${requestIdPrefix} returning cached value ${cacheKey}:${JSON.stringify(blockNumberCached)}`);
      return blockNumberCached;
    }

    const blocksResponse = await this.mirrorNodeClient.getLatestBlock(requestId);
    const blocks = blocksResponse !== null ? blocksResponse.blocks : null;
    if (Array.isArray(blocks) && blocks.length > 0) {
      const currentBlock = EthImpl.numberTo0x(blocks[0].number);
      // save the latest block number in cache
      this.cache.set(cacheKey, currentBlock, { ttl: EthImpl.ethBlockNumberCacheTtlMs });
      this.logger.trace(`${requestIdPrefix} caching ${cacheKey}:${JSON.stringify(currentBlock)} for ${EthImpl.ethBlockNumberCacheTtlMs} ms`);

      return currentBlock;
    }

    throw predefined.COULD_NOT_RETRIEVE_LATEST_BLOCK;
  }

  /**
   * Gets the most recent block number and timestamp.to which represents the block finality.
   */
  async blockNumberTimestamp(requestId?: string): Promise<LatestBlockNumberTimestamp> {
    const requestIdPrefix = formatRequestIdMessage(requestId);
    this.logger.trace(`${requestIdPrefix} blockNumber()`);

    const cacheKey = `${constants.CACHE_KEY.ETH_BLOCK_NUMBER}`;

    const blocksResponse = await this.mirrorNodeClient.getLatestBlock(requestId);
    const blocks = blocksResponse !== null ? blocksResponse.blocks : null;
    if (Array.isArray(blocks) && blocks.length > 0) {
      const currentBlock = EthImpl.numberTo0x(blocks[0].number);
      const timestamp = blocks[0].timestamp.to;
      const blockTimeStamp: LatestBlockNumberTimestamp = { blockNumber: currentBlock, timeStampTo: timestamp };
      // save the latest block number in cache
      this.cache.set(cacheKey, currentBlock, { ttl: EthImpl.ethBlockNumberCacheTtlMs });
      this.logger.trace(
        `${requestIdPrefix} caching ${cacheKey}:${JSON.stringify(currentBlock)}:${JSON.stringify(timestamp)} for ${
          EthImpl.ethBlockNumberCacheTtlMs
        } ms`
      );

      return blockTimeStamp;
    }

    throw predefined.COULD_NOT_RETRIEVE_LATEST_BLOCK;
  }

  /**
   * Gets the chain ID. This is a static value, in that it always returns
   * the same value. This can be specified via an environment variable
   * `CHAIN_ID`.
   */
  chainId(requestId?: string): string {
    const requestIdPrefix = formatRequestIdMessage(requestId);
    this.logger.trace(`${requestIdPrefix} chainId()`);
    return this.chain;
  }

  /**
   * Estimates the amount of gas to execute a call.
   */
  // eslint-disable-next-line @typescript-eslint/no-unused-vars
  async estimateGas(transaction: any, _blockParam: string | null, requestId?: string) {
    const requestIdPrefix = formatRequestIdMessage(requestId);
    this.logger.trace(`${requestIdPrefix} estimateGas(transaction=${JSON.stringify(transaction)}, _blockParam=${_blockParam})`);
<<<<<<< HEAD

    try {
      const contractCallResponse = await this.mirrorNodeClient.postContractCall({
        ...transaction,
        estimate: true
      }, requestId);
      if (contractCallResponse && contractCallResponse.result) {
        return EthImpl.prepend0x(contractCallResponse.result);
      }
      return EthImpl.gasTxBaseCost;
    } catch (e) {
      return EthImpl.gasTxBaseCost;
=======
    // this checks whether this is a transfer transaction and not a contract function execution
    if (transaction && transaction.to && (!transaction.data || transaction.data === '0x')) {
      const value = Number(transaction.value);
      if (value > 0) {
        const accountCacheKey = `${constants.CACHE_KEY.ACCOUNT}_${transaction.to}`;
        let toAccount: object | null = this.cache.get(accountCacheKey);
        if (!toAccount) {
          toAccount = await this.mirrorNodeClient.getAccount(transaction.to, requestId);
        }

        // when account exists return default base gas, otherwise return the minimum amount of gas to create an account entity
        if (toAccount) {
          this.logger.trace(`${requestIdPrefix} caching ${accountCacheKey}:${JSON.stringify(toAccount)} for ${constants.CACHE_TTL.ONE_HOUR} ms`);
          this.cache.set(accountCacheKey, toAccount);

          return EthImpl.gasTxBaseCost;
        }

        return EthImpl.gasTxHollowAccountCreation;
      }

      return predefined.INVALID_PARAMETER(0, `Invalid 'value' field in transaction param. Value must be greater than 0`);
    } else {
      return EthImpl.defaultGas;
>>>>>>> b2f63620
    }
  }

  /**
   * Gets the current gas price of the network.
   */
  async gasPrice(requestId?: string) {
    const requestIdPrefix = formatRequestIdMessage(requestId);
    this.logger.trace(`${requestIdPrefix} gasPrice()`);
    try {
      let gasPrice: number | undefined = this.cache.get(constants.CACHE_KEY.GAS_PRICE);

      if (!gasPrice) {
        gasPrice = await this.getFeeWeibars(EthImpl.ethGasPrice, requestId);
        // fees should not change so often we are safe with 1 day instead of 1 hour
        this.logger.trace(`${requestIdPrefix} caching ${constants.CACHE_KEY.GAS_PRICE}:${gasPrice} for ${constants.CACHE_TTL.ONE_DAY} ms`);
        this.cache.set(constants.CACHE_KEY.GAS_PRICE, gasPrice, {ttl: constants.CACHE_TTL.ONE_DAY});
      }

      return EthImpl.numberTo0x(gasPrice);
    } catch (error) {
      throw this.genericErrorHandler(error, `${requestIdPrefix} Failed to retrieve gasPrice`);
    }
  }

  /**
   * Gets whether this "Ethereum client" is a miner. We don't mine, so this always returns false.
   */
  async mining(requestId?: string) {
    const requestIdPrefix = formatRequestIdMessage(requestId);
    this.logger.trace(`${requestIdPrefix} mining()`);
    return false;
  }

  /**
   * TODO Needs docs, or be removed?
   */
  async submitWork(requestId?: string) {
    const requestIdPrefix = formatRequestIdMessage(requestId);
    this.logger.trace(`${requestIdPrefix} submitWork()`);
    return false;
  }

  /**
   * TODO Needs docs, or be removed?
   */
  async syncing(requestId?: string) {
    const requestIdPrefix = formatRequestIdMessage(requestId);
    this.logger.trace(`${requestIdPrefix} syncing()`);
    return false;
  }

  /**
   * Always returns null. There are no uncles in Hedera.
   */
  async getUncleByBlockHashAndIndex(requestId?: string) {
    const requestIdPrefix = formatRequestIdMessage(requestId);
    this.logger.trace(`${requestIdPrefix} getUncleByBlockHashAndIndex()`);
    return null;
  }

  /**
   * Always returns null. There are no uncles in Hedera.
   */
  async getUncleByBlockNumberAndIndex(requestId?: string) {
    const requestIdPrefix = formatRequestIdMessage(requestId);
    this.logger.trace(`${requestIdPrefix} getUncleByBlockNumberAndIndex()`);
    return null;
  }

  /**
   * Always returns '0x0'. There are no uncles in Hedera.
   */
  async getUncleCountByBlockHash(requestId?: string) {
    const requestIdPrefix = formatRequestIdMessage(requestId);
    this.logger.trace(`${requestIdPrefix} getUncleCountByBlockHash()`);
    return EthImpl.zeroHex;
  }

  /**
   * Always returns '0x0'. There are no uncles in Hedera.
   */
  async getUncleCountByBlockNumber(requestId?: string) {
    const requestIdPrefix = formatRequestIdMessage(requestId);
    this.logger.trace(`${requestIdPrefix} getUncleCountByBlockNumber()`);
    return EthImpl.zeroHex;
  }

  /**
   * TODO Needs docs, or be removed?
   */
  async hashrate(requestId?: string) {
    const requestIdPrefix = formatRequestIdMessage(requestId);
    this.logger.trace(`${requestIdPrefix} hashrate()`);
    return EthImpl.zeroHex;
  }

  /**
   * Always returns UNSUPPORTED_METHOD error.
   */
  getWork(requestId?: string): JsonRpcError {
    const requestIdPrefix = formatRequestIdMessage(requestId);
    this.logger.trace(`${requestIdPrefix} getWork()`);
    return predefined.UNSUPPORTED_METHOD;
  }

  /**
   * Unsupported methods always return UNSUPPORTED_METHOD error.
   */
  submitHashrate(requestId?: string): JsonRpcError {
    const requestIdPrefix = formatRequestIdMessage(requestId);
    this.logger.trace(`${requestIdPrefix} submitHashrate()`);
    return predefined.UNSUPPORTED_METHOD;
  }

  signTransaction(requestId?: string): JsonRpcError {
    const requestIdPrefix = formatRequestIdMessage(requestId);
    this.logger.trace(`${requestIdPrefix} signTransaction()`);
    return predefined.UNSUPPORTED_METHOD;
  }

  sign(requestId?: string): JsonRpcError {
    const requestIdPrefix = formatRequestIdMessage(requestId);
    this.logger.trace(`${requestIdPrefix} sign()`);
    return predefined.UNSUPPORTED_METHOD;
  }

  sendTransaction(requestId?: string): JsonRpcError {
    const requestIdPrefix = formatRequestIdMessage(requestId);
    this.logger.trace(`${requestIdPrefix} sendTransaction()`);
    return predefined.UNSUPPORTED_METHOD;
  }

  protocolVersion(requestId?: string): JsonRpcError {
    const requestIdPrefix = formatRequestIdMessage(requestId);
    this.logger.trace(`${requestIdPrefix} protocolVersion()`);
    return predefined.UNSUPPORTED_METHOD;
  }

  coinbase(requestId?: string): JsonRpcError {
    const requestIdPrefix = formatRequestIdMessage(requestId);
    this.logger.trace(`${requestIdPrefix} coinbase()`);
    return predefined.UNSUPPORTED_METHOD;
  }

  /**
   * Gets the value from a storage position at the given Ethereum address.
   *
   * @param address
   * @param slot
   * @param blockNumberOrTag
   */
  async getStorageAt(address: string, slot: string, blockNumberOrTag?: string | null, requestId?: string) : Promise<string> {
    const requestIdPrefix = formatRequestIdMessage(requestId);
    this.logger.trace(`${requestIdPrefix} getStorageAt(address=${address}, slot=${slot}, blockNumberOrTag=${blockNumberOrTag})`);

    let result = EthImpl.zeroHex32Byte; // if contract or slot not found then return 32 byte 0

    const blockResponse  = await this.getHistoricalBlockResponse(blockNumberOrTag, false, requestId);
    // To save a request to the mirror node for `latest` and `pending` blocks, we directly return null from `getHistoricalBlockResponse`
    // But if a block number or `earliest` tag is passed and the mirror node returns `null`, we should throw an error.
    if (!EthImpl.blockTagIsLatestOrPending(blockNumberOrTag) && blockResponse == null) {
      throw predefined.RESOURCE_NOT_FOUND(`block '${blockNumberOrTag}'.`);
    }

    const blockEndTimestamp = blockResponse?.timestamp?.to;

    await this.mirrorNodeClient.getContractStateByAddressAndSlot(address, slot, blockEndTimestamp, requestId)
    .then(response => {
      if(response === null) {
        throw predefined.RESOURCE_NOT_FOUND(`Cannot find current state for contract address ${address} at slot=${slot}`);
      }
      if (response.state.length > 0) {
        result = response.state[0].value;
      }
    })
    .catch((error: any) => {
      throw this.genericErrorHandler(error, `${requestIdPrefix} Failed to retrieve current contract state for address ${address} at slot=${slot}`);
    });

    return result;
  }

  /**
   * Checks and return correct format from input.
   * @param input
   * @returns
   */
  private static toHex32Byte(input: string): string {
    return input.length === 66 ? input : EthImpl.emptyHex + this.prune0x(input).padStart(64, '0');
  }

  /**
   * Gets the balance of an account as of the given block from the mirror node.
   * Current implementation does not yet utilize blockNumber
   *
   * @param account
   * @param blockNumberOrTag
   */
  async getBalance(account: string, blockNumberOrTag: string | null, requestId?: string) {
    const requestIdPrefix = formatRequestIdMessage(requestId);
    const latestBlockTolerance = 1;
    this.logger.trace(`${requestIdPrefix} getBalance(account=${account}, blockNumberOrTag=${blockNumberOrTag})`);

    let latestBlock: LatestBlockNumberTimestamp | null | undefined;
    // this check is required, because some tools like Metamask pass for parameter latest block, with a number (ex 0x30ea)
    // tolerance is needed, because there is a small delay between requesting latest block from blockNumber and passing it here
    if (!EthImpl.blockTagIsLatestOrPending(blockNumberOrTag)) {
      const cacheKey = `${constants.CACHE_KEY.ETH_BLOCK_NUMBER}`;
      const blockNumberCached = this.cache.get(cacheKey);

      if(blockNumberCached) {
        this.logger.trace(`${requestIdPrefix} returning cached value ${cacheKey}:${JSON.stringify(blockNumberCached)}`);
        latestBlock = { blockNumber: blockNumberCached, timeStampTo: '0' };

      } else {
        latestBlock = await this.blockNumberTimestamp(requestId);
      }
      const blockDiff = Number(latestBlock.blockNumber) - Number(blockNumberOrTag);

      if (blockDiff <= latestBlockTolerance) {
        blockNumberOrTag = EthImpl.blockLatest;
      }

      // If ever we get the latest block from cache, and blockNumberOrTag is not latest, then we need to get the block timestamp
      // This should rarely happen.
      if((blockNumberOrTag !== EthImpl.blockLatest) && (latestBlock.timeStampTo === "0")) {
        latestBlock = await this.blockNumberTimestamp(requestId);
      }
    }

    // check cache first
    // create a key for the cache
    const cacheKey = `${constants.CACHE_KEY.ETH_GET_BALANCE}-${account}-${blockNumberOrTag}`;
    const cachedBalance = this.cache.get(cacheKey);
    if (cachedBalance) {
      this.logger.trace(`${requestIdPrefix} returning cached value ${cacheKey}:${JSON.stringify(cachedBalance)}`);
      return cachedBalance;
    }

    let blockNumber = null;
    let balanceFound = false;
    let weibars: BigInt = BigInt(0);
    const mirrorAccount = await this.mirrorNodeClient.getAccountPageLimit(account, requestId);

    try {
      if (!EthImpl.blockTagIsLatestOrPending(blockNumberOrTag)) {
        const block = await this.getHistoricalBlockResponse(blockNumberOrTag, true, requestId);
        if (block) {
          blockNumber = block.number;

          // A blockNumberOrTag has been provided. If it is `latest` or `pending` retrieve the balance from /accounts/{account.id}
          if (mirrorAccount) {
            // If the parsed blockNumber is the same as the one from the latest block retrieve the balance from /accounts/{account.id}
            if (latestBlock && block.number !== latestBlock.blockNumber) {
              const latestTimestamp = Number(latestBlock.timeStampTo.split('.')[0]);
              const blockTimestamp = Number(block.timestamp.from.split('.')[0]);
              const timeDiff = latestTimestamp - blockTimestamp;
              // The block is from the last 15 minutes, therefore the historical balance hasn't been imported in the Mirror Node yet
              if (timeDiff < constants.BALANCES_UPDATE_INTERVAL) {
                let currentBalance = 0;
                let balanceFromTxs = 0;
                if (mirrorAccount.balance) {
                  currentBalance = mirrorAccount.balance.balance;
                }

                // The balance in the account is real time, so we simply subtract the transactions to the block.timestamp.to to get a block relevant balance.
                // needs to be updated below.
                const nextPage: string = mirrorAccount.links.next;

                if(nextPage) {
                  // If we have a pagination link that falls within the block.timestamp.to, we need to paginate to get the transactions for the block.timestamp.to
                  const nextPageParams = new URLSearchParams(nextPage.split('?')[1]);
                  const nextPageTimeMarker = nextPageParams.get('timestamp');
                  if (nextPageTimeMarker && nextPageTimeMarker?.split(':')[1] >= block.timestamp.to) {
                    // If nextPageTimeMarker is greater than the block.timestamp.to, then we need to paginate to get the transactions for the block.timestamp.to
                    const pagedTransactions = await this.mirrorNodeClient.getAccountPaginated(nextPage, requestId);
                    mirrorAccount.transactions = mirrorAccount.transactions.concat(pagedTransactions);
                  }
                  // If nextPageTimeMarker is less than the block.timestamp.to, then just run the getBalanceAtBlockTimestamp function in this case as well.
                }

                balanceFromTxs = this.getBalanceAtBlockTimestamp(
                  mirrorAccount.account,
                  mirrorAccount.transactions,
                  block.timestamp.to
                );

                balanceFound = true;
                weibars = BigInt(currentBalance - balanceFromTxs) * BigInt(constants.TINYBAR_TO_WEIBAR_COEF);
              }

              // The block is NOT from the last 15 minutes, use /balances rest API
              else {
                const balance = await this.mirrorNodeClient.getBalanceAtTimestamp(
                  mirrorAccount.account,
                  block.timestamp.from,
                  requestId
                );
                balanceFound = true;
                if (balance.balances?.length) {
                  weibars = BigInt(balance.balances[0].balance) * BigInt(constants.TINYBAR_TO_WEIBAR_COEF);
                }
              }
            }
          }
        }
      }

      if (!balanceFound && mirrorAccount?.balance) {
        balanceFound = true;
        weibars = BigInt(mirrorAccount.balance.balance) * BigInt(constants.TINYBAR_TO_WEIBAR_COEF);
      }

      if (!balanceFound) {
        this.logger.debug(
          `${requestIdPrefix} Unable to find account ${account} in block ${JSON.stringify(
            blockNumber
          )}(${blockNumberOrTag}), returning 0x0 balance`
        );
        return EthImpl.zeroHex;
      }

      // save in cache the current balance for the account and blockNumberOrTag
      this.cache.set(cacheKey, EthImpl.numberTo0x(weibars), { ttl: EthImpl.ethGetBalanceCacheTtlMs });
      this.logger.trace(
        `${requestIdPrefix} caching ${cacheKey}:${JSON.stringify(cachedBalance)} for ${
          EthImpl.ethGetBalanceCacheTtlMs
        } ms`
      );

      return EthImpl.numberTo0x(weibars);
    } catch (error: any) {
      throw this.genericErrorHandler(error, `${requestIdPrefix} Error raised during getBalance for account ${account}`);
    }
  }

  /**
   * Gets the smart contract code for the contract at the given Ethereum address.
   *
   * @param address
   * @param blockNumber
   */
  async getCode(address: string, blockNumber: string | null, requestId?: string) {
    const requestIdPrefix = formatRequestIdMessage(requestId);

    // check for static precompile cases first before consulting nodes
    // this also account for environments where system entitites were not yet exposed to the mirror node
    if (address === EthImpl.iHTSAddress) {
      this.logger.trace(`${requestIdPrefix} HTS precompile case, return ${EthImpl.invalidEVMInstruction} for byte code`);
      return EthImpl.invalidEVMInstruction;
    }

    this.logger.trace(`${requestIdPrefix} getCode(address=${address}, blockNumber=${blockNumber})`);

    const cachedLabel = `getCode.${address}.${blockNumber}`;
    const cachedResponse: string | undefined = this.cache.get(cachedLabel);
    if (cachedResponse != undefined) {
      return cachedResponse;
    }

    try {
      const result = await this.mirrorNodeClient.resolveEntityType(address, [constants.TYPE_CONTRACT, constants.TYPE_TOKEN], requestId);
      if (result) {
        if (result?.type === constants.TYPE_TOKEN) {
          this.logger.trace(`${requestIdPrefix} Token redirect case, return redirectBytecode`);
          return EthImpl.redirectBytecodeAddressReplace(address);
        } else if (result?.type === constants.TYPE_CONTRACT) {
          if (result?.entity.runtime_bytecode !== EthImpl.emptyHex) {
            const prohibitedOpcodes = ['CALLCODE', 'DELEGATECALL', 'SELFDESTRUCT', 'SUICIDE'];
            const opcodes = asm.disassemble(result?.entity.runtime_bytecode);
            const hasProhibitedOpcode = opcodes.filter(opcode => prohibitedOpcodes.indexOf(opcode.opcode.mnemonic) > -1).length > 0;
            if (!hasProhibitedOpcode) {
              this.cache.set(cachedLabel, result?.entity.runtime_bytecode);
              return result?.entity.runtime_bytecode;
            }
          }
        }
      }

      const bytecode = await this.sdkClient.getContractByteCode(0, 0, address, EthImpl.ethGetCode, requestId);
      return EthImpl.prepend0x(Buffer.from(bytecode).toString('hex'));
    } catch (e: any) {
      if (e instanceof SDKClientError) {
        // handle INVALID_CONTRACT_ID or CONTRACT_DELETED
        if (e.isInvalidContractId() || e.isContractDeleted()) {
          this.logger.debug(`${requestIdPrefix} Unable to find code for contract ${address} in block "${blockNumber}", returning 0x0, err code: ${e.statusCode}`);
          this.cache.set(cachedLabel, EthImpl.emptyHex);
          return EthImpl.emptyHex;
        }
        this.logger.error(e, `${requestIdPrefix} Error raised during getCode for address ${address}, err code: ${e.statusCode}`);
      } else {
        this.logger.error(e, `${requestIdPrefix} Error raised during getCode for address ${address}`);
      }

      throw e;
    }
  }

  /**
   * Gets the block with the given hash.
   *
   * @param hash
   * @param showDetails
   */
  async getBlockByHash(hash: string, showDetails: boolean, requestId?: string): Promise<Block | null> {
    const requestIdPrefix = formatRequestIdMessage(requestId);
    this.logger.trace(`${requestIdPrefix} getBlockByHash(hash=${hash}, showDetails=${showDetails})`);
    return this.getBlock(hash, showDetails, requestId).catch((e: any) => {
      throw this.genericErrorHandler(e, `${requestIdPrefix} Failed to retrieve block for hash ${hash}`);
    });
  }

  /**
   * Gets the block by its block number.
   * @param blockNumOrTag Possible values are earliest/pending/latest or hex, and can't be null (validator check).
   * @param showDetails
   */
  async getBlockByNumber(blockNumOrTag: string, showDetails: boolean, requestId?: string): Promise<Block | null> {
    const requestIdPrefix = formatRequestIdMessage(requestId);
    this.logger.trace(`${requestIdPrefix} getBlockByNumber(blockNum=${blockNumOrTag}, showDetails=${showDetails})`);

    const cacheKey = `${constants.CACHE_KEY.ETH_GET_BLOCK_BY_NUMBER}_${blockNumOrTag}_${showDetails}`;
    let block = this.cache.get(cacheKey);
    if (!block) {
      block = await this.getBlock(blockNumOrTag, showDetails, requestId).catch((e: any) => {
        throw this.genericErrorHandler(e, `${requestIdPrefix} Failed to retrieve block for blockNum ${blockNumOrTag}`);
      });

      if (blockNumOrTag != EthImpl.blockLatest && blockNumOrTag != EthImpl.blockPending) {
        this.logger.trace(`${requestIdPrefix} caching ${cacheKey}:${JSON.stringify(block)} for ${constants.CACHE_TTL.ONE_HOUR} ms`);
        this.cache.set(cacheKey, block);
      }
    }

    return block;
  }

  /**
   * Gets the number of transaction in a block by its block hash.
   *
   * @param hash
   */
  async getBlockTransactionCountByHash(hash: string, requestId?: string): Promise<string | null> {
    const requestIdPrefix = formatRequestIdMessage(requestId);
    this.logger.trace(`${requestIdPrefix} getBlockTransactionCountByHash(hash=${hash}, showDetails=%o)`);
    return this.mirrorNodeClient
      .getBlock(hash, requestId)
      .then((block) => EthImpl.getTransactionCountFromBlockResponse(block))
      .catch((e: any) => {
        throw this.genericErrorHandler(e, `${requestIdPrefix} Failed to retrieve block for hash ${hash}`);
      });
  }

  /**
   * Gets the number of transaction in a block by its block number.
   * @param blockNumOrTag
   */
  async getBlockTransactionCountByNumber(blockNumOrTag: string, requestId?: string): Promise<string | null> {
    const requestIdPrefix = formatRequestIdMessage(requestId);
    this.logger.trace(`${requestIdPrefix} getBlockTransactionCountByNumber(blockNum=${blockNumOrTag}, showDetails=%o)`);
    const blockNum = await this.translateBlockTag(blockNumOrTag, requestId);
    return this.mirrorNodeClient
      .getBlock(blockNum, requestId)
      .then((block) => EthImpl.getTransactionCountFromBlockResponse(block))
      .catch((e: any) => {
        throw this.genericErrorHandler(e, `${requestIdPrefix} Failed to retrieve block for blockNum ${blockNum}`);
      });
  }

  /**
   * Gets the transaction in a block by its block hash and transactions index.
   *
   * @param blockHash
   * @param transactionIndex
   */
  async getTransactionByBlockHashAndIndex(blockHash: string, transactionIndex: string, requestId?: string): Promise<Transaction | null> {
    const requestIdPrefix = formatRequestIdMessage(requestId);
    this.logger.trace(`${requestIdPrefix} getTransactionByBlockHashAndIndex(hash=${blockHash}, index=${transactionIndex})`);
    return this.mirrorNodeClient
      .getContractResults({ blockHash: blockHash, transactionIndex: Number(transactionIndex) }, undefined, requestId)
      .then((contractResults) => this.getTransactionFromContractResults(contractResults, requestId))
      .catch((error: any) => {
        throw this.genericErrorHandler(error, `${requestIdPrefix} Failed to retrieve contract result for blockHash ${blockHash} and index=${transactionIndex}`);
      });
  }

  /**
   * Gets the transaction in a block by its block hash and transactions index.
   *
   * @param blockNumOrTag
   * @param transactionIndex
   */
  async getTransactionByBlockNumberAndIndex(
    blockNumOrTag: string,
    transactionIndex: string,
    requestId?: string
  ): Promise<Transaction | null> {
    const requestIdPrefix = formatRequestIdMessage(requestId);
    this.logger.trace(`${requestIdPrefix} getTransactionByBlockNumberAndIndex(blockNum=${blockNumOrTag}, index=${transactionIndex})`);
    const blockNum = await this.translateBlockTag(blockNumOrTag, requestId);
    return this.mirrorNodeClient
      .getContractResults({ blockNumber: blockNum, transactionIndex: Number(transactionIndex) }, undefined, requestId)
      .then((contractResults) => this.getTransactionFromContractResults(contractResults, requestId))
      .catch((e: any) => {
        throw this.genericErrorHandler(e, `${requestIdPrefix} Failed to retrieve contract result for blockNum ${blockNum} and index=${transactionIndex}`);
      });
  }

  /**
   * Gets the number of transactions that have been executed for the given address.
   * This goes to the consensus nodes to determine the ethereumNonce.
   *
   * TODO Should it go against the mirror node instead? Less load on the network vs. latency...
   *
   * @param address
   * @param blockNumOrTag
   */
  async getTransactionCount(address: string, blockNumOrTag: string, requestId?: string): Promise<string | JsonRpcError> {
    const requestIdPrefix = formatRequestIdMessage(requestId);
    this.logger.trace(`${requestIdPrefix} getTransactionCount(address=${address}, blockNumOrTag=${blockNumOrTag})`);
    const blockNumber = await this.translateBlockTag(blockNumOrTag, requestId);
    if (blockNumber === 0) {
      return EthImpl.zeroHex;
    } else if (address && !blockNumOrTag) {
      // get latest ethereumNonce
      const mirrorAccount = await this.mirrorNodeClient.getAccount(address, requestId);
      if (mirrorAccount?.ethereum_nonce) {
        return EthImpl.numberTo0x(mirrorAccount.ethereum_nonce);
      }
    }

    // check consensus node as back up
    try {
      const result = await this.mirrorNodeClient.resolveEntityType(address, [constants.TYPE_ACCOUNT, constants.TYPE_CONTRACT], requestId);
      if (result?.type === constants.TYPE_ACCOUNT) {
        const accountInfo = await this.sdkClient.getAccountInfo(result?.entity.account, EthImpl.ethGetTransactionCount, requestId);
        return EthImpl.numberTo0x(Number(accountInfo.ethereumNonce));
      }
      else if (result?.type === constants.TYPE_CONTRACT) {
        return EthImpl.numberTo0x(1);
      }

      return EthImpl.zeroHex;
    } catch (e: any) {
      this.logger.error(e, `${requestIdPrefix} Error raised during getTransactionCount for address ${address}, block number or tag ${blockNumOrTag}`);
      if (e instanceof JsonRpcError) {
        return e;
      }
      return predefined.INTERNAL_ERROR(e.message.toString());
    }
  }

  /**
   * Submits a transaction to the network for execution.
   *
   * @param transaction
   */
  async sendRawTransaction(transaction: string, requestId?: string): Promise<string | JsonRpcError> {
    const requestIdPrefix = formatRequestIdMessage(requestId);
    let interactingEntity = '';
    let originatingAddress = '';
    try {
      const parsedTx = Precheck.parseTxIfNeeded(transaction);
      interactingEntity = parsedTx.to ? parsedTx.to.toString() : '';
      originatingAddress = parsedTx.from ? parsedTx.from.toString() : '';
      this.logger.trace(`${requestIdPrefix} sendRawTransaction(from=${originatingAddress}, to=${interactingEntity}, transaction=${transaction})`);

      const gasPrice = Number(await this.gasPrice(requestId));
      await this.precheck.sendRawTransactionCheck(parsedTx, gasPrice, requestId);
    } catch (e: any) {
      this.logger.warn(`${requestIdPrefix} Error on precheck sendRawTransaction(from=${originatingAddress}, to=${interactingEntity}, transaction=${transaction})`);
      throw this.genericErrorHandler(e);
    }

    const transactionBuffer = Buffer.from(EthImpl.prune0x(transaction), 'hex');
    try {
      const contractExecuteResponse = await this.sdkClient.submitEthereumTransaction(transactionBuffer, EthImpl.ethSendRawTransaction, requestId);

      try {
        // Wait for the record from the execution.
        const record = await this.sdkClient.executeGetTransactionRecord(contractExecuteResponse, EthereumTransaction.name, EthImpl.ethSendRawTransaction, interactingEntity, requestId);
        if (!record) {
          this.logger.warn(`${requestIdPrefix} No record retrieved`);
          throw predefined.INTERNAL_ERROR();
        }

        if (record.ethereumHash == null) {
          this.logger.error(`${requestIdPrefix} The ethereumHash can never be null for an ethereum transaction, and yet it was!!`);
          throw predefined.INTERNAL_ERROR();
        }

        return  EthImpl.prepend0x(Buffer.from(record.ethereumHash).toString('hex'));
      } catch (e) {

        await this.extractContractRevertReason(e, requestId, requestIdPrefix);

        this.logger.error(e,
          `${requestIdPrefix} Failed sendRawTransaction during record retrieval for transaction ${transaction}, returning computed hash`);
        //Return computed hash if unable to retrieve EthereumHash from record due to error
        return EthImpl.prepend0x(createHash('keccak256').update(transactionBuffer).digest('hex'));
      }
    } catch (e: any) {
      this.logger.error(e,
        `${requestIdPrefix} Failed to successfully submit sendRawTransaction for transaction ${transaction}`);
      if (e instanceof JsonRpcError) {
        return e;
      }
      return predefined.INTERNAL_ERROR(e.message.toString());
    }
  }

  /**
   * Check if transaction fail is because of contract revert and try to fetch and log the reason.
   *
   * @param e
   * @param requestId
   * @param requestIdPrefix
   */
  private async extractContractRevertReason(e: any, requestId: string | undefined, requestIdPrefix: string) {
    if (e instanceof SDKClientError && e.isContractRevertExecuted()) {
      const transactionId = e.message.match(constants.TRANSACTION_ID_REGEX);
      if (transactionId) {
        const tx = await this.mirrorNodeClient.getTransactionById(transactionId[0], undefined, requestId);
        if (tx.transactions.length > 1) {
          const result = tx.transactions[1].result;
          this.logger.error(`${requestIdPrefix} Transaction failed with result: ${result}`);
        }
      }
    }
  }

  /**
   * Execute a free contract call query.
   *
   * @param call
   * @param blockParam
   */
  async call(call: any, blockParam: string | null, requestId?: string): Promise<string | JsonRpcError> {
    const requestIdPrefix = formatRequestIdMessage(requestId);
    this.logger.trace(`${requestIdPrefix} call(hash=${JSON.stringify(call)}, blockParam=${blockParam})`, call, blockParam);

    const to = await this.performCallChecks(call, requestId);

    // Get a reasonable value for "gas" if it is not specified.
    let gas = this.getCappedBlockGasLimit(call.gas);
    let value: string | null = EthImpl.toNullableBigNumber(call.value);
    
    try {
      // ETH_CALL_DEFAULT_TO_CONSENSUS_NODE = false enables the use of Mirror node
      if (process.env.ETH_CALL_DEFAULT_TO_CONSENSUS_NODE == 'false') {
        //temporary workaround until precompiles are implemented in Mirror node evm module
        // Execute the call and get the response
        return await this.callMirrorNode(call, to, gas, value, requestId);
      }
      
      return await this.callConsensusNode(call, gas, requestId);
    } catch (e: any) {
      this.logger.error(e, `${requestIdPrefix} Failed to successfully submit eth_call`);
      if (e instanceof JsonRpcError) {
        return e;
      }
      return predefined.INTERNAL_ERROR(e.message.toString());
    }
  }

  async callMirrorNode(call: any, to: any, gas: number, value: string | null, requestId?: string): Promise<string | JsonRpcError> {
    const requestIdPrefix = formatRequestIdMessage(requestId);
    try {
      if (to?.type === constants.TYPE_CONTRACT && to?.entity.runtime_bytecode === EthImpl.emptyHex) {
        this.logger.trace(`${requestIdPrefix} Contract runtime_bytecode equals to 0x and mirror-node will return 0x as well, retrying with consensus node`);
        throw new MirrorNodeClientError({ message: "Empty Response" }, MirrorNodeClientError.statusCodes.NO_CONTENT);
      }

      this.logger.debug(`${requestIdPrefix} Making eth_call on contract ${call.to} with gas ${gas} and call data "${call.data}" from "${call.from}" using mirror-node.`, call.to, gas, call.data, call.from);
      const callData = {
        ...call,
        gas,
        value,
        estimate: false
      }

      const contractCallResponse = await this.mirrorNodeClient.postContractCall(callData, requestId);
      return contractCallResponse?.result ? EthImpl.prepend0x(contractCallResponse.result) : EthImpl.emptyHex;
    } catch (e: any) {
      // Temporary workaround until mirror node web3 module implements the support of precompiles
      // If mirror node throws, rerun eth_call and force it to go through the Consensus network
      if (e) {
        const errorTypeMessage = e instanceof MirrorNodeClientError && (e.isNotSupported() || e.isNotSupportedSystemContractOperaton()) ? 'Unsupported' : 'Unhandled';
        this.logger.trace(`${requestIdPrefix} ${errorTypeMessage} mirror node eth_call request, retrying with consensus node`);

        return await this.callConsensusNode(call, gas, requestId);
      } 
      this.logger.error(e, `${requestIdPrefix} Failed to successfully submit eth_call`);
      if (e instanceof JsonRpcError) {
        return e;
      }
      return predefined.INTERNAL_ERROR(e.message.toString());
    }
  }

  /**
   * Execute a contract call query to the consensus node
   *
   * @param call
   * @param gas
   * @param requestId
   */
  async callConsensusNode(call: any, gas: number, requestId?: string): Promise<string | JsonRpcError> {
    const requestIdPrefix = formatRequestIdMessage(requestId);
    // Execute the call and get the response
    this.logger.debug(`${requestIdPrefix} Making eth_call on contract ${call.to} with gas ${gas} and call data "${call.data}" from "${call.from}" using consensus-node.`, call.to, gas, call.data, call.from);
    
    try {
      let data = call.data;
      if (data) {
        data = crypto.createHash('sha1').update(call.data).digest('hex'); // NOSONAR
      }

      const cacheKey = `${constants.CACHE_KEY.ETH_CALL}:.${call.to}.${data}`;
      let cachedResponse = this.cache.get(cacheKey);

      if (cachedResponse != undefined) {
        this.logger.debug(`${requestIdPrefix} eth_call returned cached response: ${cachedResponse}`);
        return cachedResponse;
      }

      const contractCallResponse = await this.sdkClient.submitContractCallQueryWithRetry(call.to, call.data, gas, call.from, EthImpl.ethCall, requestId);
      const formattedCallReponse = EthImpl.prepend0x(Buffer.from(contractCallResponse.asBytes()).toString('hex'));

      this.cache.set(cacheKey, formattedCallReponse, { ttl: EthImpl.ethCallCacheTtl });
      return formattedCallReponse;
    } catch (e: any) {
      this.logger.error(e, `${requestIdPrefix} Failed to successfully submit contractCallQuery`);
      if (e instanceof JsonRpcError) {
        return e;
      }
      return predefined.INTERNAL_ERROR(e.message.toString());
    }
  }

  /**
   * Perform neccecery checks for the passed call object
   *
   * @param call
   * @param requestId
   */
  async performCallChecks(call: any, requestId?: string) {
    // The "to" address must always be 42 chars.
    if (!call.to || call.to.length != 42) {
      throw predefined.INVALID_CONTRACT_ADDRESS(call.to);
    }

    // If "From" is distinct from blank, we check is a valid account
    if(call.from) {
      const fromEntityType = await this.mirrorNodeClient.resolveEntityType(call.from, [constants.TYPE_ACCOUNT], requestId);
      if (fromEntityType?.type !== constants.TYPE_ACCOUNT) {
        throw predefined.NON_EXISTING_ACCOUNT(call.from);
      }
    }
    // Check "To" is a valid Contract or HTS Address
    const toEntityType = await this.mirrorNodeClient.resolveEntityType(call.to, [constants.TYPE_TOKEN, constants.TYPE_CONTRACT], requestId);
    if(!(toEntityType?.type === constants.TYPE_CONTRACT || toEntityType?.type === constants.TYPE_TOKEN)) {
      throw predefined.NON_EXISTING_CONTRACT(call.to);
    }

    return toEntityType;
  }

  /**
   * Gets a transaction by the provided hash
   *
   * @param hash
   */
  async getTransactionByHash(hash: string, requestId?: string) {
    const requestIdPrefix = formatRequestIdMessage(requestId);
    this.logger.trace(`${requestIdPrefix} getTransactionByHash(hash=${hash})`, hash);
    const contractResult = await this.mirrorNodeClient.getContractResultWithRetry(hash, requestId);
    if (contractResult === null || contractResult.hash === undefined) {
      return null;
    }

    let fromAddress;
    if (contractResult.from) {
      fromAddress = contractResult.from.substring(0, 42);

      const accountCacheKey = `${constants.CACHE_KEY.ACCOUNT}_${fromAddress}`;
      let accountResult: any | null = this.cache.get(accountCacheKey);
      if (!accountResult) {
        accountResult = await this.mirrorNodeClient.getAccount(fromAddress, requestId);
        if (accountResult) {
          this.logger.trace(`${requestIdPrefix} caching ${accountCacheKey}:${JSON.stringify(accountResult)} for ${constants.CACHE_TTL.ONE_HOUR} ms`);
          this.cache.set(accountCacheKey, accountResult);
        }
      }

      if (accountResult?.evm_address?.length > 0) {
        fromAddress = accountResult.evm_address.substring(0,42);
      }
    }

    const maxPriorityFee = contractResult.max_priority_fee_per_gas === EthImpl.emptyHex ? undefined : contractResult.max_priority_fee_per_gas;
    const maxFee = contractResult.max_fee_per_gas === EthImpl.emptyHex ? undefined : contractResult.max_fee_per_gas;
    const rSig = contractResult.r === null ? null : contractResult.r.substring(0, 66);
    const sSig = contractResult.s === null ? null : contractResult.s.substring(0, 66);

    if (process.env.DEV_MODE && process.env.DEV_MODE === 'true' && contractResult.result === 'CONTRACT_REVERT_EXECUTED') {
      const err = predefined.CONTRACT_REVERT(contractResult.error_message);
      throw err;
    }

    return new Transaction({
      accessList: undefined, // we don't support access lists, so punt for now
      blockHash: EthImpl.toHash32(contractResult.block_hash),
      blockNumber: EthImpl.numberTo0x(contractResult.block_number),
      chainId: contractResult.chain_id,
      from: fromAddress,
      gas: EthImpl.nanOrNumberTo0x(contractResult.gas_used),
      gasPrice: EthImpl.toNullIfEmptyHex(contractResult.gas_price),
      hash: contractResult.hash.substring(0, 66),
      input: contractResult.function_parameters,
      maxPriorityFeePerGas: maxPriorityFee,
      maxFeePerGas: maxFee,
      nonce: EthImpl.nanOrNumberTo0x(contractResult.nonce),
      r: rSig,
      s: sSig,
      to: contractResult.to?.substring(0, 42),
      transactionIndex: EthImpl.nullableNumberTo0x(contractResult.transaction_index),
      type: EthImpl.nullableNumberTo0x(contractResult.type),
      v: EthImpl.nanOrNumberTo0x(contractResult.v),
      value: EthImpl.nanOrNumberTo0x(contractResult.amount),
    });
  }

  /**
   * Gets a receipt for a transaction that has already executed.
   *
   * @param hash
   */
  async getTransactionReceipt(hash: string, requestId?: string) {
    const requestIdPrefix = formatRequestIdMessage(requestId);
    this.logger.trace(`${requestIdPrefix} getTransactionReceipt(${hash})`);

    const cacheKey = `${constants.CACHE_KEY.ETH_GET_TRANSACTION_RECEIPT}_${hash}`;
    let cachedResponse = this.cache.get(cacheKey);
    if (cachedResponse) {
      this.logger.debug(`${requestIdPrefix} getTransactionReceipt returned cached response: ${cachedResponse}`);
      return cachedResponse;
    }

    const receiptResponse = await this.mirrorNodeClient.getContractResultWithRetry(hash, requestId);
    if (receiptResponse === null || receiptResponse.hash === undefined) {
      this.logger.trace(`${requestIdPrefix} no receipt for ${hash}`);
      // block not found
      return null;
    } else {
      const effectiveGas =
        receiptResponse.max_fee_per_gas === undefined || receiptResponse.max_fee_per_gas == '0x'
          ? receiptResponse.gas_price
          : receiptResponse.max_fee_per_gas;

      // support stricter go-eth client which requires the transaction hash property on logs
      const logs = receiptResponse.logs.map(log => {
        return new Log({
          address: log.address,
          blockHash: EthImpl.toHash32(receiptResponse.block_hash),
          blockNumber: EthImpl.numberTo0x(receiptResponse.block_number),
          data: log.data,
          logIndex: EthImpl.numberTo0x(log.index),
          removed: false,
          topics: log.topics,
          transactionHash: EthImpl.toHash32(receiptResponse.hash),
          transactionIndex: EthImpl.nullableNumberTo0x(receiptResponse.transaction_index)
        });
      });

      const receipt: any = {
        blockHash: EthImpl.toHash32(receiptResponse.block_hash),
        blockNumber: EthImpl.numberTo0x(receiptResponse.block_number),
        from: receiptResponse.from,
        to: receiptResponse.to,
        cumulativeGasUsed: EthImpl.numberTo0x(receiptResponse.block_gas_used),
        gasUsed: EthImpl.nanOrNumberTo0x(receiptResponse.gas_used),
        contractAddress: receiptResponse.address,
        logs: logs,
        logsBloom: receiptResponse.bloom === EthImpl.emptyHex ? EthImpl.emptyBloom : receiptResponse.bloom,
        transactionHash: EthImpl.toHash32(receiptResponse.hash),
        transactionIndex: EthImpl.nullableNumberTo0x(receiptResponse.transaction_index),
        effectiveGasPrice: EthImpl.nanOrNumberTo0x(Number.parseInt(effectiveGas) * 10_000_000_000),
        root: receiptResponse.root,
        status: receiptResponse.status,
      };

      if (receiptResponse.error_message) {
        receipt.revertReason = receiptResponse.error_message;
      }

      this.logger.trace(`${requestIdPrefix} receipt for ${hash} found in block ${receipt.blockNumber}`);

      this.cache.set(cacheKey, receipt);
      return receipt;
    }
  }

  /**
   * Internal helper method that prepends a leading 0x if there isn't one.
   * @param input
   * @private
   */
  static prepend0x(input: string): string {
    return input.startsWith(EthImpl.emptyHex) ? input : EthImpl.emptyHex + input;
  }

  static numberTo0x(input: number | BigNumber | BigInt): string {
    return EthImpl.emptyHex + input.toString(16);
  }

  static nullableNumberTo0x(input: number | BigNumber): string | null {
    return input == null ? null : EthImpl.numberTo0x(input);
  }

  static nanOrNumberTo0x(input: number | BigNumber): string {
    // input == null assures to check against both null and undefined.
    // A reliable way for ECMAScript code to test if a value X is a NaN is an expression of the form X !== X.
    // The result will be true if and only if X is a NaN.
    return input == null || input !== input ? EthImpl.numberTo0x(0) : EthImpl.numberTo0x(input);
  }

  static toHash32(value: string): string {
    return value.substring(0, 66);
  }

  static toNullableBigNumber(value: string): string | null {
    if (typeof value === 'string') {
      return (new BN(value)).toString();
    }

    return null;
  }

  private static toNullIfEmptyHex(value: string): string | null {
    return value === EthImpl.emptyHex ? null : value;
  }

  private static redirectBytecodeAddressReplace(address: string): string {
    return `${this.redirectBytecodePrefix}${address.slice(2)}${this.redirectBytecodePostfix}`;
  }

  /**
   * Internal helper method that removes the leading 0x if there is one.
   * @param input
   * @private
   */
  private static prune0x(input: string): string {
    return input.startsWith(EthImpl.emptyHex) ? input.substring(2) : input;
  }

  private static blockTagIsLatestOrPending = (tag) => {
    return tag == null || tag === EthImpl.blockLatest || tag === EthImpl.blockPending;
  }

  /**
   * Translates a block tag into a number. 'latest', 'pending', and null are the
   * most recent block, 'earliest' is 0, numbers become numbers.
   *
   * @param tag null, a number, or 'latest', 'pending', or 'earliest'
   * @private
   */
  private async translateBlockTag(tag: string | null, requestId?: string): Promise<number> {
    if (EthImpl.blockTagIsLatestOrPending(tag)) {
      return Number(await this.blockNumber(requestId));
    } else if (tag === EthImpl.blockEarliest) {
      return 0;
    } else {
      return Number(tag);
    }
  }

  private getCappedBlockGasLimit(gasString: string, requestIdPrefix?: string): number {
    if (!gasString) {
      return 400_000;
    }

    // Gas limit for `eth_call` is 50_000_000, but the current Hedera network limit is 15_000_000
    // With values over the gas limit, the call will fail with BUSY error so we cap it at 15_000_000
    let gas = Number.parseInt(gasString);
    if (gas > constants.BLOCK_GAS_LIMIT) {
      this.logger.trace(`${requestIdPrefix} eth_call gas amount (${gas}) exceeds network limit, capping gas to ${constants.BLOCK_GAS_LIMIT}`);
      return constants.BLOCK_GAS_LIMIT;
    }

    return gas;
  }

  /**
   * Gets the block with the given hash.
   * Given an ethereum transaction hash, call the mirror node to get the block info.
   * Then using the block timerange get all contract results to get transaction details.
   * If showDetails is set to true subsequently call mirror node for additional transaction details
   *
   * @param blockHashOrNumber
   * @param showDetails
   */
  private async getBlock(blockHashOrNumber: string, showDetails: boolean, requestId?: string ): Promise<Block | null> {
    const blockResponse = await this.getHistoricalBlockResponse(blockHashOrNumber, true);

    if (blockResponse == null) return null;

    const timestampRange = blockResponse.timestamp;
    const timestampRangeParams = [`gte:${timestampRange.from}`, `lte:${timestampRange.to}`];
    const contractResults = await this.mirrorNodeClient.getContractResults({ timestamp: timestampRangeParams }, undefined, requestId);
    const maxGasLimit = constants.BLOCK_GAS_LIMIT;
    const gasUsed = blockResponse.gas_used;

    if (contractResults?.results == null) {
      // contract result not found
      return null;
    }

    // The consensus timestamp of the block, with the nanoseconds part omitted.
    const timestamp = timestampRange.from.substring(0, timestampRange.from.indexOf('.'));
    const transactionObjects: Transaction[] = [];
    const transactionHashes: string[] = [];

    for (const result of contractResults.results) {
      // depending on stage of contract execution revert the result.to value may be null
      if (!_.isNil(result.to)) {
        if(showDetails) {
          const transaction = await this.getTransactionFromContractResult(result.to, result.timestamp, requestId);
          if (transaction !== null) {
            transactionObjects.push(transaction);
          }
        } else {
          transactionHashes.push(result.hash);
        }
      }
    }

    const blockHash = EthImpl.toHash32(blockResponse.hash);
    const transactionArray = showDetails ? transactionObjects : transactionHashes;
    return new Block({
      baseFeePerGas: await this.gasPrice(requestId),
      difficulty: EthImpl.zeroHex,
      extraData: EthImpl.emptyHex,
      gasLimit: EthImpl.numberTo0x(maxGasLimit),
      gasUsed: EthImpl.numberTo0x(gasUsed),
      hash: blockHash,
      logsBloom: EthImpl.emptyBloom, //TODO calculate full block boom in mirror node
      miner: EthImpl.zeroAddressHex,
      mixHash: EthImpl.zeroHex32Byte,
      nonce: EthImpl.zeroHex8Byte,
      number: EthImpl.numberTo0x(blockResponse.number),
      parentHash: blockResponse.previous_hash.substring(0, 66),
      receiptsRoot: EthImpl.zeroHex32Byte,
      timestamp: EthImpl.numberTo0x(Number(timestamp)),
      sha3Uncles: EthImpl.emptyArrayHex,
      size: EthImpl.numberTo0x(blockResponse.size | 0),
      stateRoot: EthImpl.zeroHex32Byte,
      totalDifficulty: EthImpl.zeroHex,
      transactions: transactionArray,
      transactionsRoot: transactionArray.length == 0 ? EthImpl.ethEmptyTrie : blockHash,
      uncles: [],
    });
  }

  /**
   * returns the block response
   * otherwise return undefined.
   *
   * @param blockNumberOrTag
   * @param returnLatest
   */
  private async getHistoricalBlockResponse(blockNumberOrTag?: string | null, returnLatest?: boolean, requestId?: string | undefined): Promise<any | null> {
    let blockResponse: any;
    // Determine if the latest block should be returned and if not then just return null
    if (!returnLatest && EthImpl.blockTagIsLatestOrPending(blockNumberOrTag)) {
      return null;
    }

    if (blockNumberOrTag == null || EthImpl.blockTagIsLatestOrPending(blockNumberOrTag)) {
      const blockPromise = this.mirrorNodeClient.getLatestBlock(requestId);
      const blockAnswer = await blockPromise;
      blockResponse = blockAnswer.blocks[0];
    } else if (blockNumberOrTag == EthImpl.blockEarliest) {
      blockResponse = await this.mirrorNodeClient.getBlock(0, requestId);
    } else if (blockNumberOrTag.length < 32) {
      // anything less than 32 characters is treated as a number
      blockResponse = await this.mirrorNodeClient.getBlock(Number(blockNumberOrTag), requestId);
    } else {
      blockResponse = await this.mirrorNodeClient.getBlock(blockNumberOrTag, requestId);
    }

    return blockResponse;
  }

  private static getTransactionCountFromBlockResponse(block: any) {
    if (block === null || block.count === undefined) {
      // block not found
      return null;
    }

    return EthImpl.numberTo0x(block.count);
  }

  private getTransactionFromContractResults(contractResults: any, requestId?: string) {
    if (!contractResults || !contractResults.results || contractResults.results.length == 0) {
      // contract result not found
      return null;
    }

    const contractResult = contractResults.results[0];

    return this.getTransactionFromContractResult(contractResult.to, contractResult.timestamp, requestId);
  }

  private async getTransactionFromContractResult(to: string, timestamp: string, requestId?: string): Promise<Transaction | null> {
    // call mirror node by id and timestamp for further details
    const requestIdPrefix = formatRequestIdMessage(requestId);
    return this.mirrorNodeClient.getContractResultsByAddressAndTimestamp(to, timestamp, requestId)
      .then(contractResultDetails => {
        // 404 is allowed return code so it's possible for contractResultDetails to be null
        if (contractResultDetails == null) {
          return null;
        } else {
          const rSig = contractResultDetails.r === null ? null : contractResultDetails.r.substring(0, 66);
          const sSig = contractResultDetails.s === null ? null : contractResultDetails.s.substring(0, 66);
          return new Transaction({
            accessList: undefined, // we don't support access lists for now, so punt
            blockHash: EthImpl.toHash32(contractResultDetails.block_hash),
            blockNumber: EthImpl.numberTo0x(contractResultDetails.block_number),
            chainId: contractResultDetails.chain_id,
            from: contractResultDetails.from.substring(0, 42),
            gas: EthImpl.nanOrNumberTo0x(contractResultDetails.gas_used),
            gasPrice: EthImpl.toNullIfEmptyHex(contractResultDetails.gas_price),
            hash: contractResultDetails.hash.substring(0, 66),
            input: contractResultDetails.function_parameters,
            maxPriorityFeePerGas: EthImpl.toNullIfEmptyHex(contractResultDetails.max_priority_fee_per_gas),
            maxFeePerGas: EthImpl.toNullIfEmptyHex(contractResultDetails.max_fee_per_gas),
            nonce: EthImpl.nanOrNumberTo0x(contractResultDetails.nonce),
            r: rSig,
            s: sSig,
            to: contractResultDetails.to.substring(0, 42),
            transactionIndex: EthImpl.nullableNumberTo0x(contractResultDetails.transaction_index),
            type: EthImpl.nullableNumberTo0x(contractResultDetails.type),
            v: EthImpl.nanOrNumberTo0x(contractResultDetails.v),
            value: EthImpl.nanOrNumberTo0x(contractResultDetails.amount),
          });
        }
      })
      .catch((e: any) => {
        this.logger.error(
          e,
          `${requestIdPrefix} Failed to retrieve contract result details for contract address ${to} at timestamp=${timestamp}`
        );
        throw predefined.INTERNAL_ERROR(e.message.toString());
      });
  }

  private async validateBlockHashAndAddTimestampToParams(params: any, blockHash: string, requestId?: string) {
    try {
      const block = await this.mirrorNodeClient.getBlock(blockHash, requestId);
      if (block) {
        params.timestamp = [
          `gte:${block.timestamp.from}`,
          `lte:${block.timestamp.to}`
        ];
      } else {
        return false;
      }
    }
    catch(e: any) {
      if (e instanceof MirrorNodeClientError && e.isNotFound()) {
        return false;
      }

      throw e;
    }

    return true;
  }

  private async validateBlockRangeAndAddTimestampToParams(params: any, fromBlock: string | 'latest', toBlock: string | 'latest', requestId?: string) {
    const blockRangeLimit = Number(process.env.ETH_GET_LOGS_BLOCK_RANGE_LIMIT) || constants.DEFAULT_ETH_GET_LOGS_BLOCK_RANGE_LIMIT;

    if (EthImpl.blockTagIsLatestOrPending(toBlock)) {
      toBlock = EthImpl.blockLatest;
    }

    // toBlock is a number and is less than the current block number and fromBlock is not defined
    if (Number(toBlock) < Number(await this.blockNumber(requestId)) && !fromBlock) {
      throw predefined.MISSING_FROM_BLOCK_PARAM;
    }

    if (EthImpl.blockTagIsLatestOrPending(fromBlock)) {
      fromBlock = EthImpl.blockLatest;
    }

    let fromBlockNum = 0;
    let toBlockNum;
    params.timestamp = [];

    const fromBlockResponse = await this.getHistoricalBlockResponse(fromBlock, true, requestId);
    if (!fromBlockResponse) {
      return false;
    }

    params.timestamp.push(`gte:${fromBlockResponse.timestamp.from}`);

    if (fromBlock === toBlock) {
      params.timestamp.push(`lte:${fromBlockResponse.timestamp.to}`);
    }
    else {
      fromBlockNum = parseInt(fromBlockResponse.number);
      const toBlockResponse = await this.getHistoricalBlockResponse(toBlock, true, requestId);
      if (toBlockResponse != null) {
        params.timestamp.push(`lte:${toBlockResponse.timestamp.to}`);
        toBlockNum = parseInt(toBlockResponse.number);
      }

      if (fromBlockNum > toBlockNum) {
        return false;
      } else if (toBlockNum - fromBlockNum > blockRangeLimit) {
        throw predefined.RANGE_TOO_LARGE(blockRangeLimit);
      }
    }

    return true;
  }

  private addTopicsToParams(params: any, topics: any[] | null) {
    if (topics) {
      for (let i = 0; i < topics.length; i++) {
        if (!_.isNil(topics[i])) {
          params[`topic${i}`] = topics[i];
        }
      }
    }
  }

  private async getLogsByAddress(address: string | [string], params: any, requestId) {
    const addresses = Array.isArray(address) ? address : [address];
    const logPromises = addresses.map(addr => this.mirrorNodeClient.getContractResultsLogsByAddress(addr, params, undefined, requestId));

    const logResults = await Promise.all(logPromises);
    const logs = logResults.flatMap(logResult => logResult ? logResult : [] );
    logs.sort((a: any, b: any) => {
      return a.timestamp >= b.timestamp ? 1 : -1;
    });

    return logs;
  }

  async getLogs(blockHash: string | null, fromBlock: string | 'latest', toBlock: string | 'latest', address: string | [string] | null, topics: any[] | null, requestId?: string): Promise<Log[]> {
    const EMPTY_RESPONSE = [];
    const params: any = {};

    if (blockHash) {
      if ( !(await this.validateBlockHashAndAddTimestampToParams(params, blockHash, requestId)) ) {
        return EMPTY_RESPONSE;
      }
    } else if ( !(await this.validateBlockRangeAndAddTimestampToParams(params, fromBlock, toBlock, requestId)) ) {
      return EMPTY_RESPONSE;
    }

    this.addTopicsToParams(params, topics);

    let logResults;
    if (address) {
      logResults = await this.getLogsByAddress(address, params, requestId);
    }
    else {
      logResults = await this.mirrorNodeClient.getContractResultsLogs(params, undefined, requestId);
    }

    if (!logResults) {
      return EMPTY_RESPONSE;
    }

    const logs: Log[] = [];
    for(const log of logResults) {
      logs.push(
        new Log({
          address: log.address,
          blockHash: EthImpl.toHash32(log.block_hash),
          blockNumber: EthImpl.numberTo0x(log.block_number),
          data: log.data,
          logIndex: EthImpl.nullableNumberTo0x(log.index),
          removed: false,
          topics: log.topics,
          transactionHash: EthImpl.toHash32(log.transaction_hash),
          transactionIndex: EthImpl.nullableNumberTo0x(log.transaction_index)
        })
      );
    }

    return logs;
  }

  async maxPriorityFeePerGas(requestId?: string): Promise<string> {
    const requestIdPrefix = formatRequestIdMessage(requestId);
    this.logger.trace(`${requestIdPrefix} maxPriorityFeePerGas()`);
    return EthImpl.zeroHex;
  }

  static isArrayNonEmpty(input: any): boolean {
    return Array.isArray(input) && input.length > 0;
  }

  genericErrorHandler(error: any, logMessage?: string) {
    if (logMessage) {
      this.logger.error(error, logMessage);
    }
    else {
      this.logger.error(error);
    }

    if (error instanceof SDKClientError && error.isGrpcTimeout()) {
      throw predefined.REQUEST_TIMEOUT;
    }

    if (error instanceof JsonRpcError) {
      throw error;
    }
    return predefined.INTERNAL_ERROR(error.message.toString());
  }

  /**************************************************
   * Returns the difference between the balance of  *
   * the account and the transactions summed up     *
   * to the block number queried.                   *
   *************************************************/
  getBalanceAtBlockTimestamp(account: string, transactions: any[], blockTimestamp: number) {
    return transactions
      .filter((transaction) => {
        return transaction.consensus_timestamp >= blockTimestamp;
      })
      .flatMap((transaction) => {
        return transaction.transfers.filter((transfer) => {
          return transfer.account === account && !transfer.is_approval;
        });
      })
      .map((transfer) => {
        return transfer.amount;
      })
      .reduce((total, amount) => {
        return total + amount;
      }, 0);
  }
}<|MERGE_RESOLUTION|>--- conflicted
+++ resolved
@@ -430,7 +430,6 @@
   async estimateGas(transaction: any, _blockParam: string | null, requestId?: string) {
     const requestIdPrefix = formatRequestIdMessage(requestId);
     this.logger.trace(`${requestIdPrefix} estimateGas(transaction=${JSON.stringify(transaction)}, _blockParam=${_blockParam})`);
-<<<<<<< HEAD
 
     try {
       const contractCallResponse = await this.mirrorNodeClient.postContractCall({
@@ -443,32 +442,6 @@
       return EthImpl.gasTxBaseCost;
     } catch (e) {
       return EthImpl.gasTxBaseCost;
-=======
-    // this checks whether this is a transfer transaction and not a contract function execution
-    if (transaction && transaction.to && (!transaction.data || transaction.data === '0x')) {
-      const value = Number(transaction.value);
-      if (value > 0) {
-        const accountCacheKey = `${constants.CACHE_KEY.ACCOUNT}_${transaction.to}`;
-        let toAccount: object | null = this.cache.get(accountCacheKey);
-        if (!toAccount) {
-          toAccount = await this.mirrorNodeClient.getAccount(transaction.to, requestId);
-        }
-
-        // when account exists return default base gas, otherwise return the minimum amount of gas to create an account entity
-        if (toAccount) {
-          this.logger.trace(`${requestIdPrefix} caching ${accountCacheKey}:${JSON.stringify(toAccount)} for ${constants.CACHE_TTL.ONE_HOUR} ms`);
-          this.cache.set(accountCacheKey, toAccount);
-
-          return EthImpl.gasTxBaseCost;
-        }
-
-        return EthImpl.gasTxHollowAccountCreation;
-      }
-
-      return predefined.INVALID_PARAMETER(0, `Invalid 'value' field in transaction param. Value must be greater than 0`);
-    } else {
-      return EthImpl.defaultGas;
->>>>>>> b2f63620
     }
   }
 
