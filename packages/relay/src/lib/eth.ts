/*-
 *
 * Hedera JSON RPC Relay
 *
 * Copyright (C) 2022 Hedera Hashgraph, LLC
 *
 * Licensed under the Apache License, Version 2.0 (the "License");
 * you may not use this file except in compliance with the License.
 * You may obtain a copy of the License at
 *
 *      http://www.apache.org/licenses/LICENSE-2.0
 *
 * Unless required by applicable law or agreed to in writing, software
 * distributed under the License is distributed on an "AS IS" BASIS,
 * WITHOUT WARRANTIES OR CONDITIONS OF ANY KIND, either express or implied.
 * See the License for the specific language governing permissions and
 * limitations under the License.
 *
 */

import { Eth } from '../index';
import { ContractId, FeeSchedules, Status, Hbar } from '@hashgraph/sdk';
import { BigNumber } from '@hashgraph/sdk/lib/Transfer';
import { Logger } from 'pino';
import { Block, CachedBlock, Transaction, Log } from './model';
import { MirrorNode } from './mirrorNode';
import { MirrorNodeClient, SDKClient } from './clients';
import { JsonRpcError, predefined } from './errors';
<<<<<<< HEAD
import * as ethers from 'ethers';
=======
import constants from './constants';
>>>>>>> 06e13152

const _ = require('lodash');
const cache = require('js-cache');
const createHash = require('keccak');

/**
 * Implementation of the "eth_" methods from the Ethereum JSON-RPC API.
 * Methods are implemented by delegating to the mirror node or to a
 * consensus node in the main network.
 *
 * FIXME: This class is a work in progress because everything we need is
 * not currently supported by the mirror nodes. As such, we have a lot
 * of fake stuff in this class for now for the purpose of demos and POC.
 */
export class EthImpl implements Eth {
  static emptyHex = '0x';
  static zeroHex = '0x0';
  static zeroHex8Byte = '0x0000000000000000';
  static emptyArrayHex = '0x1dcc4de8dec75d7aab85b567b6ccd41ad312451b948a7413f0a142fd40d49347';
  static zeroAddressHex = '0x0000000000000000000000000000000000000000';
  static emptyBloom = "0x00000000000000000000000000000000000000000000000000000000000000000000000000000000000000000000000000000000000000000000000000000000000000000000000000000000000000000000000000000000000000000000000000000000000000000000000000000000000000000000000000000000000000000000000000000000000000000000000000000000000000000000000000000000000000000000000000000000000000000000000000000000000000000000000000000000000000000000000000000000000000000000000000000000000000000000000000000000000000000000000000000000000000000000000000000000";
  static defaultGas = 0x3d0900;
  static ethTxType = 'EthereumTransaction';
  static ethFunctionalityCode = 84;

  /**
   * The sdk client use for connecting to both the consensus nodes and mirror node. The account
   * associated with this client will pay for all operations on the main network.
   *
   * @private
   */
  private readonly sdkClient: SDKClient;

  /**
   * The mirror node mock
   * @private
   */
  private readonly mirrorNode: MirrorNode;

  /**
   * The interface through which we interact with the mirror node
   * @private
   */
  private readonly mirrorNodeClient: MirrorNodeClient;

  /**
   * The logger used for logging all output from this class.
   * @private
   */
  private readonly logger: Logger;

  /**
   * The ID of the chain, as a hex string, as it would be returned in a JSON-RPC call.
   * @private
   */
  private readonly chain: string;

  /**
   * Create a new Eth implementation.
   * @param nodeClient
   * @param mirrorNode
   * @param mirrorNodeClient
   * @param logger
   * @param chain
   */
  constructor(
    nodeClient: SDKClient,
    mirrorNode: MirrorNode,
    mirrorNodeClient: MirrorNodeClient,
    logger: Logger,
    chain: string
  ) {
    this.sdkClient = nodeClient;
    this.mirrorNode = mirrorNode;
    this.mirrorNodeClient = mirrorNodeClient;
    this.logger = logger;
    this.chain = chain;
  }

  /**
   * This method is implemented to always return an empty array. This is in alignment
   * with the behavior of Infura.
   */
  accounts() {
    this.logger.trace('accounts()');
    return [];
  }

  /**
   * Gets the fee history.
   */
  async feeHistory(blockCount: number, newestBlock: string, rewardPercentiles: Array<number> | null) {
    this.logger.trace('feeHistory()');
    try {
      const feeWeibars = await this.getFeeWeibars();

      return await this.mirrorNode.getFeeHistory(feeWeibars, blockCount, newestBlock, rewardPercentiles);
    } catch (e) {
      this.logger.trace(e);
    }
  }

  private async getFeeWeibars() {
    let networkFees = await this.mirrorNodeClient.getNetworkFees();

    if (_.isNil(networkFees)) {
      this.logger.debug(`Mirror Node returned no fees. Fallback to network`);
      const feeSchedules = await this.sdkClient.getFeeSchedule();
      if (_.isNil(feeSchedules.current) || feeSchedules.current?.transactionFeeSchedule === undefined) {
        throw new Error('Invalid FeeSchedules proto format');
      }

      for (const schedule of feeSchedules.current?.transactionFeeSchedule) {
        if (schedule.hederaFunctionality?._code === EthImpl.ethFunctionalityCode && schedule.fees !== undefined) {
          networkFees = {
            fees: [
              {
                gas: schedule.fees[0].servicedata?.contractTransactionGas?.toNumber(),
                'transaction_type': EthImpl.ethTxType
              }
            ]
          };
        }
      }
    }

    if (networkFees && Array.isArray(networkFees.fees)) {
      const txFee = networkFees.fees.find(({ transaction_type }) => transaction_type === EthImpl.ethTxType);
      if (txFee && txFee.gas) {
        // convert tinyBars into weiBars 
        const weibars = Hbar
          .fromTinybars(txFee.gas)
          .toTinybars()
          .multiply(constants.TINYBAR_TO_WEIBAR_COEF);

        return weibars.toNumber();
      }
    }

    throw new Error('Error encountered estimating the gas price');
  }

  /**
   * Gets the most recent block number.
   */
  async blockNumber(): Promise<string> {
    this.logger.trace('blockNumber()');

    const blocksResponse = await this.mirrorNodeClient.getLatestBlock();
    const blocks = blocksResponse !== null ? blocksResponse.blocks : null;
    if (Array.isArray(blocks) && blocks.length > 0) {
      return EthImpl.numberTo0x(blocks[0].number);
    }

    throw new Error('Error encountered retrieving latest block');
  }

  /**
   * Gets the chain ID. This is a static value, in that it always returns
   * the same value. This can be specified via an environment variable
   * `CHAIN_ID`.
   */
  chainId(): string {
    this.logger.trace('chainId()');
    return this.chain;
  }

  /**
   * Estimates the amount of gas to execute a call.
   *
   * TODO: API signature is not right, some kind of call info needs to be passed through:
   *   "params": [{
   *     "from": "0xb60e8dd61c5d32be8058bb8eb970870f07233155",
   *     "to": "0xd46e8dd67c5d32be8058bb8eb970870f07244567",
   *     "gas": "0x76c0",
   *     "gasPrice": "0x9184e72a000",
   *     "value": "0x9184e72a",
   *     "data": "0xd46e8dd67c5d32be8d46e8dd67c5d32be8058bb8eb970870f072445675058bb8eb970870f072445675"}],
   */
  async estimateGas() {
    // FIXME: For now, we are going to have a rough estimate but in the future we can do something more sophisticated.
    this.logger.trace('estimateGas()');
    return EthImpl.numberTo0x(EthImpl.defaultGas);
  }

  /**
   * Gets the current gas price of the network.
   */
  async gasPrice() {
    this.logger.trace('gasPrice()');
    try {
      let gasPrice: number | undefined = cache.get(constants.CACHE_KEY.GAS_PRICE);

      if (!gasPrice) {
        gasPrice = await this.getFeeWeibars();

        cache.set(constants.CACHE_KEY.GAS_PRICE, gasPrice, constants.CACHE_TTL.ONE_HOUR);
      }

      return EthImpl.numberTo0x(gasPrice);
    } catch (error) {
      this.logger.trace(error);
      throw error;
    }
  }

  /**
   * Gets whether this "Ethereum client" is a miner. We don't mine, so this always returns false.
   */
  async mining() {
    this.logger.trace('mining()');
    return false;
  }

  /**
   * TODO Needs docs, or be removed?
   */
  async submitWork() {
    this.logger.trace('submitWork()');
    return false;
  }

  /**
   * TODO Needs docs, or be removed?
   */
  async syncing() {
    this.logger.trace('syncing()');
    return false;
  }

  /**
   * Always returns null. There are no uncles in Hedera.
   */
  async getUncleByBlockHashAndIndex() {
    this.logger.trace('getUncleByBlockHashAndIndex()');
    return null;
  }

  /**
   * Always returns null. There are no uncles in Hedera.
   */
  async getUncleByBlockNumberAndIndex() {
    this.logger.trace('getUncleByBlockNumberAndIndex()');
    return null;
  }

  /**
   * Always returns '0x0'. There are no uncles in Hedera.
   */
  async getUncleCountByBlockHash() {
    this.logger.trace('getUncleCountByBlockHash()');
    return EthImpl.zeroHex;
  }

  /**
   * Always returns '0x0'. There are no uncles in Hedera.
   */
  async getUncleCountByBlockNumber() {
    this.logger.trace('getUncleCountByBlockNumber()');
    return EthImpl.zeroHex;
  }

  /**
   * TODO Needs docs, or be removed?
   */
  async hashrate() {
    this.logger.trace('hashrate()');
    return EthImpl.zeroHex;
  }

  /**
   * Always returns UNSUPPORTED_METHOD error.
   */
  getWork(): JsonRpcError {
    this.logger.trace('getWork()');
    return predefined.UNSUPPORTED_METHOD;
  }

  /**
   * Unsupported methods always return UNSUPPORTED_METHOD error.
   */
  submitHashrate(): JsonRpcError {
    this.logger.trace('submitHashrate()');
    return predefined.UNSUPPORTED_METHOD;
  }

  signTransaction(): JsonRpcError {
    this.logger.trace('signTransaction()');
    return predefined.UNSUPPORTED_METHOD;
  }

  sign(): JsonRpcError {
    this.logger.trace('sign()');
    return predefined.UNSUPPORTED_METHOD;
  }

  sendTransaction(): JsonRpcError {
    this.logger.trace('sendTransaction()');
    return predefined.UNSUPPORTED_METHOD;
  }

  protocolVersion(): JsonRpcError {
    this.logger.trace('protocolVersion()');
    return predefined.UNSUPPORTED_METHOD;
  }

  coinbase(): JsonRpcError {
    this.logger.trace('coinbase()');
    return predefined.UNSUPPORTED_METHOD;
  }

  /**
   * Gets the balance of an account as of the given block.
   *
   * @param account
   * @param blockNumberOrTag
   */
  async getBalance(account: string, blockNumberOrTag: string | null) {
    // FIXME: This implementation should be replaced so that instead of going to the
    //        consensus nodes we go to the mirror nodes instead. The problem is that
    //        the mirror nodes need to have the ability to give me the **CURRENT**
    //        account balance *and* the account balance for any given block.
    this.logger.trace('getBalance(account=%s, blockNumberOrTag=%s)', account, blockNumberOrTag);
    const blockNumber = await this.translateBlockTag(blockNumberOrTag);
    try {
      const weibars = await this.sdkClient.getAccountBalanceInWeiBar(account);
      return EthImpl.numberTo0x(weibars);
    } catch (e: any) {
      // handle INVALID_ACCOUNT_ID
      if (e?.status?._code === Status.InvalidAccountId._code) {
        this.logger.debug(`Unable to find account ${account} in block ${JSON.stringify(blockNumber)}(${blockNumberOrTag}), returning 0x0 balance`);
        return EthImpl.zeroHex;
      }

      this.logger.error(e, 'Error raised during getBalance for account %s', account);
      throw e;
    }
  }

  /**
   * Gets the smart contract code for the contract at the given Ethereum address.
   *
   * @param address
   * @param blockNumber
   */
  async getCode(address: string, blockNumber: string | null) {
    // FIXME: This has to be reimplemented to get the data from the mirror node.
    this.logger.trace('getCode(address=%s, blockNumber=%s)', address, blockNumber);
    try {
      const bytecode = await this.sdkClient.getContractByteCode(0, 0, address);
      return EthImpl.prepend0x(Buffer.from(bytecode).toString('hex'));
    } catch (e: any) {
      // handle INVALID_CONTRACT_ID
      if (e?.status?._code === Status.InvalidContractId._code) {
        this.logger.debug('Unable to find code for contract %s in block "%s", returning 0x0', address, blockNumber);
        return '0x0';
      }

      this.logger.error(e, 'Error raised during getCode for address %s', address);
      throw e;
    }
  }

  /**
   * Gets the block with the given hash.
   *
   * @param hash
   * @param showDetails
   */
  async getBlockByHash(hash: string, showDetails: boolean): Promise<Block | null> {
    this.logger.trace('getBlockByHash(hash=%s, showDetails=%o)', hash, showDetails);
    return this.getBlock(hash, showDetails).catch((e: any) => {
      this.logger.error(e, 'Failed to retrieve block for hash %s', hash);
      return null;
    });
  }

  /**
   * Gets the block by its block number.
   * @param blockNumOrTag
   * @param showDetails
   */
  async getBlockByNumber(blockNumOrTag: string, showDetails: boolean): Promise<Block | null> {
    this.logger.trace('getBlockByNumber(blockNum=%d, showDetails=%o)', blockNumOrTag);
    return this.getBlock(blockNumOrTag, showDetails).catch((e: any) => {
      this.logger.error(e, 'Failed to retrieve block for blockNum %s', blockNumOrTag);
      return null;
    });
  }

  /**
   * Gets the number of transaction in a block by its block hash.
   *
   * @param hash
   */
  async getBlockTransactionCountByHash(hash: string): Promise<number | null> {
    this.logger.trace('getBlockTransactionCountByHash(hash=%s, showDetails=%o)', hash);
    return this.mirrorNodeClient
      .getBlock(hash)
      .then((block) => EthImpl.getTransactionCountFromBlockResponse(block))
      .catch((e: any) => {
        this.logger.error(e, 'Failed to retrieve block for hash %s', hash);
        return null;
      });
  }

  /**
   * Gets the number of transaction in a block by its block number.
   * @param blockNumOrTag
   */
  async getBlockTransactionCountByNumber(blockNumOrTag: string): Promise<number | null> {
    this.logger.trace('getBlockTransactionCountByNumber(blockNum=%s, showDetails=%o)', blockNumOrTag);
    const blockNum = await this.translateBlockTag(blockNumOrTag);
    return this.mirrorNodeClient
      .getBlock(blockNum)
      .then((block) => EthImpl.getTransactionCountFromBlockResponse(block))
      .catch((e: any) => {
        this.logger.error(e, 'Failed to retrieve block for blockNum %s', blockNum);
        return null;
      });
  }

  /**
   * Gets the transaction in a block by its block hash and transactions index.
   *
   * @param blockHash
   * @param transactionIndex
   */
  async getTransactionByBlockHashAndIndex(blockHash: string, transactionIndex: number): Promise<Transaction | null> {
    this.logger.trace('getTransactionByBlockHashAndIndex(hash=%s, index=%d)', blockHash, transactionIndex);
    return this.mirrorNodeClient
      .getContractResults({ blockHash: blockHash, transactionIndex: transactionIndex })
      .then((contractResults) => this.getTransactionFromContractResults(contractResults))
      .catch((e: any) => {
        this.logger.error(
          e,
          'Failed to retrieve contract result for hash %s and index=%d',
          blockHash,
          transactionIndex
        );
        return null;
      });
  }

  /**
   * Gets the transaction in a block by its block hash and transactions index.
   *
   * @param blockNumOrTag
   * @param transactionIndex
   */
  async getTransactionByBlockNumberAndIndex(
    blockNumOrTag: string,
    transactionIndex: number
  ): Promise<Transaction | null> {
    this.logger.trace('getTransactionByBlockNumberAndIndex(blockNum=%s, index=%d)', blockNumOrTag, transactionIndex);
    const blockNum = await this.translateBlockTag(blockNumOrTag);
    return this.mirrorNodeClient
      .getContractResults({ blockNumber: blockNum, transactionIndex: transactionIndex })
      .then((contractResults) => this.getTransactionFromContractResults(contractResults))
      .catch((e: any) => {
        this.logger.error(
          e,
          'Failed to retrieve contract result for blockNum %s and index=%d',
          blockNum,
          transactionIndex
        );
        return null;
      });
  }

  /**
   * Gets the number of transactions that have been executed for the given address.
   * This goes to the consensus nodes to determine the ethereumNonce.
   *
   * TODO Should it go against the mirror node instead? Less load on the network vs. latency...
   *
   * @param address
   * @param blockNumOrTag
   */
  async getTransactionCount(address: string, blockNumOrTag: string): Promise<string> {
    this.logger.trace('getTransactionCount(address=%s, blockNumOrTag=%s)', address, blockNumOrTag);
    const blockNumber = await this.translateBlockTag(blockNumOrTag);
    if (blockNumber === 0) {
      return '0x0';
    } else {
      const accountInfo = await this.sdkClient.getAccountInfo(address);
      return EthImpl.numberTo0x(Number(accountInfo.ethereumNonce));
    }
  }

  /**
   * Do the pre-checks for the sendRawTransaction route
   *
   * @param transaction
   * @private
   */
  private async precheckSendRawTransaction(transaction: string) {
    const tx = ethers.utils.parseTransaction(transaction);
    const rsTx = await ethers.utils.resolveProperties({
      gasPrice: tx.gasPrice,
      gasLimit: tx.gasLimit,
      value: tx.value,
      nonce: tx.nonce,
      data: tx.data,
      chainId: tx.chainId,
      to: tx.to
    });
    const raw = ethers.utils.serializeTransaction(rsTx);
    const recoveredAddress = ethers.utils.recoverAddress(
      ethers.utils.arrayify(ethers.utils.keccak256(raw)),
      // @ts-ignore
      ethers.utils.joinSignature({ 'r': tx.r, 's': tx.s, 'v': tx.v })
    );
    const accountInfo = await this.mirrorNodeClient.getAccount(recoveredAddress);

    if (accountInfo && accountInfo['ethereum_nonce'] > tx.nonce) {
      throw predefined.NONCE_TOO_LOW;
    }

    if (accountInfo && accountInfo['ethereum_nonce'] + 1 < tx.nonce) {
      throw predefined.INCORRECT_NONCE;
    }
  }

  /**
   * Submits a transaction to the network for execution.
   *
   * @param transaction
   */
  async sendRawTransaction(transaction: string): Promise<string> {
    this.logger.trace('sendRawTransaction(transaction=%s)', transaction);
    await this.precheckSendRawTransaction(transaction);

    const transactionBuffer = Buffer.from(EthImpl.prune0x(transaction), 'hex');

    try {
      // Convert from 0xabc format into a raw Uint8Array of bytes and execute the transaction
      const contractExecuteResponse = await this.sdkClient.submitEthereumTransaction(transactionBuffer);

      try {
        // Wait for the record from the execution.
        const record = await this.sdkClient.getRecord(contractExecuteResponse);
        if (record.ethereumHash == null) {
          throw new Error('The ethereumHash can never be null for an ethereum transaction, and yet it was!!');
        }
        const txHash = EthImpl.prepend0x(Buffer.from(record.ethereumHash).toString('hex'));

        // If the transaction succeeded, create a new block for the transaction.
        const mostRecentBlock = await this.mirrorNode.getMostRecentBlock();
        this.logger.debug('mostRecentBlock=%o', mostRecentBlock);
        let block = mostRecentBlock;
        if (record.receipt.status == Status.Success) {
          block = new CachedBlock(mostRecentBlock, txHash);
          this.mirrorNode.storeBlock(block);
        }

        // Create a receipt. Register the receipt in the cache and return the tx hash
        if (block == null) {
          this.logger.error('Failed to get a block for transaction');
          return '';
        }

        return txHash;
      } catch (e) {
        this.logger.error(e,
          'Failed sendRawTransaction during receipt retrieval for transaction %s, returning computed hash', transaction);
        //Return computed hash if unable to retrieve EthereumHash from record due to error
        return EthImpl.prepend0x(createHash('keccak256').update(transactionBuffer).digest('hex'));
      }
    } catch (e) {
      this.logger.error(e,
        'Failed to successfully submit sendRawTransaction for transaction %s', transaction);
      throw e;
    }
  }

  /**
   * Execute a free contract call query.
   *
   * @param call
   * @param blockParam
   */
  async call(call: any, blockParam: string) {
    // FIXME: In the future this will be implemented by making calls to the mirror node. For the
    //        time being we'll eat the cost and ask the main consensus nodes instead.

    this.logger.trace('call(hash=%o, blockParam=%s)', call, blockParam);
    // The "to" address must always be 42 chars.
    if (call.to.length != 42) {
      throw new Error(
        "Invalid Contract Address: '" + call.to + "'. Expected length of 42 chars but was" + call.to.length
      );
    }

    try {
      // Get a reasonable value for "gas" if it is not specified.
      let gas: number;
      if (typeof call.gas === 'string') {
        gas = Number(call.gas);
      } else {
        if (call.gas == null) {
          gas = 400_000;
        } else {
          gas = call.gas;
        }
      }

      // Execute the call and get the response
      this.logger.debug('Making eth_call on contract %o with gas %d and call data "%s"', call.to, gas, call.data);
      const contractCallResponse = await this.sdkClient.submitContractCallQuery(call.to, call.data, gas);

      // FIXME Is this right? Maybe so?
      return EthImpl.prepend0x(Buffer.from(contractCallResponse.asBytes()).toString('hex'));
    } catch (e) {
      this.logger.error(e, `Failed to handle call cleanly for transaction ${JSON.stringify(call)}`);
      throw e;
    }
  }

  /**
   * Gets a transaction by the provided hash
   *
   * @param hash
   */
  async getTransactionByHash(hash: string) {
    this.logger.trace('getTransactionByHash(hash=%s)', hash);
    const contractResult = await this.mirrorNodeClient.getContractResult(hash);
    if (contractResult === null || contractResult.hash === undefined) {
      return null;
    }

    const maxPriorityFee = contractResult.max_priority_fee_per_gas === EthImpl.emptyHex ? undefined : contractResult.max_priority_fee_per_gas;
    const maxFee = contractResult.max_fee_per_gas === EthImpl.emptyHex ? undefined : contractResult.max_fee_per_gas;
    const rSig = contractResult.r === null ? null : contractResult.r.substring(0, 66);
    const sSig = contractResult.s === null ? null : contractResult.s.substring(0, 66);

    return new Transaction({
      accessList: undefined, // we don't support access lists, so punt for now
      blockHash: contractResult.block_hash.substring(0, 66),
      blockNumber: EthImpl.numberTo0x(contractResult.block_number),
      chainId: contractResult.chain_id,
      from: contractResult.from.substring(0, 42),
      gas: contractResult.gas_used,
      gasPrice: contractResult.gas_price,
      hash: contractResult.hash.substring(0, 66),
      input: contractResult.function_parameters,
      maxPriorityFeePerGas: maxPriorityFee,
      maxFeePerGas: maxFee,
      nonce: contractResult.nonce,
      r: rSig,
      s: sSig,
      to: contractResult.to.substring(0, 42),
      transactionIndex: contractResult.transaction_index,
      type: contractResult.type,
      v: contractResult.v,
      value: contractResult.amount,
    });
  }

  /**
   * Gets a receipt for a transaction that has already executed.
   *
   * @param hash
   */
  async getTransactionReceipt(hash: string) {
    this.logger.trace(`getTransactionReceipt(${hash})`);
    const receiptResponse = await this.mirrorNodeClient.getContractResult(hash);
    if (receiptResponse === null || receiptResponse.hash === undefined) {
      this.logger.trace(`no receipt for ${hash}`);
      // block not found
      return null;
    } else {
      const effectiveGas =
        receiptResponse.max_fee_per_gas === undefined || receiptResponse.max_fee_per_gas == '0x'
          ? receiptResponse.gas_price
          : receiptResponse.max_fee_per_gas;
      const createdContract =
        receiptResponse.created_contract_ids.length > 0
          ? EthImpl.prepend0x(ContractId.fromString(receiptResponse.created_contract_ids[0]).toSolidityAddress())
          : undefined;
      const answer = {
        blockHash: receiptResponse.block_hash.substring(0, 66),
        blockNumber: EthImpl.numberTo0x(receiptResponse.block_number),
        from: receiptResponse.from,
        to: receiptResponse.to,
        cumulativeGasUsed: EthImpl.numberTo0x(receiptResponse.block_gas_used),
        gasUsed: EthImpl.numberTo0x(receiptResponse.gas_used),
        contractAddress: createdContract,
        logs: receiptResponse.logs,
        logsBloom: receiptResponse.bloom,
        transactionHash: receiptResponse.hash,
        transactionIndex: EthImpl.numberTo0x(receiptResponse.transaction_index),
        effectiveGasPrice: EthImpl.numberTo0x(Number.parseInt(effectiveGas) * 10_000_000_000),
        root: receiptResponse.root,
        status: receiptResponse.status,
      };
      this.logger.trace(`receipt for ${hash} found in block ${answer.blockNumber}`);
      return answer;
    }
  }

  /**
   * Internal helper method that prepends a leading 0x if there isn't one.
   * @param input
   * @private
   */
  static prepend0x(input: string): string {
    return input.startsWith(EthImpl.emptyHex) ? input : EthImpl.emptyHex + input;
  }

  static numberTo0x(input: number | BigNumber): string {
    return EthImpl.emptyHex + input.toString(16);
  }

  /**
   * Internal helper method that removes the leading 0x if there is one.
   * @param input
   * @private
   */
  private static prune0x(input: string): string {
    return input.startsWith(EthImpl.emptyHex) ? input.substring(2) : input;
  }

  /**
   * Translates a block tag into a number. 'latest', 'pending', and null are the
   * most recent block, 'earliest' is 0, numbers become numbers.
   *
   * @param tag null, a number, or 'latest', 'pending', or 'earliest'
   * @private
   */
  private async translateBlockTag(tag: string | null): Promise<number> {
    if (tag === null || tag === 'latest' || tag === 'pending') {
      return Number(await this.blockNumber());
    } else if (tag === 'earliest') {
      return 0;
    } else {
      return Number(tag);
    }
  }

  /**
   * Gets the block with the given hash.
   * Given an ethereum transaction hash, call the mirror node to get the block info.
   * Then using the block timerange get all contract results to get transaction details.
   * If showDetails is set to true subsequently call mirror node for addtional transaction details
   *
   * TODO What do we return if we cannot find the block with that hash?
   * @param blockHashOrNumber
   * @param showDetails
   */
  private async getBlock(blockHashOrNumber: string, showDetails: boolean): Promise<Block | null> {
    let blockResponse: any;
    if (blockHashOrNumber == null || blockHashOrNumber == 'latest' || blockHashOrNumber == 'pending') {
      const blockPromise = this.mirrorNodeClient.getLatestBlock();
      const blockAnswer = await blockPromise;
      blockResponse = blockAnswer.blocks[0];
    } else if (blockHashOrNumber == 'earliest') {
      blockResponse = await this.mirrorNodeClient.getBlock(0);
    } else if (blockHashOrNumber.length < 32) {
      // anything less than 32 characters is treated as a number
      blockResponse = await this.mirrorNodeClient.getBlock(Number(blockHashOrNumber));
    } else {
      blockResponse = await this.mirrorNodeClient.getBlock(blockHashOrNumber);
    }
    if (blockResponse.hash === undefined) {
      // block not found
      return null;
    }

    const timestampRange = blockResponse.timestamp;
    const timestampRangeParams = [`gte:${timestampRange.from}`, `lte:${timestampRange.to}`];
    const contractResults = await this.mirrorNodeClient.getContractResults({ timestamp: timestampRangeParams });

    if (contractResults === null || contractResults.results === undefined) {
      // contract result not found
      return null;
    }

    // loop over contract function results to calculated aggregated datapoints
    let gasUsed = 0;
    let maxGasLimit = 0;
    let timestamp = 0;
    const transactionObjects: Transaction[] = [];
    const transactionHashes: string[] = [];

    for (const result of contractResults.results) {
      maxGasLimit = result.gas_limit > maxGasLimit ? result.gas_limit : maxGasLimit;
      gasUsed += result.gas_used;
      if (timestamp === 0) {
        // The consensus timestamp of the first transaction in the block, with the nanoseconds part omitted.
        timestamp = result.timestamp.substring(0, result.timestamp.indexOf('.')); // mirrorNode response assures format of ssssssssss.nnnnnnnnn
      }

      const transaction = await this.getTransactionFromContractResult(result.to, result.timestamp);
      if (transaction !== null) {
        if (showDetails) {
          transactionObjects.push(transaction);
        } else {
          transactionHashes.push(transaction.hash);
        }
      }
    }

    const blockHash = blockResponse.hash.substring(0, 66);
    return new Block({
      baseFeePerGas: EthImpl.numberTo0x(0), //TODO should be gasPrice
      difficulty: EthImpl.zeroHex,
      extraData: EthImpl.emptyHex,
      gasLimit: EthImpl.numberTo0x(maxGasLimit),
      gasUsed: EthImpl.numberTo0x(gasUsed),
      hash: blockHash,
      logsBloom: EthImpl.emptyBloom, //TODO calculate full block boom in mirror node
      miner: EthImpl.zeroAddressHex,
      mixHash: EthImpl.emptyArrayHex,
      nonce: EthImpl.zeroHex8Byte,
      number: EthImpl.numberTo0x(blockResponse.number),
      parentHash: blockResponse.previous_hash.substring(0, 66),
      receiptsRoot: EthImpl.emptyArrayHex,
      timestamp: EthImpl.numberTo0x(Number(timestamp)),
      sha3Uncles: EthImpl.emptyArrayHex,
      size: EthImpl.numberTo0x(blockResponse.size | 0),
      stateRoot: EthImpl.emptyArrayHex,
      totalDifficulty: EthImpl.zeroHex,
      transactions: showDetails ? transactionObjects : transactionHashes,
      transactionsRoot: blockHash,
      uncles: [],
    });
  }

  private static getTransactionCountFromBlockResponse(block: any) {
    if (block === null || block.count === undefined) {
      // block not found
      return null;
    }

    return block.count;
  }

  private getTransactionFromContractResults(contractResults: any) {
    if (contractResults.results === undefined) {
      // contract result not found
      return null;
    }

    const contractResult = contractResults.results[0];
    return this.getTransactionFromContractResult(contractResult.to, contractResult.timestamp);
  }

  private async getTransactionFromContractResult(to: string, timestamp: string): Promise<Transaction | null> {
    // call mirror node by id and timestamp for further details
    return this.mirrorNodeClient.getContractResultsByAddressAndTimestamp(to, timestamp)
      .then(contractResultDetails => {
        const rSig = contractResultDetails.r === null ? null : contractResultDetails.r.substring(0, 66);
        const sSig = contractResultDetails.s === null ? null : contractResultDetails.s.substring(0, 66);
        return new Transaction({
          accessList: undefined, // we don't support access lists for now, so punt
          blockHash: contractResultDetails.block_hash.substring(0, 66),
          blockNumber: EthImpl.numberTo0x(contractResultDetails.block_number),
          chainId: contractResultDetails.chain_id,
          from: contractResultDetails.from.substring(0, 42),
          gas: contractResultDetails.gas_used,
          gasPrice: contractResultDetails.gas_price,
          hash: contractResultDetails.hash.substring(0, 66),
          input: contractResultDetails.function_parameters,
          maxPriorityFeePerGas: contractResultDetails.max_priority_fee_per_gas,
          maxFeePerGas: contractResultDetails.max_fee_per_gas,
          nonce: contractResultDetails.nonce,
          r: rSig,
          s: sSig,
          to: contractResultDetails.to.substring(0, 42),
          transactionIndex: contractResultDetails.transaction_index,
          type: contractResultDetails.type,
          v: contractResultDetails.v,
          value: contractResultDetails.amount,
        });
      })
      .catch((e: any) => {
        this.logger.error(
          e,
          'Failed to retrieve contract result details for contract address %s at timestamp=%s',
          to,
          timestamp
        );
        return null;
      });
  }

  async getLogs(blockHash: string | null, fromBlock: string | null, toBlock: string | null, address: string | null, topics: any[] | null): Promise<Log[]> {
    const params: any = {};
    if (blockHash) {
      const block = await this.mirrorNodeClient.getBlock(blockHash);
      if (block) {
        params.timestamp = [
          `gte:${block.timestamp.from}`,
          `lte:${block.timestamp.to}`
        ];
      }
    }
    else if (fromBlock && toBlock) {
      const blocksResult = await this.mirrorNodeClient.getBlocks([
        `gte:${fromBlock}`,
        `lte:${toBlock}`
      ]);

      const blocks = blocksResult?.blocks;
      if (blocks?.length) {
        const firstBlock = blocks[0];
        const lastBlock = blocks[blocks.length - 1];
        params.timestamp = [
          `gte:${firstBlock.timestamp.from}`,
          `lte:${lastBlock.timestamp.to}`
        ];
      }
    }

    if (topics) {
      for (let i = 0; i < topics.length; i++) {
        params[`topic${i}`] = topics[i];
      }
    }

    let result;
    if (address) {
      result = await this.mirrorNodeClient.getContractResultsLogsByAddress(address, params);
    }
    else {
      result = await this.mirrorNodeClient.getContractResultsLogs(params);
    }

    if (!result || !result.logs) {
      return [];
    }
    const logs = result.logs;

    // Find all unique contractId and timestamp pairs and for each one make mirror node request
    const promises: Promise<any>[] = [];
    const uniquePairs = {};

    for (let i = 0; i < logs.length; i++) {
      const log = logs[i];
      const pair = `${log.contract_id}-${log.timestamp}`;
      if (uniquePairs[pair] === undefined) {
        uniquePairs[pair] = [i];
        promises.push(this.mirrorNodeClient.getContractResultsDetails(
          log.contract_id,
          log.timestamp
        ));
      }
      else {
        uniquePairs[pair].push(i);
      }
    }

    // Populate the Log objects with block and transaction data from ContractResultsDetails
    try {
      const contractsResultsDetails = await Promise.all(promises);
      for (let i = 0; i < contractsResultsDetails.length; i++) {
        const detail = contractsResultsDetails[i];
        const pair = `${detail.contract_id}-${detail.timestamp}`;
        const uPair = uniquePairs[pair] || [];
        for (let p = 0; p < uPair.length; p++) {
          const logIndex = uPair[p];
          const log = logs[logIndex];
          logs[logIndex] = new Log({
            address: log.address,
            blockHash: detail.block_hash,
            blockNumber: detail.block_number,
            data: log.data,
            logIndex: log.index,
            removed: false,
            topics: log.topics,
            transactionHash: detail.hash,
            transactionIndex: detail.transaction_index
          });
        }
      }
    }
    catch (e) {
      return [];
    }

    return logs;
  }
}<|MERGE_RESOLUTION|>--- conflicted
+++ resolved
@@ -26,11 +26,8 @@
 import { MirrorNode } from './mirrorNode';
 import { MirrorNodeClient, SDKClient } from './clients';
 import { JsonRpcError, predefined } from './errors';
-<<<<<<< HEAD
+import constants from './constants';
 import * as ethers from 'ethers';
-=======
-import constants from './constants';
->>>>>>> 06e13152
 
 const _ = require('lodash');
 const cache = require('js-cache');
@@ -160,7 +157,7 @@
     if (networkFees && Array.isArray(networkFees.fees)) {
       const txFee = networkFees.fees.find(({ transaction_type }) => transaction_type === EthImpl.ethTxType);
       if (txFee && txFee.gas) {
-        // convert tinyBars into weiBars 
+        // convert tinyBars into weiBars
         const weibars = Hbar
           .fromTinybars(txFee.gas)
           .toTinybars()
