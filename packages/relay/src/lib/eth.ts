--- conflicted
+++ resolved
@@ -325,17 +325,11 @@
     rewardPercentiles: Array<number> | null,
     requestDetails: RequestDetails,
   ): Promise<IFeeHistory | JsonRpcError> {
-<<<<<<< HEAD
-    const maxResults = ConfigService.get('TEST')
-      ? constants.DEFAULT_FEE_HISTORY_MAX_RESULTS
-      : Number(ConfigService.get('FEE_HISTORY_MAX_RESULTS'));
-=======
     const requestIdPrefix = requestDetails.formattedRequestId;
     const maxResults =
-      ConfigService.get('TEST') === 'true'
+      ConfigService.get('TEST')
         ? constants.DEFAULT_FEE_HISTORY_MAX_RESULTS
         : Number(ConfigService.get('FEE_HISTORY_MAX_RESULTS'));
->>>>>>> 877f95d5
 
     this.logger.trace(
       `${requestIdPrefix} feeHistory(blockCount=${blockCount}, newestBlock=${newestBlock}, rewardPercentiles=${rewardPercentiles})`,
