--- conflicted
+++ resolved
@@ -28,9 +28,6 @@
 import { MirrorNodeClientError } from './errors/MirrorNodeClientError';
 import constants from './constants';
 import { Precheck } from './precheck';
-<<<<<<< HEAD
-import { formatTransactionIdWithoutQueryParams, parseNumericEnvVar, generateRandomHex } from '../formatters';
-=======
 import {
   formatTransactionIdWithoutQueryParams,
   parseNumericEnvVar,
@@ -40,9 +37,9 @@
   nullableNumberTo0x,
   nanOrNumberTo0x,
   toHash32,
-  toNullableBigNumber
+  toNullableBigNumber,
+  generateRandomHex
 } from '../formatters';
->>>>>>> f972c2ec
 import crypto from 'crypto';
 import HAPIService from './services/hapiService/hapiService';
 import { Counter, Registry } from "prom-client";
