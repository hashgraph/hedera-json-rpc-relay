/*-
 *
 * Hedera JSON RPC Relay
 *
 * Copyright (C) 2022 Hedera Hashgraph, LLC
 *
 * Licensed under the Apache License, Version 2.0 (the "License");
 * you may not use this file except in compliance with the License.
 * You may obtain a copy of the License at
 *
 *      http://www.apache.org/licenses/LICENSE-2.0
 *
 * Unless required by applicable law or agreed to in writing, software
 * distributed under the License is distributed on an "AS IS" BASIS,
 * WITHOUT WARRANTIES OR CONDITIONS OF ANY KIND, either express or implied.
 * See the License for the specific language governing permissions and
 * limitations under the License.
 *
 */

import * as ethers from 'ethers';
<<<<<<< HEAD
import {JsonRpcError, predefined} from './errors';
import { MirrorNodeClient } from './clients';
=======
import { predefined } from './errors';
import { MirrorNodeClient, SDKClient } from './clients';
>>>>>>> b1a91557
import {EthImpl} from "./eth";
import {Logger} from "pino";

export class Precheck {
  private mirrorNodeClient: MirrorNodeClient;
  private sdkClient: SDKClient;
  private chain: string;
  private readonly logger: Logger;

  constructor(mirrorNodeClient: MirrorNodeClient, sdkClient: SDKClient, logger: Logger, chainId: string) {
    this.mirrorNodeClient = mirrorNodeClient;
    this.sdkClient = sdkClient;
    this.chain = chainId;
    this.logger = logger;
  }

  /**
   * @param transaction
   */
  async nonce(transaction: string) {
    const tx = ethers.utils.parseTransaction(transaction);
    const rsTx = await ethers.utils.resolveProperties({
      gasPrice: tx.gasPrice,
      gasLimit: tx.gasLimit,
      value: tx.value,
      nonce: tx.nonce,
      data: tx.data,
      chainId: tx.chainId,
      to: tx.to
    });
    const raw = ethers.utils.serializeTransaction(rsTx);
    const recoveredAddress = ethers.utils.recoverAddress(
      ethers.utils.arrayify(ethers.utils.keccak256(raw)),
      // @ts-ignore
      ethers.utils.joinSignature({ 'r': tx.r, 's': tx.s, 'v': tx.v })
    );
    const accountInfo = await this.mirrorNodeClient.getAccount(recoveredAddress);

    // @ts-ignore
    if (accountInfo && accountInfo.ethereum_nonce > tx.nonce) {
      throw predefined.NONCE_TOO_LOW;
    }
  }

  /**
   * @param transaction
   */
  async gasLimit(transaction: string) {
    const BLOCK_GAS_LIMIT = 15_000_000;

    const tx = ethers.utils.parseTransaction(transaction);
    const gasLimit = tx.gasLimit.toNumber();

    const intrinsicGasCost = Precheck.transactionIntrinsicGasCost(tx.data, tx.to);

    if (gasLimit > BLOCK_GAS_LIMIT) {
      this.logger.trace('Failed gasLimit precheck for sendRawTransaction(transaction=%s). Gas Limit was too high: %s, block gas limit: %s', transaction, gasLimit, BLOCK_GAS_LIMIT);
      throw predefined.GAS_LIMIT_TOO_HIGH;
    } else if (gasLimit < intrinsicGasCost) {
      this.logger.trace('Failed gasLimit precheck for sendRawTransaction(transaction=%s). Gas Limit was too low: %s, intrinsic gas cost: %s', transaction, gasLimit, intrinsicGasCost);
      throw predefined.GAS_LIMIT_TOO_LOW;
    }
  }

  private static transactionIntrinsicGasCost(data: string, to: string|undefined) {
    const TX_DATA_ZERO_COST = 4;
    const ISTANBUL_TX_DATA_NON_ZERO_COST = 16;
    const TX_BASE_COST = 21_000;
    const TX_CREATE_EXTRA = 32000;

    const isCreate = (to == undefined) ||(to.length == 0);

    let zeros = 0;

    const dataBytes = Buffer.from(data, "hex");

    for (const c of dataBytes) {
      if (c == 0) {
        zeros++;
      }
    }

    const nonZeros = data.length - zeros;
    const cost = TX_BASE_COST + TX_DATA_ZERO_COST * zeros + ISTANBUL_TX_DATA_NON_ZERO_COST * nonZeros;

    return isCreate ? cost + TX_CREATE_EXTRA : cost;
  }

  chainId(transaction: string) {
    const tx = ethers.utils.parseTransaction(transaction);
    const txChainId = EthImpl.prepend0x(Number(tx.chainId).toString(16));
    const passes = txChainId === this.chain;
    if (!passes) {
      this.logger.trace('Failed chainId precheck for sendRawTransaction(transaction=%s, chainId=%s)', transaction, txChainId);
      throw new JsonRpcError({
        name: 'ChainId not supported',
        code: -32000,
        message: `ChainId (${txChainId}) not supported. The correct chainId is ${this.chain}.`
      });
    }
<<<<<<< HEAD
=======

    return {
      passes,
      error: predefined.UNSUPPORTED_CHAIN_ID(txChainId, this.chain)
    };
>>>>>>> b1a91557
  }

  gasPrice(transaction: string, gasPrice: number) {
    const tx = ethers.utils.parseTransaction(transaction);
    const minGasPrice = ethers.ethers.BigNumber.from(gasPrice);
    const txGasPrice = tx.gasPrice || tx.maxFeePerGas!.add(tx.maxPriorityFeePerGas!);
    const passes = txGasPrice.gte(minGasPrice);

    if (!passes) {
      this.logger.trace('Failed gas price precheck for sendRawTransaction(transaction=%s, gasPrice=%s, requiredGasPrice=%s)', transaction, txGasPrice, minGasPrice);
    }

    return {
      passes,
      error: predefined.GAS_PRICE_TOO_LOW
    }
  }

  async balance(transaction: string) {
    const result = {
      passes: false,
      error: predefined.INSUFFICIENT_ACCOUNT_BALANCE
    };

    const tx = ethers.utils.parseTransaction(transaction);
    const txGas = tx.gasPrice || tx.maxFeePerGas!.add(tx.maxPriorityFeePerGas!);
    const txTotalValue = tx.value.add(txGas.mul(tx.gasLimit));

    try {
      const { account }: any = await this.mirrorNodeClient.getAccount(tx.from!);
      const accountBalance = await this.sdkClient.getAccountBalanceInWeiBar(account);

      result.passes = ethers.ethers.BigNumber.from(accountBalance.toString()).gte(txTotalValue);

      if (!result.passes) {
        this.logger.trace('Failed balance precheck for sendRawTransaction(transaction=%s, totalValue=%s, accountBalance=%s)', transaction, txTotalValue, accountBalance);
      }
    } catch (error: any) {
      this.logger.trace('Error on balance precheck for sendRawTransaction(transaction=%s, totalValue=%s, error=%s)', transaction, txTotalValue, error.message);
      
      result.passes = false;
      result.error = predefined.INTERNAL_ERROR;
    }

    return result;
  }
}<|MERGE_RESOLUTION|>--- conflicted
+++ resolved
@@ -19,13 +19,8 @@
  */
 
 import * as ethers from 'ethers';
-<<<<<<< HEAD
 import {JsonRpcError, predefined} from './errors';
-import { MirrorNodeClient } from './clients';
-=======
-import { predefined } from './errors';
 import { MirrorNodeClient, SDKClient } from './clients';
->>>>>>> b1a91557
 import {EthImpl} from "./eth";
 import {Logger} from "pino";
 
@@ -126,14 +121,6 @@
         message: `ChainId (${txChainId}) not supported. The correct chainId is ${this.chain}.`
       });
     }
-<<<<<<< HEAD
-=======
-
-    return {
-      passes,
-      error: predefined.UNSUPPORTED_CHAIN_ID(txChainId, this.chain)
-    };
->>>>>>> b1a91557
   }
 
   gasPrice(transaction: string, gasPrice: number) {
@@ -173,7 +160,7 @@
       }
     } catch (error: any) {
       this.logger.trace('Error on balance precheck for sendRawTransaction(transaction=%s, totalValue=%s, error=%s)', transaction, txTotalValue, error.message);
-      
+
       result.passes = false;
       result.error = predefined.INTERNAL_ERROR;
     }
