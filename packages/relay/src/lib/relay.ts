--- conflicted
+++ resolved
@@ -26,13 +26,8 @@
 import { EthImpl } from './eth';
 import { AccountId, Client, PrivateKey } from '@hashgraph/sdk';
 import { Logger } from 'pino';
-<<<<<<< HEAD
-import {MirrorNode} from "./mirrorNode";
-import {MirrorNodeClient, NodeClient} from './clients';
-=======
 import { MirrorNode } from './mirrorNode';
 import { MirrorNodeClient, SDKClient } from './clients';
->>>>>>> a55be1ac
 
 export class RelayImpl implements Relay {
   private static chainIds = {
@@ -41,23 +36,6 @@
     previewnet: 0x129,
   };
 
-<<<<<<< HEAD
-
-  private readonly clientMain:Client;
-  private readonly web3Impl:Web3;
-  private readonly netImpl:Net;
-  private readonly ethImpl:Eth;
-
-  constructor(logger:Logger) {
-    dotenv.config({ path: findConfig('.env') || '' });
-    const hederaNetwork: string = process.env.HEDERA_NETWORK || '{}';
-    const configuredChainId =
-        process.env.CHAIN_ID || RelayImpl.chainIds[hederaNetwork] || '298';
-    const chainId = EthImpl.prepend0x(Number(configuredChainId).toString(16));
-    
-    this.clientMain = this.initClient(hederaNetwork);
-
-=======
   private readonly clientMain: Client;
   private readonly web3Impl: Web3;
   private readonly netImpl: Net;
@@ -74,7 +52,6 @@
 
     this.clientMain = this.initClient(hederaNetwork);
 
->>>>>>> a55be1ac
     this.web3Impl = new Web3Impl(this.clientMain);
     this.netImpl = new NetImpl(this.clientMain, chainId);
 
@@ -87,23 +64,12 @@
 
     const sdkClient = new SDKClient(this.clientMain);
 
-    const nodeClient = new NodeClient(this.clientMain);
-
     this.ethImpl = new EthImpl(
-<<<<<<< HEAD
-        nodeClient,
-        mirrorNode,
-        mirrorNodeClient,
-      logger.child({ name: 'relay-eth' }),
-      chainId
-    );
-=======
       sdkClient,
       mirrorNode,
       mirrorNodeClient,
       logger.child({ name: 'relay-eth' }),
       chainId);
->>>>>>> a55be1ac
   }
 
   web3(): Web3 {
@@ -120,11 +86,7 @@
 
   initClient(hederaNetwork: string, type: string | null = null): Client {
     let client: Client;
-<<<<<<< HEAD
-    if (hederaNetwork in RelayImpl.chainIds) {
-=======
     if (hederaNetwork.toLowerCase() in RelayImpl.chainIds) {
->>>>>>> a55be1ac
       client = Client.forName(hederaNetwork);
     } else {
       client = Client.forNetwork(JSON.parse(hederaNetwork));
