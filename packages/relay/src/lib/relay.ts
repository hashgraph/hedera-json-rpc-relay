--- conflicted
+++ resolved
@@ -174,9 +174,6 @@
       this.cacheService,
     );
 
-<<<<<<< HEAD
-    if (ConfigService.get('SUBSCRIPTIONS_ENABLED')) {
-=======
     const hbarSpendingPlanRepository = new HbarSpendingPlanRepository(
       this.cacheService,
       logger.child({ name: 'hbar-spending-plan-repository' }),
@@ -199,8 +196,7 @@
       ipAddressHbarSpendingPlanRepository,
     );
 
-    if (process.env.SUBSCRIPTIONS_ENABLED && process.env.SUBSCRIPTIONS_ENABLED === 'true') {
->>>>>>> afc33495
+    if (ConfigService.get('SUBSCRIPTIONS_ENABLED')) {
       const poller = new Poller(this.ethImpl, logger.child({ name: `poller` }), register);
       this.subImpl = new SubscriptionController(poller, logger.child({ name: `subscr-ctrl` }), register);
     }
