--- conflicted
+++ resolved
@@ -28,12 +28,8 @@
 import { EthImpl } from '../../eth';
 import { IOpcodesResponse } from '../../clients/models/IOpcodesResponse';
 import { IOpcode } from '../../clients/models/IOpcode';
-<<<<<<< HEAD
-import { ICallTracerConfig, IOpcodeLoggerConfig, ITracerConfig } from '../../types';
+import { ICallTracerConfig, IOpcodeLoggerConfig, ITracerConfig, RequestDetails } from '../../types';
 import { ConfigService } from '@hashgraph/json-rpc-config-service/dist/services';
-=======
-import { ICallTracerConfig, IOpcodeLoggerConfig, ITracerConfig, RequestDetails } from '../../types';
->>>>>>> f1794d8b
 
 /**
  * Represents a DebugService for tracing and debugging transactions and debugging
