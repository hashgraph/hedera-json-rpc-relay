--- conflicted
+++ resolved
@@ -24,12 +24,8 @@
 import { IFilterService } from './IFilterService';
 import { CommonService } from './../ethCommonService';
 import {generateRandomHex} from "../../../../formatters";
-<<<<<<< HEAD
 import {JsonRpcError, predefined} from "../../../errors/JsonRpcError";
 import { Log } from '../../../model';
-=======
-import { JsonRpcError, predefined } from "../../../errors/JsonRpcError";
->>>>>>> 407a2719
 
 /**
  * Create a new Filter Service implementation.
@@ -60,11 +56,8 @@
   private readonly cache: ClientCache;
   public readonly ethNewFilter = 'eth_newFilter';
   public readonly ethUninstallFilter = 'eth_uninstallFilter';
-<<<<<<< HEAD
+  public readonly ethGetFilterLogs = 'eth_getFilterLogs';
   public readonly ethGetFilterChanges = 'eth_getFilterChanges';
-=======
-  public readonly ethGetFilterLogs = 'eth_getFilterLogs';
->>>>>>> 407a2719
 
   private readonly common: CommonService;
   private readonly supportedTypes;
@@ -167,7 +160,26 @@
     return predefined.UNSUPPORTED_METHOD;
   }
 
-<<<<<<< HEAD
+  public async getFilterLogs(filterId: string, requestIdPrefix?: string | undefined): Promise<any> {
+    this.logger.trace(`${requestIdPrefix} getFilterLogs(${filterId})`);
+    FilterService.requireFiltersEnabled();
+
+    const cacheKey = `${constants.CACHE_KEY.FILTERID}_${filterId}`;
+    const filter = this.cache.get(cacheKey, this.ethGetFilterLogs, requestIdPrefix);
+    if (filter?.type != constants.FILTER.TYPE.LOG) {
+      throw predefined.FILTER_NOT_FOUND;
+    }
+
+    return this.common.getLogs(
+      null,
+      filter?.params.fromBlock,
+      filter?.params.toBlock,
+      filter?.params.address,
+      filter?.params.topics,
+      requestIdPrefix
+    );
+  }
+
   public async getFilterChanges(filterId: string, requestIdPrefix?: string): Promise<string[] | Log[] | JsonRpcError> {
     this.logger.trace(`${requestIdPrefix} getFilterChanges(${filterId})`);
     FilterService.requireFiltersEnabled();
@@ -209,25 +221,5 @@
     }, this.ethGetFilterChanges, constants.FILTER.TTL, requestIdPrefix);
 
     return result;
-=======
-  public async getFilterLogs(filterId: string, requestIdPrefix?: string | undefined): Promise<any> {
-    this.logger.trace(`${requestIdPrefix} getFilterLogs(${filterId})`);
-    FilterService.requireFiltersEnabled();
-
-    const cacheKey = `${constants.CACHE_KEY.FILTERID}_${filterId}`;
-    const filter = this.cache.get(cacheKey, this.ethGetFilterLogs, requestIdPrefix);
-    if (filter?.type != constants.FILTER.TYPE.LOG) {
-      throw predefined.FILTER_NOT_FOUND;
-    }
-
-    return this.common.getLogs(
-      null,
-      filter?.params.fromBlock,
-      filter?.params.toBlock,
-      filter?.params.address,
-      filter?.params.topics,
-      requestIdPrefix
-    );
->>>>>>> 407a2719
   }
 }