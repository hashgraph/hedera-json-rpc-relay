--- conflicted
+++ resolved
@@ -120,13 +120,8 @@
     requestDetails: RequestDetails,
     address?: string,
     topics?: any[],
-<<<<<<< HEAD
-    requestIdPrefix?: string,
-  ): Promise<string> {
-=======
   ): Promise<string> {
     const requestIdPrefix = requestDetails.formattedRequestId;
->>>>>>> f1794d8b
     this.logger.trace(
       `${requestIdPrefix} newFilter(fromBlock=${fromBlock}, toBlock=${toBlock}, address=${address}, topics=${topics})`,
     );
@@ -154,12 +149,8 @@
     }
   }
 
-<<<<<<< HEAD
-  async newBlockFilter(requestIdPrefix?: string): Promise<string> {
-=======
   async newBlockFilter(requestDetails: RequestDetails): Promise<string> {
     const requestIdPrefix = requestDetails.formattedRequestId;
->>>>>>> f1794d8b
     this.logger.trace(`${requestIdPrefix} newBlockFilter()`);
     try {
       FilterService.requireFiltersEnabled();
@@ -196,7 +187,7 @@
     return predefined.UNSUPPORTED_METHOD;
   }
 
-  public async getFilterLogs(filterId: string, requestDetails: RequestDetails): Promise<any> {
+  public async getFilterLogs(filterId: string, requestDetails: RequestDetails): Promise<Log[]> {
     this.logger.trace(`${requestDetails.formattedRequestId} getFilterLogs(${filterId})`);
     FilterService.requireFiltersEnabled();
 
@@ -216,13 +207,8 @@
     );
   }
 
-<<<<<<< HEAD
-  public async getFilterChanges(filterId: string, requestIdPrefix?: string): Promise<string[] | Log[]> {
-    this.logger.trace(`${requestIdPrefix} getFilterChanges(${filterId})`);
-=======
   public async getFilterChanges(filterId: string, requestDetails: RequestDetails): Promise<string[] | Log[]> {
     this.logger.trace(`${requestDetails.formattedRequestId} getFilterChanges(${filterId})`);
->>>>>>> f1794d8b
     FilterService.requireFiltersEnabled();
 
     const cacheKey = `${constants.CACHE_KEY.FILTERID}_${filterId}`;
