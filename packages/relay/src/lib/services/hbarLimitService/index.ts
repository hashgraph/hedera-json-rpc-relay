--- conflicted
+++ resolved
@@ -136,18 +136,6 @@
       },
       {} as Record<SubscriptionType, Gauge>,
     );
-<<<<<<< HEAD
-
-    // Reset the rate limiter at the start of the next day
-    this.reset = this.getResetTimestamp();
-
-    this.logger.trace(
-      `HBAR Rate Limit service successfully configured: totalBudget=${this.totalBudget}tℏ, resetDuration=${
-        HbarLimitService.ONE_DAY_IN_MILLIS
-      }ms, resetTimestamp=${this.reset.getMilliseconds()}`,
-    );
-=======
->>>>>>> ce0930d3
   }
 
   /**
@@ -172,14 +160,8 @@
    * @param {string} methodName - The name of the method being invoked.
    * @param {string} txConstructorName - The name of the transaction constructor associated with the transaction.
    * @param {string} ethAddress - The eth address to check.
-<<<<<<< HEAD
-   * @param {number} [estimatedTxFee] - The total estimated transaction fee, default to 0.
-   * @param {RequestDetails} requestDetails The request details for logging and tracking.
-   * @param {number} [estimatedTxFee] - The total estimated transaction fee for preemptive HBAR limit logic, default to 0.
-=======
    * @param {RequestDetails} requestDetails The request details for logging and tracking.
    * @param {number} [estimatedTxFee] - The total estimated transaction fee, default to 0.
->>>>>>> ce0930d3
    * @returns {Promise<boolean>} - A promise that resolves with a boolean indicating if the address should be limited.
    */
   async shouldLimit(
@@ -218,26 +200,12 @@
     const exceedsLimit =
       spendingLimit.lte(spendingPlan.amountSpent) || spendingLimit.lt(spendingPlan.amountSpent + estimatedTxFee);
 
-<<<<<<< HEAD
-    // note: estimatedTxFee is only applicable in a few cases (currently, only for file transactions).
-    //      In most situations, estimatedTxFee is set to 0 (i.e., not considered).
-    //      In such cases, it should still be true if spendingPlan.spentToday === dailyLimit.
-    const exceedsLimit = spendingPlan.spentToday >= dailyLimit || spendingPlan.spentToday + estimatedTxFee > dailyLimit;
-
-    this.logger.trace(
-      `${requestDetails.formattedRequestId} User ${
-        exceedsLimit ? 'has' : 'has NOT'
-      } exceeded HBAR rate limit threshold: user=${user}, spentToday=${
-        spendingPlan.spentToday
-      }, estimatedTxFee=${estimatedTxFee}, dailyLimit=${dailyLimit}, txConstructorName=${txConstructorName}, mode=${mode}, methodName=${methodName}`,
-=======
     this.logger.trace(
       `${requestDetails.formattedRequestId} User ${
         exceedsLimit ? 'has' : 'has NOT'
       } exceeded HBAR rate limit threshold: user=${user}, amountSpent=${
         spendingPlan.amountSpent
       }, estimatedTxFee=${estimatedTxFee}, spendingLimit=${spendingLimit}, txConstructorName=${txConstructorName}, mode=${mode}, methodName=${methodName}`,
->>>>>>> ce0930d3
     );
 
     return exceedsLimit;
@@ -246,14 +214,6 @@
   /**
    * Add expense to the remaining budget and update the spending plan if applicable.
    * @param {number} cost - The cost of the expense.
-<<<<<<< HEAD
-   * @param {string} ethAddress - The optional Ethereum address associated with the expense.
-   * @param {RequestDetails} requestDetails - The details of the request, including IP address and formatted request ID.
-   * @returns {Promise<void>} - A promise that resolves when the expense has been added and all updates are complete.
-   */
-  async addExpense(cost: number, ethAddress: string, requestDetails: RequestDetails): Promise<void> {
-    const ipAddress = requestDetails.ipAddress;
-=======
    * @param {string} ethAddress - The Ethereum address to add the expense to.
    * @param {RequestDetails} requestDetails The request details for logging and tracking.
    * @returns {Promise<void>} - A promise that resolves when the expense has been added.
@@ -264,38 +224,13 @@
     if (!ethAddress && !ipAddress) {
       throw new Error('Cannot add expense without an eth address or ip address');
     }
->>>>>>> ce0930d3
-
-    if (ethAddress || ipAddress) {
-      let spendingPlan = await this.getSpendingPlan(ethAddress, requestDetails);
-
-<<<<<<< HEAD
-      if (!spendingPlan) {
-        // Create a basic spending plan if none exists for the eth address or ip address
-        spendingPlan = await this.createBasicSpendingPlan(ethAddress, requestDetails);
-      }
-
-      this.logger.trace(
-        `${requestDetails.formattedRequestId} Spending plan expense update: planID=${
-          spendingPlan.id
-        }, subscriptionType=${spendingPlan.subscriptionType}, cost=${cost}, originalSpentToday=${
-          spendingPlan.spentToday
-        }, updatedSpentToday=${spendingPlan.spentToday + cost}`,
-      );
-
-      // Check if the spending plan is being used for the first time today
-      if (spendingPlan.spentToday === 0) {
-        this.dailyUniqueSpendingPlansCounter[spendingPlan.subscriptionType].inc(1);
-      }
-      await this.hbarSpendingPlanRepository.addAmountToSpentToday(spendingPlan.id, cost, requestDetails);
-
-      // Done asynchronously in the background
-      this.updateAverageDailyUsagePerSubscriptionType(spendingPlan.subscriptionType, requestDetails).then();
-    }
-
-    this.remainingBudget -= cost;
-    this.hbarLimitRemainingGauge.set(this.remainingBudget);
-=======
+
+    let spendingPlan = await this.getSpendingPlan(ethAddress, requestDetails);
+    if (!spendingPlan) {
+      // Create a basic spending plan if none exists for the eth address or ip address
+      spendingPlan = await this.createBasicSpendingPlan(ethAddress, requestDetails);
+    }
+
     this.logger.trace(
       `${requestDetails.formattedRequestId} Spending plan expense update: planID=${spendingPlan.id}, subscriptionType=${
         spendingPlan.subscriptionType
@@ -312,7 +247,6 @@
     await this.hbarSpendingPlanRepository.addToAmountSpent(spendingPlan.id, cost, requestDetails, this.limitDuration);
     this.remainingBudget = Hbar.fromTinybars(this.remainingBudget.toTinybars().sub(cost));
     this.hbarLimitRemainingGauge.set(this.remainingBudget.toTinybars().toNumber());
->>>>>>> ce0930d3
 
     this.logger.trace(
       `${requestDetails.formattedRequestId} HBAR rate limit expense update: cost=${cost} tℏ, remainingBudget=${this.remainingBudget}`,
@@ -342,11 +276,7 @@
     // note: estimatedTxFee is only applicable in a few cases (currently, only for file transactions).
     //      In most situations, estimatedTxFee is set to 0 (i.e., not considered).
     //      In such cases, it should still be false if remainingBudget === 0.
-<<<<<<< HEAD
-    if (this.remainingBudget <= 0 || this.remainingBudget - estimatedTxFee < 0) {
-=======
     if (this.remainingBudget.toTinybars().lte(0) || this.remainingBudget.toTinybars().sub(estimatedTxFee).lt(0)) {
->>>>>>> ce0930d3
       this.hbarLimitCounter.labels(mode, methodName).inc(1);
       this.logger.warn(
         `${requestDetails.formattedRequestId} Total HBAR rate limit reached: remainingBudget=${
@@ -433,11 +363,7 @@
   /**
    * Gets the spending plan for the given eth address or IP address.
    * @param {string} ethAddress - The eth address to get the spending plan for.
-<<<<<<< HEAD
-   * @param {RequestDetails} requestDetails - The request details containing IP address, formatted request ID, and other tracking information.
-=======
    * @param {RequestDetails} requestDetails - The request details for logging and tracking.
->>>>>>> ce0930d3
    * @returns {Promise<IDetailedHbarSpendingPlan | null>} - A promise that resolves with the spending plan or null if none exists.
    * @private
    */
@@ -500,15 +426,9 @@
   }
 
   /**
-<<<<<<< HEAD
-   * Creates a basic spending plan for the given eth address or IP address.
-   * @param {string} ethAddress - The eth address to create the spending plan for (optional).
-   * @param {RequestDetails} requestDetails - The request details for logging, tracking, and containing the IP address.
-=======
    * Creates a basic spending plan for the given eth address.
    * @param {string} ethAddress - The eth address to create the spending plan for.
    * @param {RequestDetails} requestDetails - The request details for logging and tracking.
->>>>>>> ce0930d3
    * @returns {Promise<IDetailedHbarSpendingPlan>} - A promise that resolves with the created spending plan.
    * @throws {Error} - If neither eth address nor IP address is provided.
    * @private
