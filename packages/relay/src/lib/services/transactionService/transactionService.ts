/*-
 *
 * Hedera JSON RPC Relay
 *
 * Copyright (C) 2022-2024 Hedera Hashgraph, LLC
 *
 * Licensed under the Apache License, Version 2.0 (the "License");
 * you may not use this file except in compliance with the License.
 * You may obtain a copy of the License at
 *
 *      http://www.apache.org/licenses/LICENSE-2.0
 *
 * Unless required by applicable law or agreed to in writing, software
 * distributed under the License is distributed on an "AS IS" BASIS,
 * WITHOUT WARRANTIES OR CONDITIONS OF ANY KIND, either express or implied.
 * See the License for the specific language governing permissions and
 * limitations under the License.
 *
 */

import { Logger } from 'pino';
import { MirrorNodeClient, SDKClient } from '../../clients';
import { SDKClientError } from '../../errors/SDKClientError';
<<<<<<< HEAD
import { Status, TransactionRecordQuery } from '@hashgraph/sdk';
=======
import { ExchangeRate, Hbar, HbarUnit, Status, TransactionRecordQuery } from '@hashgraph/sdk';
>>>>>>> ab0aa922
import { IMirrorNodeTransactionRecord, MirrorNodeTransactionRecord } from '../../types/IMirrorNode';
import {
  formatRequestIdMessage,
  formatTransactionId,
  getTransferAmountSumForAccount,
  parseNumericEnvVar,
} from '../../../formatters';
import Constants from '../../constants';

export default class TransactionService {
  /**
   * Logger instance for logging information.
   * @type {Logger}
   * @private
   */
  private logger: Logger;

  /**
   * Main SDK client for executing queries.
   * @type {SDKClient}
   * @private
   */
  private sdkClient: SDKClient;

  /**
   * Main Mirror Node client for retrieving transaction records.
   * @type {MirrorNodeClient}
   * @private
   */
  private mirrorNodeClient: MirrorNodeClient;

  /**
   * Constructs an instance of the class.
   * @param {Logger} logger - The logger instance for logging information.
   * @param {Client} sdkClient - The main SDK client for executing queries.
   * @param {MirrorNodeClient} mirrorNodeClient - The main Mirror Node client for retrieving transaction records.
   */
  constructor(logger: Logger, sdkClient: SDKClient, mirrorNodeClient: MirrorNodeClient) {
    this.logger = logger;
    this.sdkClient = sdkClient;
    this.mirrorNodeClient = mirrorNodeClient;
  }

  /**
   * Retrieves the transaction status and metrics for a given transaction ID
   * by redirecting calls to either consensus node client or mirror node client based on default configuration.
   *
   * @param {string} transactionId - The ID of the transaction.
   * @param {string} callerName - The name of the entity calling the transaction.
   * @param {string} requestId - The request ID for logging purposes.
   * @param {string} txConstructorName - The name of the transaction constructor.
   * @param {string} operatorAccountId - The account ID of the operator.
   * @returns {Promise<{ transactionFee: number; gasUsed: number; transactionStatus: string; txRecordChargeAmount: number }>} - An object containing the transaction fee, gas used, transaction status, and transaction record charge amount.
   */
  public async getTransactionStatusAndMetrics(
    transactionId: string,
    callerName: string,
    requestId: string,
    txConstructorName: string,
    operatorAccountId: string,
  ): Promise<{ transactionFee: number; gasUsed: number; transactionStatus: string; txRecordChargeAmount: number }> {
    let gasUsed: number = 0;
    let transactionFee: number = 0;
    let txRecordChargeAmount: number = 0;
    let transactionStatus: string = Status.Unknown.toString();
    const formattedRequestId = formatRequestIdMessage(requestId);

    // check if calls are default to consensus node or not
    const defaultToConsensusNode = process.env.GET_RECORD_DEFAULT_TO_CONSENSUS_NODE === 'true';

    if (defaultToConsensusNode) {
      try {
        this.logger.trace(
          `${formattedRequestId} Get transaction record via consensus node: transactionId=${transactionId}, txConstructorName=${txConstructorName}, callerName=${callerName}`,
        );

        // submit query and get transaction receipt
        const transactionRecord = await new TransactionRecordQuery()
          .setTransactionId(transactionId)
          .setValidateReceiptStatus(false)
          .execute(this.sdkClient.getMainClientInstance());

        const transactionReceipt = transactionRecord.receipt;

        // calculate transactionRecord fee
        txRecordChargeAmount = this.calculateTxRecordChargeAmount(transactionReceipt.exchangeRate!);

        // get transactionStatus, transactionFee, and gasUsed
        transactionStatus = transactionReceipt.status.toString();
        transactionFee = getTransferAmountSumForAccount(transactionRecord, operatorAccountId);
        gasUsed = transactionRecord.contractFunctionResult?.gasUsed.toNumber() ?? 0;
      } catch (e: any) {
        // log error from TransactionRecordQuery
        const sdkClientError = new SDKClientError(e, e.message);
        this.logger.warn(
          e,
          `${formattedRequestId} Error raised during TransactionRecordQuery: transactionId=${transactionId}, txConstructorName=${txConstructorName}, callerName=${callerName}, recordStatus=${sdkClientError.status} (${sdkClientError.status._code}), cost=${transactionFee}, gasUsed=${gasUsed}`,
        );
      }
    } else {
      this.logger.trace(
        `${formattedRequestId} Get transaction record via mirror node: transactionId=${transactionId}, txConstructorName=${txConstructorName}, callerName=${callerName}`,
      );

      const mirrorNodeRetries = parseNumericEnvVar(
        'MIRROR_NODE_GET_CONTRACT_RESULTS_RETRIES',
        'MIRROR_NODE_GET_CONTRACT_RESULTS_DEFAULT_RETRIES',
      );

      // poll mirror node to get transaction record
      const transactionRecord = await this.mirrorNodeClient.repeatedRequest(
        this.mirrorNodeClient.getTransactionById.name,
        [transactionId, 0],
        mirrorNodeRetries,
        formattedRequestId,
      );

      if (!transactionRecord) {
        this.logger.warn(
          `${requestId} No transaction record retrieved: transactionId=${transactionId}, txConstructorName=${txConstructorName}, callerName=${callerName}`,
        );
      } else {
        const transactionReceipt: IMirrorNodeTransactionRecord = transactionRecord.transactions.find(
          (tx: any) => tx.transaction_id === formatTransactionId(transactionId),
        );

        const mirrorNodeTxRecord = new MirrorNodeTransactionRecord(transactionReceipt);

        // get transactionStatus, transactionFee
        transactionStatus = transactionReceipt.result;
        transactionFee = getTransferAmountSumForAccount(mirrorNodeTxRecord, operatorAccountId);
      }
    }

    return { transactionFee, gasUsed, transactionStatus, txRecordChargeAmount };
  }

  /**
   * Calculates the transaction record query cost in tinybars based on the given exchange rate in cents.
   *
   * @param {number} exchangeRateIncents - The exchange rate in cents used to convert the transaction query cost.
   * @returns {number} - The transaction record query cost in tinybars.
   */
  public calculateTxRecordChargeAmount(exchangeRate: ExchangeRate): number {
    const exchangeRateInCents = exchangeRate.exchangeRateInCents;
    const hbarToTinybar = Hbar.from(1, HbarUnit.Hbar).toTinybars().toNumber();
    return Math.round((Constants.TX_RECORD_QUERY_COST_IN_CENTS / exchangeRateInCents) * hbarToTinybar);
  }
}<|MERGE_RESOLUTION|>--- conflicted
+++ resolved
@@ -21,11 +21,7 @@
 import { Logger } from 'pino';
 import { MirrorNodeClient, SDKClient } from '../../clients';
 import { SDKClientError } from '../../errors/SDKClientError';
-<<<<<<< HEAD
-import { Status, TransactionRecordQuery } from '@hashgraph/sdk';
-=======
 import { ExchangeRate, Hbar, HbarUnit, Status, TransactionRecordQuery } from '@hashgraph/sdk';
->>>>>>> ab0aa922
 import { IMirrorNodeTransactionRecord, MirrorNodeTransactionRecord } from '../../types/IMirrorNode';
 import {
   formatRequestIdMessage,
