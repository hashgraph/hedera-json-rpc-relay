--- conflicted
+++ resolved
@@ -67,11 +67,6 @@
   };
 
   /**
-<<<<<<< HEAD
-   * Estimates the total fee in tinybars for file transactions based on the given call data size,
-   * file chunk size, and the current network exchange rate.
-=======
->>>>>>> ce0930d3
    * Estimates the transaction fees for file create and file append transactions based on the provided
    * call data size, file chunk size, and current network exchange rate.
    *
