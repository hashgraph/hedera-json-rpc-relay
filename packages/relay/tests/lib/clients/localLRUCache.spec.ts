--- conflicted
+++ resolved
@@ -23,12 +23,8 @@
 import { Registry } from 'prom-client';
 import pino from 'pino';
 import { LocalLRUCache } from '../../../src/lib/clients';
-<<<<<<< HEAD
 import { overrideEnvsInMochaDescribe } from '../../helpers';
-=======
-import constants from '../../../src/lib/constants';
 import { RequestDetails } from '../../../src/lib/types';
->>>>>>> f1794d8b
 
 const logger = pino();
 const registry = new Registry();
@@ -111,13 +107,7 @@
   });
 
   describe('verify cache management', async function () {
-<<<<<<< HEAD
     overrideEnvsInMochaDescribe({ CACHE_MAX: '2' });
-=======
-    beforeEach(() => {
-      process.env.CACHE_MAX = constants.CACHE_MAX.toString();
-    });
->>>>>>> f1794d8b
 
     it('verify cache size', async function () {
       const customLocalLRUCache = new LocalLRUCache(logger.child({ name: `cache` }), registry);
