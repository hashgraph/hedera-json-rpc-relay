/*-
 *
 * Hedera JSON RPC Relay
 *
 * Copyright (C) 2022 Hedera Hashgraph, LLC
 *
 * Licensed under the Apache License, Version 2.0 (the "License");
 * you may not use this file except in compliance with the License.
 * You may obtain a copy of the License at
 *
 *      http://www.apache.org/licenses/LICENSE-2.0
 *
 * Unless required by applicable law or agreed to in writing, software
 * distributed under the License is distributed on an "AS IS" BASIS,
 * WITHOUT WARRANTIES OR CONDITIONS OF ANY KIND, either express or implied.
 * See the License for the specific language governing permissions and
 * limitations under the License.
 *
 */

import path from 'path';
import axios from 'axios';
import dotenv from 'dotenv';
import MockAdapter from 'axios-mock-adapter';
import { expect } from 'chai';
dotenv.config({ path: path.resolve(__dirname, '../test.env') });
import { RelayImpl } from '@hashgraph/json-rpc-relay';
import { EthImpl } from '../../src/lib/eth';
import { MirrorNodeClient } from '../../src/lib/clients/mirrorNodeClient';

const cache = require('js-cache');

import pino from 'pino';
import { Transaction } from '../../src/lib/model';
const logger = pino();

const Relay = new RelayImpl(logger);

const validateHash = (hash: string, len?: number) => {
  let regex;
  if (len && len > 0) {
    regex = new RegExp(`^0x[a-f0-9]{${len}}$`);
  } else {
    regex = new RegExp(`^0x[a-f0-9]*$`);
  }

  return !!hash.match(regex);
};

describe('Eth calls using MirrorNode', async function () {
  this.timeout(10000);

  // mock axios
  const instance = axios.create({
    baseURL: 'https://localhost:5551/api/v1',
    responseType: 'json' as const,
    headers: {
      'Content-Type': 'application/json'
    },
    timeout: 10 * 1000
  });

  // @ts-ignore
  const mock = new MockAdapter(instance, { onNoMatch: "throwException" });
  // @ts-ignore
  const mirrorNodeInstance = new MirrorNodeClient(process.env.MIRROR_NODE_URL, logger.child({ name: `mirror-node` }), instance);
  // @ts-ignore
  const ethImpl = new EthImpl(null, null, mirrorNodeInstance, logger, '0x12a');

  const blockHashTrimmed = '0x3c08bbbee74d287b1dcd3f0ca6d1d2cb92c90883c4acf9747de9f3f3162ad25b';
  const blockHash = `${blockHashTrimmed}999fc7e86699f60f2a3fb3ed9a646c6b`;  
  const blockHash2 = `${blockHashTrimmed}999fc7e86699f60f2a3fb3ed9a646c6c`;
  const blockHash3 = `${blockHashTrimmed}999fc7e86699f60f2a3fb3ed9a646c6d`;
  const blockHashPreviousTrimmed = '0xf7d6481f659c866c35391ee230c374f163642ebf13a5e604e04a95a9ca48a298';
  const blockHashPrevious = `${blockHashPreviousTrimmed}dc2dfa10f51bcbaab8ae23bc6d662a0b`;
  const blockNumber = 3;
  const blockNumber2 = 4;
  const blockNumber3 = 5;
  const blockNumberHex = `0x${blockNumber.toString(16)}`;
  const blockTransactionCount = 77;
  const maxGasLimit = 250000;
  const firstTransactionTimestampSeconds = '1653077547';
  const contractAddress1 = '0x000000000000000000000000000000000000055f';
  const contractTimestamp1 = `${firstTransactionTimestampSeconds}.983983199`;
  const contractHash1 = '0x4a563af33c4871b51a8b108aa2fe1dd5280a30dfb7236170ae5e5e7957eb6392';
  const contractHash2 = '0x4a563af33c4871b51a8b108aa2fe1dd5280a30dfb7236170ae5e5e7957eb6393';
  const contractHash3 = '0x4a563af33c4871b51a8b108aa2fe1dd5280a30dfb7236170ae5e5e7957eb6394';
  const contractAddress2 = '0x000000000000000000000000000000000000055e';
  const contractTimestamp2 = '1653077542.701408897';
  const contractId1 = '0.0.5001';
  const contractId2 = '0.0.5002';

  const defaultBlock = {
    'count': blockTransactionCount,
    'hapi_version': '0.27.0',
    'hash': blockHash,
    'name': '2022-05-03T06_46_26.060890949Z.rcd',
    'number': blockNumber,
    'previous_hash': '0xf7d6481f659c866c35391ee230c374f163642ebf13a5e604e04a95a9ca48a298dc2dfa10f51bcbaab8ae23bc6d662a0b',
    'size': null,
    'timestamp': {
      'from': '1651560386.060890949',
      'to': '1651560389.060890949'
    }
  };


  const defaultContractResults = {
    'results': [
      {
        'amount': 1,
        'bloom': '0x00000000000000000000000000000000000000000000000000000000000000000000000000000000000000000000000000000000000000000000000000000000000000000000000000000000000000000000000000000000000000000000000000000000000000000000000000000000000000000000000000000000000000000000000000000000000000000000000000000000000000000000000000000000000000000000000000000000000000000000000000000000000000000000000000000000000000000000000000000000000000000000000000000000000000000000000000000000000000000000000000000000000000000000000000000000',
        'call_result': '0x6080604052600436106100385760003560e01c80632b6adf431461003c5780633d99e80d1461010f5780634bfdab701461015257610038565b5b5b005b61010d600480360360408110156100535760006000fd5b81019080803563ffffffff169060200190929190803590602001906401000000008111156100815760006000fd5b8201836020820111156100945760006000fd5b803590602001918460018302840111640100000000831117156100b75760006000fd5b91908080601f016020809104026020016040519081016040528093929190818152602001838380828437600081840152601f19601f8201169050808301925050505050505090909192909091929050505061018a565b005b34801561011c5760006000fd5b50610150600480360360208110156101345760006000fd5b81019080803563ffffffff169060200190929190505050610292565b005b34801561015f5760006000fd5b506101686102b7565b604051808263ffffffff1663ffffffff16815260200191505060405180910390f35b60008263ffffffff166effffffffffffffffffffffffffffff1690508073ffffffffffffffffffffffffffffffffffffffff166108fc60019081150290604051600060405180830381858888f193505050501580156101ee573d600060003e3d6000fd5b507f930f628a0950173c55b8f7d31636aa82e481f09d70191adc38b8c8cd186a0ad7826040518080602001828103825283818151815260200191508051906020019080838360005b838110156102525780820151818401525b602081019050610236565b50505050905090810190601f16801561027f5780820380516001836020036101000a031916815260200191505b509250505060405180910390a1505b5050565b80600060006101000a81548163ffffffff021916908363ffffffff1602179055505b50565b6000600060009054906101000a900463ffffffff1690506102d3565b9056fea265627a7a723158201b51cf608b8b7e2c5d36bd8733f2213b669e5d1cfa53b67f52a7e878d1d7bb0164736f6c634300050b0032',
        'contract_id': '0.0.1375',
        'created_contract_ids': ['0.0.1375'],
        'error_message': null,
        'from': '0x0000000000000000000000000000000000000557',
        'function_parameters': '0x',
        'gas_limit': maxGasLimit,
        'gas_used': 200000,
        'timestamp': `${contractTimestamp1}`,
        'to': `${contractAddress1}`
      },
      {
        'amount': 0,
        'bloom': '0x00000000000000000000000000000000000000000000000000000000000000040000000000000000000001000000002000000000000000000000000000000000000000000000000000000000000000000000000000000000000000000000000000000000000000000000000200000000000000000000000000000000000000000000000000000000000000000000000000000000000000000000000000000000000000000000000000000000000000000000000000000000000000000800000000000000000000000000000000000000000000000000000000000000000000000000000000000002000000000000000000000000000000000000000000000000',
        'call_result': '0x',
        'contract_id': '0.0.1374',
        'created_contract_ids': [],
        'error_message': null,
        'from': '0x0000000000000000000000000000000000000557',
        'function_parameters': '0x2b6adf430000000000000000000000000000000000000000000000000000000000000002000000000000000000000000000000000000000000000000000000000000004000000000000000000000000000000000000000000000000000000000000000084865792c204d6121000000000000000000000000000000000000000000000000',
        'gas_limit': maxGasLimit - 1000,
        'gas_used': 80000,
        'timestamp': `${contractTimestamp2}`,
        'to': `${contractAddress2}`
      }
    ],
    'links': {
      'next': '/api/v1/contracts/results?limit=2&timestamp=lt:1653077542.701408897'
    }
  };

  const defaultDetailedContractResults = {
    'access_list': '0x',
    'amount': 2000000000,
    'block_gas_used': 50000000,
    'block_hash': blockHash,
    'block_number': blockNumber,
    'bloom': '0x0505',
    'call_result': '0x0606',
    'chain_id': '0x',
    'contract_id': contractId1,
    'created_contract_ids': ['0.0.7001'],
    'error_message': null,
    'from': '0x0000000000000000000000000000000000001f41',
    'function_parameters': '0x0707',
    'gas_limit': 1000000,
    'gas_price': '0x4a817c80',
    'gas_used': 123,
    'hash': contractHash1,
    'logs': [
      {
        'address': contractAddress1,
        'bloom': '0x0123',
        'contract_id': contractId1,
        'data': '0x0123',
        'index': 0,
        'topics': [
          '0x97c1fc0a6ed5551bc831571325e9bdb365d06803100dc20648640ba24ce69750',
          '0x8c5be1e5ebec7d5bd14f71427d1e84f3dd0314c0f7b2291e5b200ac8c7c3b925',
          '0xddf252ad1be2c89b69c2b068fc378daa952ba7f163c4a11628f55a4df523b3ef',
          '0xe8d47b56e8cdfa95f871b19d4f50a857217c44a95502b0811a350fec1500dd67'
        ]
      },
    ],
    'max_fee_per_gas': '0x',
    'max_priority_fee_per_gas': '0x',
    'nonce': 1,
    'r': '0xd693b532a80fed6392b428604171fb32fdbf953728a3a7ecc7d4062b1652c042',
    'result': 'SUCCESS',
    's': '0x24e9c602ac800b983b035700a14b23f78a253ab762deab5dc27e3555a750b354',
    'state_changes': [
      {
        'address': contractAddress1,
        'contract_id': contractId1,
        'slot': '0x0000000000000000000000000000000000000000000000000000000000000101',
        'value_read': '0x97c1fc0a6ed5551bc831571325e9bdb365d06803100dc20648640ba24ce69750',
        'value_written': '0x8c5be1e5ebec7d5bd14f71427d1e84f3dd0314c0f7b2291e5b200ac8c7c3b925'
      }
    ],
    'status': '0x1',
    'timestamp': contractTimestamp1,
    'to': contractAddress1,
    'transaction_index': 1,
    'type': 2,
    'v': 1
  };

<<<<<<< HEAD
  const defaultDetailedContractResults2 = {...defaultDetailedContractResults, ...{
    'timestamp': contractTimestamp2,
    'block_hash': blockHash2,
    'block_number': blockNumber2,
    'hash': contractHash2
  }};

  const defaultDetailedContractResults3 = {...defaultDetailedContractResults, ...{
    'timestamp': contractTimestamp2,
    'block_hash': blockHash3,
    'block_number': blockNumber3,
    'hash': contractHash3,
    'contract_id': contractId2,
  }};
=======
  const defaultDetailedContractResultsWithNullNullableValues = {
    ...defaultDetailedContractResults,
    r: null,
    s: null
  };
>>>>>>> 5ed0361d

  const results = defaultContractResults.results;
  const totalGasUsed = results[0].gas_used + results[1].gas_used;

  const logBloom1 = '0x1111';
  const logBloom2 = '0x2222';
  const logBloom3 = '0x3333';
  const logBloom4 = '0x4444';

  const defaultLogs = {
    "logs": [
      {
        "address": "0x0000000000000000000000000000000002131951",
        "bloom": logBloom1,
        "contract_id": contractId1,
        "data": "0x",
        "index": 0,
        "topics": [
          "0xddf252ad1be2c89b69c2b068fc378daa952ba7f163c4a11628f55a4df523b3ef",
          "0x0000000000000000000000000000000000000000000000000000000000000000",
          "0x000000000000000000000000000000000000000000000000000000000208fa13",
          "0x0000000000000000000000000000000000000000000000000000000000000005"
        ],
        "root_contract_id": "0.0.34806097",
        "timestamp": contractTimestamp1
      },
      {
        "address": "0x0000000000000000000000000000000002131951",
        "bloom": logBloom2,
        "contract_id": contractId1,
        "data": "0x",
        "index": 1,
        "topics": [
          "0xddf252ad1be2c89b69c2b068fc378daa952ba7f163c4a11628f55a4df523b3ef",
          "0x0000000000000000000000000000000000000000000000000000000000000000",
          "0x000000000000000000000000000000000000000000000000000000000208fa13",
          "0x0000000000000000000000000000000000000000000000000000000000000004"
        ],
        "root_contract_id": "0.0.34806097",
        "timestamp": contractTimestamp1
      },
      {
        "address": "0x0000000000000000000000000000000002131951",
        "bloom": logBloom3,
        "contract_id": contractId1,
        "data": "0x",
        "index": 1,
        "topics": [
          "0xddf252ad1be2c89b69c2b068fc378daa952ba7f163c4a11628f55a4df523b3ef",
          "0x0000000000000000000000000000000000000000000000000000000000000000",
          "0x000000000000000000000000000000000000000000000000000000000208fa13",
          "0x0000000000000000000000000000000000000000000000000000000000000004"
        ],
        "root_contract_id": "0.0.34806097",
        "timestamp": contractTimestamp2
      },
      {
        "address": "0x0000000000000000000000000000000002131951",
        "bloom": logBloom4,
        "contract_id": contractId2,
        "data": "0x",
        "index": 1,
        "topics": [
          "0xddf252ad1be2c89b69c2b068fc378daa952ba7f163c4a11628f55a4df523b3ef",
          "0x0000000000000000000000000000000000000000000000000000000000000000",
          "0x000000000000000000000000000000000000000000000000000000000208fa13",
          "0x0000000000000000000000000000000000000000000000000000000000000004"
        ],
        "root_contract_id": "0.0.34806097",
        "timestamp": contractTimestamp2
      }
    ]
  };

  this.afterEach(() => {
    mock.resetHandlers();
  });

  it('"eth_blockNumber" should return the latest block number', async function () {
    mock.onGet('blocks?limit=1&order=desc').reply(200, {
      blocks: [defaultBlock]
    });
    const blockNumber = await ethImpl.blockNumber();
    expect(blockNumber).to.be.eq(blockNumber);
  });

  it('"eth_blockNumber" should throw an error if no blocks are found', async function () {
    mock.onGet('blocks?limit=1&order=desc').reply(404, {
      '_status': {
        'messages': [
          {
            'message': 'Block not found'
          }
        ]
      }
    });
    try {
      await ethImpl.blockNumber();
    } catch (error: any) {
      expect(error.message).to.equal('Error encountered retrieving latest block');
    }
  });

  it('eth_getBlockByNumber with match', async function () {
    // mirror node request mocks
    mock.onGet(`blocks/${blockNumber}`).reply(200, defaultBlock);
    mock.onGet(`contracts/results?timestamp=gte:${defaultBlock.timestamp.from}&timestamp=lte:${defaultBlock.timestamp.to}`).reply(200, defaultContractResults);
    mock.onGet(`contracts/${contractAddress1}/results/${contractTimestamp1}`).reply(200, defaultDetailedContractResults);
    mock.onGet(`contracts/${contractAddress2}/results/${contractTimestamp2}`).reply(200, defaultDetailedContractResults);
    const result = await ethImpl.getBlockByNumber(blockNumber, false);
    expect(result).to.exist;
    if (result == null) return;

    // verify aggregated info
    expect(result.hash).equal(blockHashTrimmed);
    expect(result.gasUsed).equal(totalGasUsed);
    expect(result.gasLimit).equal(maxGasLimit);
    expect(result.number).equal(blockNumber);
    expect(result.parentHash).equal(blockHashPreviousTrimmed);
    expect(result.timestamp).equal(firstTransactionTimestampSeconds);
    expect(result.transactions.length).equal(2);
    expect((result.transactions[0] as string)).equal(contractHash1);
    expect((result.transactions[1] as string)).equal(contractHash1);

    // verify expected constants
    expect(result.baseFeePerGas).equal(0);
    expect(result.difficulty).equal(EthImpl.zeroHex);
    expect(result.extraData).equal(EthImpl.emptyHex);
    expect(result.miner).equal(EthImpl.emptyHex);
    expect(result.mixHash).equal(EthImpl.emptyHex);
    expect(result.nonce).equal(EthImpl.emptyHex);
    expect(result.receiptsRoot).equal(EthImpl.emptyHex);
    expect(result.sha3Uncles).equal(EthImpl.emptyArrayHex);
    expect(result.stateRoot).equal(EthImpl.emptyHex);
    expect(result.totalDifficulty).equal(EthImpl.zeroHex);
    expect(result.uncles).to.deep.equal([]);
  });

  it('eth_getBlockByNumber with match and details', async function () {
    // mirror node request mocks
    mock.onGet(`blocks/${blockNumber}`).reply(200, defaultBlock);
    mock.onGet(`contracts/results?timestamp=gte:${defaultBlock.timestamp.from}&timestamp=lte:${defaultBlock.timestamp.to}`).reply(200, defaultContractResults);
    mock.onGet(`contracts/${contractAddress1}/results/${contractTimestamp1}`).reply(200, defaultDetailedContractResultsWithNullNullableValues);
    mock.onGet(`contracts/${contractAddress2}/results/${contractTimestamp2}`).reply(200, defaultDetailedContractResultsWithNullNullableValues);
    const result = await ethImpl.getBlockByNumber(blockNumber, true);
    expect(result).to.exist;

    // verify aggregated info
    expect(result.hash).equal(blockHashTrimmed);
    expect(result.gasUsed).equal(totalGasUsed);
    expect(result.gasLimit).equal(maxGasLimit);
    expect(result.number).equal(blockNumber);
    expect(result.parentHash).equal(blockHashPreviousTrimmed);
    expect(result.timestamp).equal(firstTransactionTimestampSeconds);
    expect(result.transactions.length).equal(2);
    expect((result.transactions[0] as Transaction).hash).equal(contractHash1);
    expect((result.transactions[1] as Transaction).hash).equal(contractHash1);

    // verify expected constants
    expect(result.baseFeePerGas).equal(0);
    expect(result.difficulty).equal(EthImpl.zeroHex);
    expect(result.extraData).equal(EthImpl.emptyHex);
    expect(result.miner).equal(EthImpl.emptyHex);
    expect(result.mixHash).equal(EthImpl.emptyHex);
    expect(result.nonce).equal(EthImpl.emptyHex);
    expect(result.receiptsRoot).equal(EthImpl.emptyHex);
    expect(result.sha3Uncles).equal(EthImpl.emptyArrayHex);
    expect(result.stateRoot).equal(EthImpl.emptyHex);
    expect(result.totalDifficulty).equal(EthImpl.zeroHex);
    expect(result.uncles).to.deep.equal([]);
  });

  it('eth_getBlockByNumber with no match', async function () {
    mock.onGet(`blocks/${blockNumber}`).reply(400, {
      '_status': {
        'messages': [
          {
            'message': 'No such block exists'
          }
        ]
      }
    });

    const result = await ethImpl.getBlockByNumber(blockNumber.toString(), false);
    expect(result).to.equal(null);
  });

  it('eth_getBlockByNumber with latest tag', async function() {
    mock.onGet('blocks?limit=1&order=desc').reply(200, {blocks: [defaultBlock]});
    mock.onGet(`blocks/${blockNumber}`).reply(200, defaultBlock);
    mock.onGet(`contracts/results?timestamp=gte:${defaultBlock.timestamp.from}&timestamp=lte:${defaultBlock.timestamp.to}`).reply(200, defaultContractResults);
    const result = await ethImpl.getBlockByNumber('latest', false);
    expect(result).to.exist;
    if (result == null) return;

    expect(result.number).equal(blockNumber);
  });
  
  it('eth_getBlockByNumber with pending tag', async function() {
    mock.onGet('blocks?limit=1&order=desc').reply(200, {blocks: [defaultBlock]});
    mock.onGet(`blocks/${blockNumber}`).reply(200, defaultBlock);
    mock.onGet(`contracts/results?timestamp=gte:${defaultBlock.timestamp.from}&timestamp=lte:${defaultBlock.timestamp.to}`).reply(200, defaultContractResults);

    const result = await ethImpl.getBlockByNumber('pending', false);
    expect(result).to.exist;
    if (result == null) return;

    expect(result.number).equal(blockNumber);
  });
  
  it('eth_getBlockByNumber with earliest tag', async function() {
    mock.onGet(`blocks/0`).reply(200, defaultBlock);
    mock.onGet(`contracts/results?timestamp=gte:${defaultBlock.timestamp.from}&timestamp=lte:${defaultBlock.timestamp.to}`).reply(200, defaultContractResults);

    const result = await ethImpl.getBlockByNumber('earliest', false);
    expect(result).to.exist;
    if (result == null) return;

    expect(result.number).equal(blockNumber);
  });
  
  it('eth_getBlockByNumber with hex number', async function() {
    mock.onGet(`blocks/3735929054`).reply(200, defaultBlock);
    mock.onGet(`contracts/results?timestamp=gte:${defaultBlock.timestamp.from}&timestamp=lte:${defaultBlock.timestamp.to}`).reply(200, defaultContractResults);

    const result = await ethImpl.getBlockByNumber('0xdeadc0de', false);
    expect(result).to.exist;
    if (result == null) return;

    expect(result.number).equal(blockNumber);
  });
  
  it('eth_getBlockByHash with match', async function () {
    // mirror node request mocks
    mock.onGet(`blocks/${blockHash}`).reply(200, defaultBlock);
    mock.onGet(`contracts/results?timestamp=gte:${defaultBlock.timestamp.from}&timestamp=lte:${defaultBlock.timestamp.to}`).reply(200, defaultContractResults);
    mock.onGet(`contracts/${contractAddress1}/results/${contractTimestamp1}`).reply(200, defaultDetailedContractResults);
    mock.onGet(`contracts/${contractAddress2}/results/${contractTimestamp2}`).reply(200, defaultDetailedContractResults);

    const result = await ethImpl.getBlockByHash(blockHash, false);
    expect(result).to.exist;
    if (result == null) return;
    
    // verify aggregated info
    expect(result.hash).equal(blockHashTrimmed);
    expect(result.gasUsed).equal(totalGasUsed);
    expect(result.gasLimit).equal(maxGasLimit);
    expect(result.number).equal(blockNumber);
    expect(result.parentHash).equal(blockHashPreviousTrimmed);
    expect(result.timestamp).equal(firstTransactionTimestampSeconds);
    expect(result.transactions.length).equal(2);
    expect((result.transactions[0] as string)).equal(contractHash1);
    expect((result.transactions[1] as string)).equal(contractHash1);

    // verify expected constants
    expect(result.baseFeePerGas).equal(0);
    expect(result.difficulty).equal(EthImpl.zeroHex);
    expect(result.extraData).equal(EthImpl.emptyHex);
    expect(result.miner).equal(EthImpl.emptyHex);
    expect(result.mixHash).equal(EthImpl.emptyHex);
    expect(result.nonce).equal(EthImpl.emptyHex);
    expect(result.receiptsRoot).equal(EthImpl.emptyHex);
    expect(result.sha3Uncles).equal(EthImpl.emptyArrayHex);
    expect(result.stateRoot).equal(EthImpl.emptyHex);
    expect(result.totalDifficulty).equal(EthImpl.zeroHex);
    expect(result.uncles).to.deep.equal([]);
  });

  it('eth_getBlockByHash with match and details', async function () {
    // mirror node request mocks
    mock.onGet(`blocks/${blockHash}`).reply(200, defaultBlock);
    mock.onGet(`contracts/results?timestamp=gte:${defaultBlock.timestamp.from}&timestamp=lte:${defaultBlock.timestamp.to}`).reply(200, defaultContractResults);
    mock.onGet(`contracts/${contractAddress1}/results/${contractTimestamp1}`).reply(200, defaultDetailedContractResultsWithNullNullableValues);
    mock.onGet(`contracts/${contractAddress2}/results/${contractTimestamp2}`).reply(200, defaultDetailedContractResultsWithNullNullableValues);

    const result = await ethImpl.getBlockByHash(blockHash, true);
    expect(result).to.exist;

    // verify aggregated info
    expect(result.hash).equal(blockHashTrimmed);
    expect(result.gasUsed).equal(totalGasUsed);
    expect(result.gasLimit).equal(maxGasLimit);
    expect(result.number).equal(blockNumber);
    expect(result.parentHash).equal(blockHashPreviousTrimmed);
    expect(result.timestamp).equal(firstTransactionTimestampSeconds);
    expect(result.transactions.length).equal(2);
    expect((result.transactions[0] as Transaction).hash).equal(contractHash1);
    expect((result.transactions[1] as Transaction).hash).equal(contractHash1);

    // verify expected constants
    expect(result.baseFeePerGas).equal(0);
    expect(result.difficulty).equal(EthImpl.zeroHex);
    expect(result.extraData).equal(EthImpl.emptyHex);
    expect(result.miner).equal(EthImpl.emptyHex);
    expect(result.mixHash).equal(EthImpl.emptyHex);
    expect(result.nonce).equal(EthImpl.emptyHex);
    expect(result.receiptsRoot).equal(EthImpl.emptyHex);
    expect(result.sha3Uncles).equal(EthImpl.emptyArrayHex);
    expect(result.sha3Uncles).equal(EthImpl.emptyArrayHex);
    expect(result.stateRoot).equal(EthImpl.emptyHex);
    expect(result.totalDifficulty).equal(EthImpl.zeroHex);
    expect(result.uncles).to.deep.equal([]);
  });

  it('eth_getBlockByHash with no match', async function () {
    // mirror node request mocks
    mock.onGet(`blocks/${blockHash}`).reply(400, {
      '_status': {
        'messages': [
          {
            'message': 'No such block exists'
          }
        ]
      }
    });

    const result = await ethImpl.getBlockByHash(blockHash, false);
    expect(result).to.equal(null);
  });

  it('eth_getBlockTransactionCountByNumber with match', async function () {
    // mirror node request mocks
    mock.onGet(`blocks/${blockNumber}`).reply(200, defaultBlock);

    const result = await ethImpl.getBlockTransactionCountByNumber(blockNumber.toString());
    expect(result).equal(blockTransactionCount);
  });

  it('eth_getBlockTransactionCountByNumber with no match', async function () {
    mock.onGet(`blocks/${blockNumber}`).reply(400, {
      '_status': {
        'messages': [
          {
            'message': 'No such block exists'
          }
        ]
      }
    });

    const result = await ethImpl.getBlockTransactionCountByNumber(blockNumber.toString());
    expect(result).to.equal(null);
  });

  it('eth_getBlockTransactionCountByNumber with latest tag', async function () {
    // mirror node request mocks
    mock.onGet('blocks?limit=1&order=desc').reply(200, {blocks: [defaultBlock]});
    mock.onGet(`blocks/${blockNumber}`).reply(200, defaultBlock);

    const result = await ethImpl.getBlockTransactionCountByNumber('latest');
    expect(result).equal(blockTransactionCount);
  });

  it('eth_getBlockTransactionCountByNumber with pending tag', async function () {
    // mirror node request mocks
    mock.onGet('blocks?limit=1&order=desc').reply(200, {blocks: [defaultBlock]});
    mock.onGet(`blocks/${blockNumber}`).reply(200, defaultBlock);

    const result = await ethImpl.getBlockTransactionCountByNumber('pending');
    expect(result).equal(blockTransactionCount);
  });

  it('eth_getBlockTransactionCountByNumber with earliest tag', async function () {
    // mirror node request mocks
    mock.onGet(`blocks/0`).reply(200, defaultBlock);

    const result = await ethImpl.getBlockTransactionCountByNumber('earliest');
    expect(result).equal(blockTransactionCount);
  });

  it('eth_getBlockTransactionCountByNumber with hex number', async function () {
    // mirror node request mocks
    mock.onGet(`blocks/3735929054`).reply(200, defaultBlock);

    const result = await ethImpl.getBlockTransactionCountByNumber('0xdeadc0de');
    expect(result).equal(blockTransactionCount);
  });

  it('eth_getBlockTransactionCountByHash with match', async function () {
    // mirror node request mocks
    mock.onGet(`blocks/${blockHash}`).reply(200, defaultBlock);

    const result = await ethImpl.getBlockTransactionCountByHash(blockHash);
    expect(result).equal(blockTransactionCount);
  });

  it('eth_getBlockTransactionCountByHash with no match', async function () {
    // mirror node request mocks
    mock.onGet(`blocks/${blockHash}`).reply(400, {
      '_status': {
        'messages': [
          {
            'message': 'No such block exists'
          }
        ]
      }
    });

    const result = await ethImpl.getBlockTransactionCountByHash(blockHash);
    expect(result).to.equal(null);
  });

  it('eth_getTransactionByBlockNumberAndIndex with match', async function () {
    // mirror node request mocks
    mock.onGet(`contracts/results?block.number=${defaultBlock.number}&transaction.index=${defaultBlock.count}`).reply(200, defaultContractResults);
    mock.onGet(`contracts/${contractAddress1}/results/${contractTimestamp1}`).reply(200, defaultDetailedContractResults);
    
    const result = await ethImpl.getTransactionByBlockNumberAndIndex(defaultBlock.number.toString(), defaultBlock.count);
    expect(result).to.exist;
    if (result == null) return;

    // verify aggregated info
    expect(result.blockHash).equal(blockHashTrimmed);
    expect(result.blockNumber).equal(blockNumberHex);
    expect(result.hash).equal(contractHash1);
    expect(result.to).equal(contractAddress1);
  });

  it('eth_getTransactionByBlockNumberAndIndex with no contract result match', async function () {
    mock.onGet(`contracts/results?block.number=${defaultBlock.number}&transaction.index=${defaultBlock.count}`).reply(400, {
      '_status': {
        'messages': [
          {
            'message': 'No such contract result exists'
          }
        ]
      }
    });

    const result = await ethImpl.getTransactionByBlockNumberAndIndex(defaultBlock.number.toString(), defaultBlock.count);
    expect(result).to.equal(null);
  });

  it('eth_getTransactionByBlockNumberAndIndex with latest tag', async function () {
    // mirror node request mocks
    mock.onGet('blocks?limit=1&order=desc').reply(200, {blocks: [defaultBlock]});
    mock.onGet(`contracts/results?block.number=${defaultBlock.number}&transaction.index=${defaultBlock.count}`).reply(200, defaultContractResults);
    mock.onGet(`contracts/${contractAddress1}/results/${contractTimestamp1}`).reply(200, defaultDetailedContractResults);
    
    const result = await ethImpl.getTransactionByBlockNumberAndIndex('latest', defaultBlock.count);
    expect(result).to.exist;
    if (result == null) return;

    // verify aggregated info
    expect(result.blockHash).equal(blockHashTrimmed);
    expect(result.blockNumber).equal(blockNumberHex);
    expect(result.hash).equal(contractHash1);
    expect(result.to).equal(contractAddress1);
  });

  it('eth_getTransactionByBlockNumberAndIndex with match pending tag', async function () {
    // mirror node request mocks
    mock.onGet('blocks?limit=1&order=desc').reply(200, {blocks: [defaultBlock]});
    mock.onGet(`contracts/results?block.number=${defaultBlock.number}&transaction.index=${defaultBlock.count}`).reply(200, defaultContractResults);
    mock.onGet(`contracts/${contractAddress1}/results/${contractTimestamp1}`).reply(200, defaultDetailedContractResults);
    
    const result = await ethImpl.getTransactionByBlockNumberAndIndex('pending', defaultBlock.count);
    expect(result).to.exist;
    if (result == null) return;

    // verify aggregated info
    expect(result.blockHash).equal(blockHashTrimmed);
    expect(result.blockNumber).equal(blockNumberHex);
    expect(result.hash).equal(contractHash1);
    expect(result.to).equal(contractAddress1);
  });

  it('eth_getTransactionByBlockNumberAndIndex with earliest tag', async function () {
    // mirror node request mocks
    mock.onGet(`contracts/results?block.number=0&transaction.index=${defaultBlock.count}`).reply(200, defaultContractResults);
    mock.onGet(`contracts/${contractAddress1}/results/${contractTimestamp1}`).reply(200, defaultDetailedContractResults);
    
    const result = await ethImpl.getTransactionByBlockNumberAndIndex('earliest', defaultBlock.count);
    expect(result).to.exist;
    if (result == null) return;

    // verify aggregated info
    expect(result.blockHash).equal(blockHashTrimmed);
    expect(result.blockNumber).equal(blockNumberHex);
    expect(result.hash).equal(contractHash1);
    expect(result.to).equal(contractAddress1);
  });

  it('eth_getTransactionByBlockNumberAndIndex with hex number', async function () {
    // mirror node request mocks
    mock.onGet(`contracts/results?block.number=3735929054&transaction.index=${defaultBlock.count}`).reply(200, defaultContractResults);
    mock.onGet(`contracts/${contractAddress1}/results/${contractTimestamp1}`).reply(200, defaultDetailedContractResults);
    
    const result = await ethImpl.getTransactionByBlockNumberAndIndex('0xdeadc0de' +
        '', defaultBlock.count);
    expect(result).to.exist;
    if (result == null) return;

    // verify aggregated info
    expect(result.blockHash).equal(blockHashTrimmed);
    expect(result.blockNumber).equal(blockNumberHex);
    expect(result.hash).equal(contractHash1);
    expect(result.to).equal(contractAddress1);
  });

  it('eth_getTransactionByBlockHashAndIndex with match', async function () {
    // mirror node request mocks
    mock.onGet(`contracts/results?block.hash=${defaultBlock.hash}&transaction.index=${defaultBlock.count}`).reply(200, defaultContractResults);
    mock.onGet(`contracts/${contractAddress1}/results/${contractTimestamp1}`).reply(200, defaultDetailedContractResults);
    const result = await ethImpl.getTransactionByBlockHashAndIndex(defaultBlock.hash, defaultBlock.count);
    expect(result).to.exist;
    if (result == null) return;

    // verify aggregated info
    expect(result.blockHash).equal(blockHashTrimmed);
    expect(result.blockNumber).equal(blockNumberHex);
    expect(result.hash).equal(contractHash1);
    expect(result.to).equal(contractAddress1);
  });

  it('eth_getTransactionByBlockHashAndIndex with no contract result match', async function () {
    // mirror node request mocks
    mock.onGet(`contracts/results?block.hash=${defaultBlock.hash}&transaction.index=${defaultBlock.count}`).reply(400, {
      '_status': {
        'messages': [
          {
            'message': 'No such contract result exists'
          }
        ]
      }
    });

    const result = await ethImpl.getTransactionByBlockNumberAndIndex(defaultBlock.number.toString(), defaultBlock.count);
    expect(result).to.equal(null);
  });

  it('eth_getTransactionByBlockHashAndIndex with no detailed contract result match', async function () {
    mock.onGet(`contracts/results?block.hash=${defaultBlock.hash}&transaction.index=${defaultBlock.count}`).reply(200, defaultContractResults);
    mock.onGet(`contracts/${contractAddress1}/results/${contractTimestamp1}`).reply(400, {
      '_status': {
        'messages': [
          {
            'message': 'No such detailed contract result exists'
          }
        ]
      }
    });

    const result = await ethImpl.getTransactionByBlockNumberAndIndex(defaultBlock.number.toString(), defaultBlock.count);
    expect(result).to.equal(null);
  });

  describe('eth_getLogs', async function () {
    it('no filters', async function () {
      mock.onGet(`contracts/results/logs`).reply(200, defaultLogs);
      mock.onGet(`contracts/${contractId1}/results/${contractTimestamp1}`).reply(200, defaultDetailedContractResults);
      mock.onGet(`contracts/${contractId1}/results/${contractTimestamp2}`).reply(200, defaultDetailedContractResults2);
      mock.onGet(`contracts/${contractId2}/results/${contractTimestamp2}`).reply(200, defaultDetailedContractResults3);

      const result = await ethImpl.getLogs({});
      expect(result).to.exist;

      expect(result.length).to.eq(4);
      expect(result[0].address).to.eq(defaultLogs.logs[0].address);
      expect(result[0].blockHash).to.eq(defaultDetailedContractResults.block_hash);
      expect(result[0].blockNumber).to.eq(defaultDetailedContractResults.block_number);
      expect(result[0].data).to.eq(defaultLogs.logs[0].data);
      expect(result[0].logIndex).to.eq(defaultLogs.logs[0].index);
      expect(result[0].removed).to.eq(false);
      expect(result[0].topics).to.exist;
      expect(result[0].topics).to.deep.eq(defaultLogs.logs[0].topics);
      expect(result[0].transactionHash).to.eq(defaultDetailedContractResults.hash);
      expect(result[0].transactionIndex).to.eq(defaultDetailedContractResults.transaction_index);

      expect(result[1].address).to.eq(defaultLogs.logs[1].address);
      expect(result[1].blockHash).to.eq(defaultDetailedContractResults.block_hash);
      expect(result[1].blockNumber).to.eq(defaultDetailedContractResults.block_number);
      expect(result[1].data).to.eq(defaultLogs.logs[1].data);
      expect(result[1].logIndex).to.eq(defaultLogs.logs[1].index);
      expect(result[1].removed).to.eq(false);
      expect(result[1].topics).to.exist;
      expect(result[1].topics).to.deep.eq(defaultLogs.logs[1].topics);
      expect(result[1].transactionHash).to.eq(defaultDetailedContractResults.hash);
      expect(result[1].transactionIndex).to.eq(defaultDetailedContractResults.transaction_index);

      expect(result[2].address).to.eq(defaultLogs.logs[2].address);
      expect(result[2].blockHash).to.eq(defaultDetailedContractResults2.block_hash);
      expect(result[2].blockNumber).to.eq(defaultDetailedContractResults2.block_number);
      expect(result[2].data).to.eq(defaultLogs.logs[2].data);
      expect(result[2].logIndex).to.eq(defaultLogs.logs[2].index);
      expect(result[2].removed).to.eq(false);
      expect(result[2].topics).to.exist;
      expect(result[2].topics).to.deep.eq(defaultLogs.logs[2].topics);
      expect(result[2].transactionHash).to.eq(defaultDetailedContractResults2.hash);
      expect(result[2].transactionIndex).to.eq(defaultDetailedContractResults2.transaction_index);

      expect(result[3].address).to.eq(defaultLogs.logs[3].address);
      expect(result[3].blockHash).to.eq(defaultDetailedContractResults3.block_hash);
      expect(result[3].blockNumber).to.eq(defaultDetailedContractResults3.block_number);
      expect(result[3].data).to.eq(defaultLogs.logs[3].data);
      expect(result[3].logIndex).to.eq(defaultLogs.logs[3].index);
      expect(result[3].removed).to.eq(false);
      expect(result[3].topics).to.exist;
      expect(result[3].topics).to.deep.eq(defaultLogs.logs[3].topics);
      expect(result[3].transactionHash).to.eq(defaultDetailedContractResults3.hash);
      expect(result[3].transactionIndex).to.eq(defaultDetailedContractResults3.transaction_index);
    });

    it('address filter', async function () {
      const filteredLogs = {
        logs: [defaultLogs.logs[0], defaultLogs.logs[1], defaultLogs.logs[2]]
      };
      mock.onGet(`contracts/${contractId1}/results/${contractTimestamp1}`).reply(200, defaultDetailedContractResults);
      mock.onGet(`contracts/${contractId1}/results/${contractTimestamp2}`).reply(200, defaultDetailedContractResults2);
      mock.onGet(`contracts/${contractAddress1}/results/logs`).reply(200, filteredLogs);

      const result = await ethImpl.getLogs({
        address: contractAddress1
      });

      expect(result).to.exist;

      expect(result.length).to.eq(3);
      expect(result[0].address).to.eq(defaultLogs.logs[0].address);
      expect(result[0].blockHash).to.eq(defaultDetailedContractResults.block_hash);
      expect(result[0].blockNumber).to.eq(defaultDetailedContractResults.block_number);
      expect(result[0].data).to.eq(defaultLogs.logs[0].data);
      expect(result[0].logIndex).to.eq(defaultLogs.logs[0].index);
      expect(result[0].removed).to.eq(false);
      expect(result[0].topics).to.exist;
      expect(result[0].topics).to.deep.eq(defaultLogs.logs[0].topics);
      expect(result[0].transactionHash).to.eq(defaultDetailedContractResults.hash);
      expect(result[0].transactionIndex).to.eq(defaultDetailedContractResults.transaction_index);

      expect(result[1].address).to.eq(defaultLogs.logs[1].address);
      expect(result[1].blockHash).to.eq(defaultDetailedContractResults.block_hash);
      expect(result[1].blockNumber).to.eq(defaultDetailedContractResults.block_number);
      expect(result[1].data).to.eq(defaultLogs.logs[1].data);
      expect(result[1].logIndex).to.eq(defaultLogs.logs[1].index);
      expect(result[1].removed).to.eq(false);
      expect(result[1].topics).to.exist;
      expect(result[1].topics).to.deep.eq(defaultLogs.logs[1].topics);
      expect(result[1].transactionHash).to.eq(defaultDetailedContractResults.hash);
      expect(result[1].transactionIndex).to.eq(defaultDetailedContractResults.transaction_index);

      expect(result[2].address).to.eq(defaultLogs.logs[2].address);
      expect(result[2].blockHash).to.eq(defaultDetailedContractResults2.block_hash);
      expect(result[2].blockNumber).to.eq(defaultDetailedContractResults2.block_number);
      expect(result[2].data).to.eq(defaultLogs.logs[2].data);
      expect(result[2].logIndex).to.eq(defaultLogs.logs[2].index);
      expect(result[2].removed).to.eq(false);
      expect(result[2].topics).to.exist;
      expect(result[2].topics).to.deep.eq(defaultLogs.logs[2].topics);
      expect(result[2].transactionHash).to.eq(defaultDetailedContractResults2.hash);
      expect(result[2].transactionIndex).to.eq(defaultDetailedContractResults2.transaction_index);
    });
    
    it('blockHash filter', async function () {
      const filteredLogs = {
        logs: [defaultLogs.logs[0], defaultLogs.logs[1]]
      };
      mock.onGet(`contracts/${contractId1}/results/${contractTimestamp1}`).reply(200, defaultDetailedContractResults);
      mock.onGet(`contracts/results/logs?timestamp=gte:${defaultBlock.timestamp.from}&timestamp=lte:${defaultBlock.timestamp.to}`).reply(200, filteredLogs);
      mock.onGet(`blocks/${blockHash}`).reply(200, defaultBlock);
      const result = await ethImpl.getLogs({
        blockHash: blockHash
      });

      expect(result).to.exist;

      expect(result.length).to.eq(2);
      expect(result[0].address).to.eq(defaultLogs.logs[0].address);
      expect(result[0].blockHash).to.eq(defaultDetailedContractResults.block_hash);
      expect(result[0].blockNumber).to.eq(defaultDetailedContractResults.block_number);
      expect(result[0].data).to.eq(defaultLogs.logs[0].data);
      expect(result[0].logIndex).to.eq(defaultLogs.logs[0].index);
      expect(result[0].removed).to.eq(false);
      expect(result[0].topics).to.exist;
      expect(result[0].topics).to.deep.eq(defaultLogs.logs[0].topics);
      expect(result[0].transactionHash).to.eq(defaultDetailedContractResults.hash);
      expect(result[0].transactionIndex).to.eq(defaultDetailedContractResults.transaction_index);

      expect(result[1].address).to.eq(defaultLogs.logs[1].address);
      expect(result[1].blockHash).to.eq(defaultDetailedContractResults.block_hash);
      expect(result[1].blockNumber).to.eq(defaultDetailedContractResults.block_number);
      expect(result[1].data).to.eq(defaultLogs.logs[1].data);
      expect(result[1].logIndex).to.eq(defaultLogs.logs[1].index);
      expect(result[1].removed).to.eq(false);
      expect(result[1].topics).to.exist;
      expect(result[1].topics).to.deep.eq(defaultLogs.logs[1].topics);
      expect(result[1].transactionHash).to.eq(defaultDetailedContractResults.hash);
      expect(result[1].transactionIndex).to.eq(defaultDetailedContractResults.transaction_index);
    });

    it('fromBlock && toBlock filter', async function () {
      const filteredLogs = {
        logs: [defaultLogs.logs[0], defaultLogs.logs[1]]
      };
      mock.onGet(`contracts/${contractId1}/results/${contractTimestamp1}`).reply(200, defaultDetailedContractResults);
      mock.onGet(`contracts/results/logs?timestamp=gte:${defaultBlock.timestamp.from}&timestamp=lte:${defaultBlock.timestamp.to}`).reply(200, filteredLogs);
      mock.onGet('blocks?block.number=gte:5&block.number=lte:10').reply(200, {
        blocks: [defaultBlock]
      });
      const result = await ethImpl.getLogs({
        fromBlock: 5,
        toBlock: 10
      });

      expect(result).to.exist;

      expect(result.length).to.eq(2);
      expect(result[0].address).to.eq(defaultLogs.logs[0].address);
      expect(result[0].blockHash).to.eq(defaultDetailedContractResults.block_hash);
      expect(result[0].blockNumber).to.eq(defaultDetailedContractResults.block_number);
      expect(result[0].data).to.eq(defaultLogs.logs[0].data);
      expect(result[0].logIndex).to.eq(defaultLogs.logs[0].index);
      expect(result[0].removed).to.eq(false);
      expect(result[0].topics).to.exist;
      expect(result[0].topics).to.deep.eq(defaultLogs.logs[0].topics);
      expect(result[0].transactionHash).to.eq(defaultDetailedContractResults.hash);
      expect(result[0].transactionIndex).to.eq(defaultDetailedContractResults.transaction_index);

      expect(result[1].address).to.eq(defaultLogs.logs[1].address);
      expect(result[1].blockHash).to.eq(defaultDetailedContractResults.block_hash);
      expect(result[1].blockNumber).to.eq(defaultDetailedContractResults.block_number);
      expect(result[1].data).to.eq(defaultLogs.logs[1].data);
      expect(result[1].logIndex).to.eq(defaultLogs.logs[1].index);
      expect(result[1].removed).to.eq(false);
      expect(result[1].topics).to.exist;
      expect(result[1].topics).to.deep.eq(defaultLogs.logs[1].topics);
      expect(result[1].transactionHash).to.eq(defaultDetailedContractResults.hash);
      expect(result[1].transactionIndex).to.eq(defaultDetailedContractResults.transaction_index);
    });
  });
});

describe('Eth', async function () {
  this.timeout(10000);

  const instance = axios.create({
    baseURL: 'https://localhost:5551/api/v1',
    responseType: 'json' as const,
    headers: {
      'Content-Type': 'application/json'
    },
    timeout: 10 * 1000
  });

  // @ts-ignore
  const mock = new MockAdapter(instance, { onNoMatch: "throwException" });
  // @ts-ignore
  const mirrorNodeInstance = new MirrorNodeClient(process.env.MIRROR_NODE_URL, logger.child({ name: `mirror-node` }), instance);
  // @ts-ignore
  const ethImpl = new EthImpl(null, null, mirrorNodeInstance, logger);

  const defaultTxHash = '0x4a563af33c4871b51a8b108aa2fe1dd5280a30dfb7236170ae5e5e7957eb6392';
  const defaultTransaction = {
    "accessList": "0x",
    "blockHash": "0xd693b532a80fed6392b428604171fb32fdbf953728a3a7ecc7d4062b1652c042",
    "blockNumber": 17,
    "chainId": "0x12a",
    "from": "0x0000000000000000000000000000000000001f41",
    "gas": 123,
    "gasPrice": "0x4a817c80",
    "hash": defaultTxHash,
    "input": "0x0707",
    "maxFeePerGas": "0x",
    "maxPriorityFeePerGas": "0x",
    "nonce": 1,
    "r": "0xd693b532a80fed6392b428604171fb32fdbf953728a3a7ecc7d4062b1652c042",
    "s": "0x24e9c602ac800b983b035700a14b23f78a253ab762deab5dc27e3555a750b354",
    "to": "0x0000000000000000000000000000000000001389",
    "transactionIndex": 1,
    "type": 2,
    "v": 1,
    "value": 2000000000
  };

  const defaultReceipt = {
    "blockHash": "0xd693b532a80fed6392b428604171fb32fdbf953728a3a7ecc7d4062b1652c042",
    "blockNumber": "0x11",
    "cumulativeGasUsed": "0x2faf080",
    "effectiveGasPrice": "0xad78ebc5ac620000",
    "from": "0x0000000000000000000000000000000000001f41",
    "to": "0x0000000000000000000000000000000000001389",
    "gasUsed": "0x7b",
    "logs": [{
      "address": "0x0000000000000000000000000000000000001389",
      "bloom": "0x00000000000000000000000000000000000000000000000000000000000000000000000000000000000000000000000000000000000000000000000000000000000000000000000000000000000000000000000000000000000000000000000000000000000000000000000000000000000000000000000000000000000000000000000000000000000000000000000000000000000000000000000000000000000000000000000000000000000000000000000000000000000000000000000000000000000000000000000000000000000000000000000000000000000000000000000000000000000000000000000000000000000000000000000000000000",
      "contract_id": "0.0.5001",
      "data": "0x0123",
      "index": 0,
      "topics": ["0x97c1fc0a6ed5551bc831571325e9bdb365d06803100dc20648640ba24ce69750"]
    }],
    "logsBloom": "0x00000000000000000000000000000000000000000000000000000000000000000000000000000000000000000000000000000000000000000000000000000000000000000000000000000000000000000000000000000000000000000000000000000000000000000000000000000000000000000000000000000000000000000000000000000000000000000000000000000000000000000000000000000000000000000000000000000000000000000000000000000000000000000000000000000000000000000000000000000000000000000000000000000000000000000000000000000000000000000000000000000000000000000000000000000000",
    "status": "0x1",
    "transactionHash": "0x4a563af33c4871b51a8b108aa2fe1dd5280a30dfb7236170ae5e5e7957eb6392",
    "transactionIndex": "0x1",
    "contractAddress": undefined,
    "root": undefined
  };

  const defaultDetailedContractResultByHash = {
    "amount": 2000000000,
    "bloom":
        "0x00000000000000000000000000000000000000000000000000000000000000000000000000000000000000000000000000000000000000000000000000000000000000000000000000000000000000000000000000000000000000000000000000000000000000000000000000000000000000000000000000000000000000000000000000000000000000000000000000000000000000000000000000000000000000000000000000000000000000000000000000000000000000000000000000000000000000000000000000000000000000000000000000000000000000000000000000000000000000000000000000000000000000000000000000000000",
    "call_result": "0x0606",
    "contract_id": "0.0.5001",
    "created_contract_ids": ["0.0.7001"],
    "error_message": null,
    "from": "0x0000000000000000000000000000000000001f41",
    "function_parameters": "0x0707",
    "gas_limit": 1000000,
    "gas_used": 123,
    "timestamp": "167654.000123456",
    "to": "0x0000000000000000000000000000000000001389",
    "block_hash": "0xd693b532a80fed6392b428604171fb32fdbf953728a3a7ecc7d4062b1652c042000102030405060708090a0b0c0d0e0f",
    "block_number": 17,
    "logs": [{
      "address": "0x0000000000000000000000000000000000001389",
      "bloom": "0x00000000000000000000000000000000000000000000000000000000000000000000000000000000000000000000000000000000000000000000000000000000000000000000000000000000000000000000000000000000000000000000000000000000000000000000000000000000000000000000000000000000000000000000000000000000000000000000000000000000000000000000000000000000000000000000000000000000000000000000000000000000000000000000000000000000000000000000000000000000000000000000000000000000000000000000000000000000000000000000000000000000000000000000000000000000",
      "contract_id": "0.0.5001",
      "data": "0x0123",
      "index": 0,
      "topics": ["0x97c1fc0a6ed5551bc831571325e9bdb365d06803100dc20648640ba24ce69750"]
    }],
    "result": "SUCCESS",
    "transaction_index": 1,
    "hash": "0x4a563af33c4871b51a8b108aa2fe1dd5280a30dfb7236170ae5e5e7957eb6392",
    "state_changes": [{
      "address": "0x0000000000000000000000000000000000001389",
      "contract_id": "0.0.5001",
      "slot": "0x0000000000000000000000000000000000000000000000000000000000000101",
      "value_read": "0x97c1fc0a6ed5551bc831571325e9bdb365d06803100dc20648640ba24ce69750",
      "value_written": "0x8c5be1e5ebec7d5bd14f71427d1e84f3dd0314c0f7b2291e5b200ac8c7c3b925"
    }],
    "status": "0x1",
    "access_list": "0x",
    "block_gas_used": 50000000,
    "chain_id": "0x12a",
    "gas_price": "0x4a817c80",
    "max_fee_per_gas": "0x",
    "max_priority_fee_per_gas": "0x",
    "r": "0xd693b532a80fed6392b428604171fb32fdbf953728a3a7ecc7d4062b1652c042",
    "s": "0x24e9c602ac800b983b035700a14b23f78a253ab762deab5dc27e3555a750b354",
    "type": 2,
    "v": 1,
    "nonce": 1
  };

  this.afterEach(() => {
    mock.resetHandlers();
  });


  it('should execute "eth_chainId"', async function () {
    const chainId = await Relay.eth().chainId();

    expect(chainId).to.be.equal(`0x${process.env.CHAIN_ID}`);
  });

  it('should execute "eth_accounts"', async function () {
    const accounts = await Relay.eth().accounts();

    expect(accounts).to.be.an('Array');
    expect(accounts.length).to.be.equal(0);
  });

  it('should execute "eth_getUncleByBlockHashAndIndex"', async function () {
    const result = await Relay.eth().getUncleByBlockHashAndIndex();
    expect(result).to.be.null;
  });

  it('should execute "eth_getUncleByBlockNumberAndIndex"', async function () {
    const result = await Relay.eth().getUncleByBlockNumberAndIndex();
    expect(result).to.be.null;
  });

  it('should execute "eth_getUncleCountByBlockHash"', async function () {
    const result = await Relay.eth().getUncleCountByBlockHash();
    expect(result).to.eq('0x0');
  });

  it('should execute "eth_getUncleCountByBlockNumber"', async function () {
    const result = await Relay.eth().getUncleCountByBlockNumber();
    expect(result).to.eq('0x0');
  });

  it('should execute "eth_hashrate"', async function () {
    const result = await Relay.eth().hashrate();
    expect(result).to.eq('0x0');
  });

  it('should execute "eth_mining"', async function () {
    const result = await Relay.eth().mining();
    expect(result).to.eq(false);
  });

  it('should execute "eth_submitWork"', async function () {
    const result = await Relay.eth().submitWork();
    expect(result).to.eq(false);
  });

  it('should execute "eth_syncing"', async function () {
    const result = await Relay.eth().syncing();
    expect(result).to.eq(false);
  });

  describe('eth_getTransactionReceipt', async function () {
    it('returns `null` for non-existent hash', async function () {
      const txHash = '0x0000000000000000000000000000000000000000000000000000000000000001';
      const txId = cache.get(txHash);
      expect(txId).to.not.exist;
      const receipt = await Relay.eth().getTransactionReceipt(txHash);
      expect(receipt).to.be.null;
    });

    it('executes correctly', async function () {
      // mirror node request mocks
      mock.onGet(`contracts/results/${defaultTxHash}`).reply(200, defaultDetailedContractResultByHash);
      const receipt = await ethImpl.getTransactionReceipt(defaultTxHash);

      // Assert the data format
      expect(receipt).to.exist;
      if (receipt == null) return;
      
      expect(validateHash(receipt.transactionHash, 64)).to.eq(true);
      expect(validateHash(receipt.blockHash, 64)).to.eq(true);
      expect(validateHash(receipt.from, 40)).to.eq(true);
      if (receipt.contractAddress) {
        expect(validateHash(receipt.contractAddress, 40)).to.eq(true);
      }
      if (receipt.to) {
        expect(validateHash(receipt.to, 40)).to.eq(true);
      }
      expect(validateHash(receipt.logsBloom, 512)).to.eq(true);
      if (receipt.root) {
        expect(validateHash(receipt.root, 64)).to.eq(true);
      }

      expect(receipt.transactionHash).to.exist;
      expect(receipt.transactionHash).to.eq(defaultReceipt.transactionHash);
      expect(receipt.transactionIndex).to.exist;
      expect(receipt.blockHash).to.eq(defaultReceipt.blockHash);
      expect(receipt.blockNumber).to.eq(defaultReceipt.blockNumber);
      expect(receipt.from).to.eq(defaultReceipt.from);
      expect(receipt.to).to.eq(defaultReceipt.to);
      expect(receipt.cumulativeGasUsed).to.eq(defaultReceipt.cumulativeGasUsed);
      expect(receipt.gasUsed).to.eq(defaultReceipt.gasUsed);
      expect(receipt.contractAddress).to.eq(defaultReceipt.contractAddress);
      expect(receipt.logs).to.deep.eq(defaultReceipt.logs);
      expect(receipt.logsBloom).to.eq(defaultReceipt.logsBloom);
      expect(receipt.root).to.eq(defaultReceipt.root);
      expect(receipt.status).to.eq(defaultReceipt.status);
      expect(receipt.effectiveGasPrice).to.eq(defaultReceipt.effectiveGasPrice);
    });
  });

  describe('eth_getTransactionByHash', async function () {
    it('returns `null` for non-existing hash', async function () {
      // mirror node request mocks
      mock.onGet(`contracts/results/${defaultTxHash}`).reply(404, {
        '_status': {
          'messages': [
            {
              'message': 'No correlating transaction'
            }
          ]
        }
      });

      const result = await ethImpl.getTransactionByHash('0x4444444444444444444444444444444444444444444444444444444444444444');
      expect(result).to.equal(null);
    });

    it('returns correct transaction for existing hash', async function () {
      // mirror node request mocks
      mock.onGet(`contracts/results/${defaultTxHash}`).reply(200, defaultDetailedContractResultByHash);
      const result = await ethImpl.getTransactionByHash(defaultTxHash);

      expect(result).to.exist;
      if (result == null) return;
      
      expect(result.accessList).to.eq(defaultTransaction.accessList);
      expect(result.blockHash).to.eq(defaultTransaction.blockHash);
      expect(result.blockNumber).to.eq(`0x${defaultTransaction.blockNumber.toString(16)}`);
      expect(result.chainId).to.eq(defaultTransaction.chainId);
      expect(result.from).to.eq(defaultTransaction.from);
      expect(result.gas).to.eq(defaultTransaction.gas);
      expect(result.gasPrice).to.eq(defaultTransaction.gasPrice);
      expect(result.hash).to.eq(defaultTransaction.hash);
      expect(result.input).to.eq(defaultTransaction.input);
      expect(result.maxFeePerGas).to.eq(defaultTransaction.maxFeePerGas);
      expect(result.maxPriorityFeePerGas).to.eq(defaultTransaction.maxPriorityFeePerGas);
      expect(result.nonce).to.eq(defaultTransaction.nonce);
      expect(result.r).to.eq(defaultTransaction.r);
      expect(result.s).to.eq(defaultTransaction.s);
      expect(result.to).to.eq(defaultTransaction.to);
      expect(result.transactionIndex).to.eq(defaultTransaction.transactionIndex);
      expect(result.type).to.eq(defaultTransaction.type);
      expect(result.v).to.eq(defaultTransaction.v);
      expect(result.value).to.eq(defaultTransaction.value);
    });

    it('returns correct transaction for existing hash w no sigs', async function () {
      // mirror node request mocks
      const detailedResultsWithNullNullableValues = {
        ...defaultDetailedContractResultByHash,
        r: null,
        s: null
      };

      mock.onGet(`contracts/results/${defaultTxHash}`).reply(200, detailedResultsWithNullNullableValues);
      const result = await ethImpl.getTransactionByHash(defaultTxHash);

      expect(result).to.exist;
      expect(result.accessList).to.eq(defaultTransaction.accessList);
      expect(result.blockHash).to.eq(defaultTransaction.blockHash);
      expect(result.blockNumber).to.eq(`0x${defaultTransaction.blockNumber.toString(16)}`);
      expect(result.chainId).to.eq(defaultTransaction.chainId);
      expect(result.from).to.eq(defaultTransaction.from);
      expect(result.gas).to.eq(defaultTransaction.gas);
      expect(result.gasPrice).to.eq(defaultTransaction.gasPrice);
      expect(result.hash).to.eq(defaultTransaction.hash);
      expect(result.input).to.eq(defaultTransaction.input);
      expect(result.maxFeePerGas).to.eq(defaultTransaction.maxFeePerGas);
      expect(result.maxPriorityFeePerGas).to.eq(defaultTransaction.maxPriorityFeePerGas);
      expect(result.nonce).to.eq(defaultTransaction.nonce);
      expect(result.r).to.be.null;
      expect(result.s).to.be.null;
      expect(result.to).to.eq(defaultTransaction.to);
      expect(result.transactionIndex).to.eq(defaultTransaction.transactionIndex);
      expect(result.type).to.eq(defaultTransaction.type);
      expect(result.v).to.eq(defaultTransaction.v);
      expect(result.value).to.eq(defaultTransaction.value);
    });
  });
});<|MERGE_RESOLUTION|>--- conflicted
+++ resolved
@@ -197,7 +197,6 @@
     'v': 1
   };
 
-<<<<<<< HEAD
   const defaultDetailedContractResults2 = {...defaultDetailedContractResults, ...{
     'timestamp': contractTimestamp2,
     'block_hash': blockHash2,
@@ -212,13 +211,12 @@
     'hash': contractHash3,
     'contract_id': contractId2,
   }};
-=======
+
   const defaultDetailedContractResultsWithNullNullableValues = {
     ...defaultDetailedContractResults,
     r: null,
     s: null
   };
->>>>>>> 5ed0361d
 
   const results = defaultContractResults.results;
   const totalGasUsed = results[0].gas_used + results[1].gas_used;
@@ -416,7 +414,7 @@
 
     expect(result.number).equal(blockNumber);
   });
-  
+
   it('eth_getBlockByNumber with pending tag', async function() {
     mock.onGet('blocks?limit=1&order=desc').reply(200, {blocks: [defaultBlock]});
     mock.onGet(`blocks/${blockNumber}`).reply(200, defaultBlock);
@@ -428,7 +426,7 @@
 
     expect(result.number).equal(blockNumber);
   });
-  
+
   it('eth_getBlockByNumber with earliest tag', async function() {
     mock.onGet(`blocks/0`).reply(200, defaultBlock);
     mock.onGet(`contracts/results?timestamp=gte:${defaultBlock.timestamp.from}&timestamp=lte:${defaultBlock.timestamp.to}`).reply(200, defaultContractResults);
@@ -439,7 +437,7 @@
 
     expect(result.number).equal(blockNumber);
   });
-  
+
   it('eth_getBlockByNumber with hex number', async function() {
     mock.onGet(`blocks/3735929054`).reply(200, defaultBlock);
     mock.onGet(`contracts/results?timestamp=gte:${defaultBlock.timestamp.from}&timestamp=lte:${defaultBlock.timestamp.to}`).reply(200, defaultContractResults);
@@ -450,7 +448,7 @@
 
     expect(result.number).equal(blockNumber);
   });
-  
+
   it('eth_getBlockByHash with match', async function () {
     // mirror node request mocks
     mock.onGet(`blocks/${blockHash}`).reply(200, defaultBlock);
@@ -461,7 +459,7 @@
     const result = await ethImpl.getBlockByHash(blockHash, false);
     expect(result).to.exist;
     if (result == null) return;
-    
+
     // verify aggregated info
     expect(result.hash).equal(blockHashTrimmed);
     expect(result.gasUsed).equal(totalGasUsed);
@@ -624,7 +622,7 @@
     // mirror node request mocks
     mock.onGet(`contracts/results?block.number=${defaultBlock.number}&transaction.index=${defaultBlock.count}`).reply(200, defaultContractResults);
     mock.onGet(`contracts/${contractAddress1}/results/${contractTimestamp1}`).reply(200, defaultDetailedContractResults);
-    
+
     const result = await ethImpl.getTransactionByBlockNumberAndIndex(defaultBlock.number.toString(), defaultBlock.count);
     expect(result).to.exist;
     if (result == null) return;
@@ -656,7 +654,7 @@
     mock.onGet('blocks?limit=1&order=desc').reply(200, {blocks: [defaultBlock]});
     mock.onGet(`contracts/results?block.number=${defaultBlock.number}&transaction.index=${defaultBlock.count}`).reply(200, defaultContractResults);
     mock.onGet(`contracts/${contractAddress1}/results/${contractTimestamp1}`).reply(200, defaultDetailedContractResults);
-    
+
     const result = await ethImpl.getTransactionByBlockNumberAndIndex('latest', defaultBlock.count);
     expect(result).to.exist;
     if (result == null) return;
@@ -673,7 +671,7 @@
     mock.onGet('blocks?limit=1&order=desc').reply(200, {blocks: [defaultBlock]});
     mock.onGet(`contracts/results?block.number=${defaultBlock.number}&transaction.index=${defaultBlock.count}`).reply(200, defaultContractResults);
     mock.onGet(`contracts/${contractAddress1}/results/${contractTimestamp1}`).reply(200, defaultDetailedContractResults);
-    
+
     const result = await ethImpl.getTransactionByBlockNumberAndIndex('pending', defaultBlock.count);
     expect(result).to.exist;
     if (result == null) return;
@@ -689,7 +687,7 @@
     // mirror node request mocks
     mock.onGet(`contracts/results?block.number=0&transaction.index=${defaultBlock.count}`).reply(200, defaultContractResults);
     mock.onGet(`contracts/${contractAddress1}/results/${contractTimestamp1}`).reply(200, defaultDetailedContractResults);
-    
+
     const result = await ethImpl.getTransactionByBlockNumberAndIndex('earliest', defaultBlock.count);
     expect(result).to.exist;
     if (result == null) return;
@@ -705,7 +703,7 @@
     // mirror node request mocks
     mock.onGet(`contracts/results?block.number=3735929054&transaction.index=${defaultBlock.count}`).reply(200, defaultContractResults);
     mock.onGet(`contracts/${contractAddress1}/results/${contractTimestamp1}`).reply(200, defaultDetailedContractResults);
-    
+
     const result = await ethImpl.getTransactionByBlockNumberAndIndex('0xdeadc0de' +
         '', defaultBlock.count);
     expect(result).to.exist;
@@ -869,7 +867,7 @@
       expect(result[2].transactionHash).to.eq(defaultDetailedContractResults2.hash);
       expect(result[2].transactionIndex).to.eq(defaultDetailedContractResults2.transaction_index);
     });
-    
+
     it('blockHash filter', async function () {
       const filteredLogs = {
         logs: [defaultLogs.logs[0], defaultLogs.logs[1]]
@@ -1138,7 +1136,7 @@
       // Assert the data format
       expect(receipt).to.exist;
       if (receipt == null) return;
-      
+
       expect(validateHash(receipt.transactionHash, 64)).to.eq(true);
       expect(validateHash(receipt.blockHash, 64)).to.eq(true);
       expect(validateHash(receipt.from, 40)).to.eq(true);
@@ -1195,7 +1193,7 @@
 
       expect(result).to.exist;
       if (result == null) return;
-      
+
       expect(result.accessList).to.eq(defaultTransaction.accessList);
       expect(result.blockHash).to.eq(defaultTransaction.blockHash);
       expect(result.blockNumber).to.eq(`0x${defaultTransaction.blockNumber.toString(16)}`);
