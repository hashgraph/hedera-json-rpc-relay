/*-
 *
 * Hedera JSON RPC Relay
 *
 * Copyright (C) 2023 Hedera Hashgraph, LLC
 *
 * Licensed under the Apache License, Version 2.0 (the "License");
 * you may not use this file except in compliance with the License.
 * You may obtain a copy of the License at
 *
 *      http://www.apache.org/licenses/LICENSE-2.0
 *
 * Unless required by applicable law or agreed to in writing, software
 * distributed under the License is distributed on an "AS IS" BASIS,
 * WITHOUT WARRANTIES OR CONDITIONS OF ANY KIND, either express or implied.
 * See the License for the specific language governing permissions and
 * limitations under the License.
 *
 */
import chai from 'chai';
import path from 'path';
import dotenv from 'dotenv';
import MockAdapter from 'axios-mock-adapter';
import { assert, expect } from 'chai';
import { Registry } from 'prom-client';
import sinon from 'sinon';
dotenv.config({ path: path.resolve(__dirname, '../test.env') });
import { RelayImpl } from '../../src/lib/relay';
import { predefined } from '../../src/lib/errors/JsonRpcError';
import { EthImpl } from '../../src/lib/eth';
import { MirrorNodeClient } from '../../src/lib/clients/mirrorNodeClient';
import {
  defaultCallData,
  defaultEvmAddress,
  defaultFromLongZeroAddress,
  expectUnsupportedMethod,
  defaultErrorMessageHex,
  buildCryptoTransferTransaction,
  mockData,
  signTransaction,
  ethCallFailing,
  ethGetLogsFailing,
  defaultDetailedContractResults,
  defaultLogs1,
  defaultLogs2,
  defaultLogs3,
  defaultContractResults,
  defaultEthereumTransactions,
  defaultErrorMessageText,
  expectLogData,
  expectLogData1,
  expectLogData2,
  expectLogData3,
  expectLogData4,
  getRequestId
} from '../helpers';

import pino from 'pino';
import { Log, Transaction } from '../../src/lib/model';
import constants from '../../src/lib/constants';
import { ClientCache, SDKClient } from '../../src/lib/clients';
import { SDKClientError } from '../../src/lib/errors/SDKClientError';
import HAPIService from '../../src/lib/services/hapiService/hapiService';
import HbarLimit from '../../src/lib/hbarlimiter';
import { Hbar, HbarUnit, TransactionId } from '@hashgraph/sdk';
import chaiAsPromised from 'chai-as-promised';
import RelayAssertions from '../assertions';
import {v4 as uuid} from 'uuid';
import { JsonRpcError } from '../../dist';
import { hashNumber, numberTo0x, nullableNumberTo0x, toHash32 } from '../../dist/formatters';
import * as _ from 'lodash';

chai.use(chaiAsPromised);

const logger = pino();
const registry = new Registry();
const Relay = new RelayImpl(logger, registry);

const noTransactions = '?transactions=false';

let restMock: MockAdapter, web3Mock: MockAdapter;
let mirrorNodeInstance: MirrorNodeClient;
let hapiServiceInstance: HAPIService;
let sdkClientStub;
let getSdkClientStub;
let mirrorNodeCache;
let defaultLogs, defaultDetailedContractResults2, defaultDetailedContractResults3;

let clientCache;

describe('Eth calls using MirrorNode', async function () {
  this.timeout(10000);

  let ethImpl: EthImpl;
  let ethImplLowTransactionCount: EthImpl;
  const ethFeeHistoryValue = process.env.ETH_FEE_HISTORY_FIXED || 'true';

  this.beforeAll(() => {
    clientCache = new ClientCache(logger.child({ name: `cache` }), registry);
    // @ts-ignore
    mirrorNodeInstance = new MirrorNodeClient(process.env.MIRROR_NODE_URL, logger.child({ name: `mirror-node` }), registry, clientCache);

    // @ts-ignore
    mirrorNodeCache = mirrorNodeInstance.cache;

    // @ts-ignore
    restMock = new MockAdapter(mirrorNodeInstance.getMirrorNodeRestInstance(), { onNoMatch: "throwException" });

    // @ts-ignore
    web3Mock = new MockAdapter(mirrorNodeInstance.getMirrorNodeWeb3Instance(), { onNoMatch: "throwException" });

    const duration = constants.HBAR_RATE_LIMIT_DURATION;
    const total = constants.HBAR_RATE_LIMIT_TINYBAR;
    const hbarLimiter = new HbarLimit(logger.child({ name: 'hbar-rate-limit' }), Date.now(), total, duration, registry);

    hapiServiceInstance = new HAPIService(logger, registry, hbarLimiter, clientCache);

    process.env.ETH_FEE_HISTORY_FIXED = 'false';

    // @ts-ignore
    ethImpl = new EthImpl(hapiServiceInstance, mirrorNodeInstance, logger, '0x12a', registry, clientCache);
  });

  this.afterAll(() => {
    process.env.ETH_FEE_HISTORY_FIXED = ethFeeHistoryValue;
  });

  this.beforeEach(() => {
    // reset cache and restMock
    mirrorNodeCache.clear();
    clientCache.clear();
    restMock.reset();

    sdkClientStub = sinon.createStubInstance(SDKClient);
    getSdkClientStub = sinon.stub(hapiServiceInstance, "getSDKClient").returns(sdkClientStub);
  });

  this.afterEach(() => {
    getSdkClientStub.restore();
  });

  const TINYBAR_TO_WEIBAR_COEF_BIGINT = BigInt(constants.TINYBAR_TO_WEIBAR_COEF);
  const blockHashTrimmed = '0x3c08bbbee74d287b1dcd3f0ca6d1d2cb92c90883c4acf9747de9f3f3162ad25b';
  const blockHash = `${blockHashTrimmed}999fc7e86699f60f2a3fb3ed9a646c6b`;
  const blockHash2 = `${blockHashTrimmed}999fc7e86699f60f2a3fb3ed9a646c6c`;
  const blockHash3 = `${blockHashTrimmed}999fc7e86699f60f2a3fb3ed9a646c6d`;
  const blockHashPreviousTrimmed = '0xf7d6481f659c866c35391ee230c374f163642ebf13a5e604e04a95a9ca48a298';
  const blockNumber = 3;
  const blockNumber2 = 4;
  const blockNumber3 = 5;
  const blockNumberHex = `0x${blockNumber.toString(16)}`;
  const blockTransactionCount = 77;
  const gasUsed1 = 200000;
  const gasUsed2 = 800000;
  const maxGasLimit = 250000;
  const maxGasLimitHex = numberTo0x(maxGasLimit);
  const contractCallData = "0xef641f44";
  const blockTimestamp = '1651560386';
  const blockTimestampHex = numberTo0x(Number(blockTimestamp));
  const firstTransactionTimestampSeconds = '1653077541';
  const contractAddress1 = '0x000000000000000000000000000000000000055f';
  const htsTokenAddress = '0x0000000000000000000000000000000002dca431';
  const contractTimestamp1 = `${firstTransactionTimestampSeconds}.983983199`;
  const contractTimestamp4 = `${firstTransactionTimestampSeconds}.983983198`;
  const contractHash1 = '0x4a563af33c4871b51a8b108aa2fe1dd5280a30dfb7236170ae5e5e7957eb6392';
  const contractHash2 = '0x4a563af33c4871b51a8b108aa2fe1dd5280a30dfb7236170ae5e5e7957eb6393';
  const contractHash3 = '0x4a563af33c4871b51a8b108aa2fe1dd5280a30dfb7236170ae5e5e7957eb6394';
  const contractAddress2 = '0x000000000000000000000000000000000000055e';
  const contractAddress3 = '0x000000000000000000000000000000000000255c';
  const wrongContractAddress = '0x00000000000000000000000000000000055e';
  const contractTimestamp2 = '1653077542.701408897';
  const contractTimestamp3 = '1653088542.123456789';
  const contractId1 = '0.0.1375';
  const contractId2 = '0.0.1374';
  const gasUsedRatio = 0.5;
  const deployedBytecode = '0x608060405234801561001057600080fd5b5060405161078938038061078983398181016040528101906100329190';
  const mirrorNodeDeployedBytecode = '0x608060405234801561001057600080fd5b5060405161078938038061078983398181016040528101906100321234';
  const accountAddress1 = '0x13212A14deaf2775a5b3bEcC857806D5c719d3f2';
  const receiverAddress = '0x5b98Ce3a4D1e1AC55F15Da174D5CeFcc5b8FB994';

  const defaultBlock = {
    'count': blockTransactionCount,
    'hapi_version': '0.28.1',
    'hash': blockHash,
    'name': '2022-05-03T06_46_26.060890949Z.rcd',
    'number': blockNumber,
    'previous_hash': '0xf7d6481f659c866c35391ee230c374f163642ebf13a5e604e04a95a9ca48a298dc2dfa10f51bcbaab8ae23bc6d662a0b',
    'size': null,
    'timestamp': {
      'from': `${blockTimestamp}.060890949`,
      'to': '1651560389.060890949'
    },
    'gas_used': gasUsed1 + gasUsed2,
    'logs_bloom': '0x'
  };

  const olderBlock = {
    'count': blockTransactionCount,
    'hapi_version': '0.28.1',
    'hash': blockHash,
    'name': '2022-05-03T06_46_26.060890949Z.rcd',
    'number': blockNumber,
    'previous_hash': '0xf7d6481f659c866c35391ee230c374f163642ebf13a5e604e04a95a9ca48a298dc2dfa10f51bcbaab8ae23bc6d662a0b',
    'size': null,
    'timestamp': {
      'from': `${contractTimestamp4}`,
      'to': '1651560389.060890949'
    },
    'gas_used': gasUsed1 + gasUsed2,
    'logs_bloom': '0x'
  };

  const blockZero = {
    "count": 5,
    "hapi_version": "0.28.1",
    "hash": "0x4a7eed88145253eca01a6b5995865b68b041923772d0e504d2ae5fbbf559b68b397adfce5c52f4fa8acec860e6fbc395",
    "name": "2020-08-27T23_40_52.347251002Z.rcd",
    "number": 0,
    "previous_hash": "0x000000000000000000000000000000000000000000000000000000000000000000000000000000000000000000000000",
    "size": null,
    "timestamp": {
      "from": "1598571652.347251002",
      "to": "1598571654.548395000"
    },
    "gas_used": 0,
    "logs_bloom": "0x"
  };

  const mostRecentBlock = {
    "blocks": [
      {
        "count": 8,
        "gas_used": 0,
        "hapi_version": "0.35.0",
        "hash": "0xd9f84ed7415f33ae171a34c5daa4030a3a3028536d737bacf28b08c68309c629d6b2d9e01cb4ad7eb5e4fc21749b8c33",
        "logs_bloom": "0x",
        "name": "2023-03-22T19_21_10.216373003Z.rcd.gz",
        "number": 6,
        "previous_hash": "0xe5ec054c17063d3912eb13760f9f62779f12c60f4d13f882d3fe0aba15db617b9f2b62d9f51d2aac05f7499147c6aa28",
        "size": 3085,
        "timestamp": {
          "from": "1679512870.216373003", "to": "1679512871.851262003"
        }
      }
    ]
  };

  const defaultContractResultsWithNullableFrom = _.cloneDeep(defaultContractResults);
  defaultContractResultsWithNullableFrom.results[0].from = null;

  const defaultContractResultsRevert = {
    'results': [
      {
        'amount': 0,
        'bloom': '0x00000000000000000000000000000000000000000000000000000000000000000000000000000000000000000000000000000000000000000000000000000000000000000000000000000000000000000000000000000000000000000000000000000000000000000000000000000000000000000000000000000000000000000000000000000000000000000000000000000000000000000000000000000000000000000000000000000000000000000000000000000000000000000000000000000000000000000000000000000000000000000000000000000000000000000000000000000000000000000000000000000000000000000000000000000000',
        'call_result': '0x',
        'contract_id': null,
        'created_contract_ids': [],
        'error_message': '0x08c379a00000000000000000000000000000000000000000000000000000000000000020000000000000000000000000000000000000000000000000000000000000002645524332303a207472616e7366657220616d6f756e7420657863656564732062616c616e63650000000000000000000000000000000000000000000000000000',
        'from': '0x0000000000000000000000000000000000000557',
        'function_parameters': '0x',
        'gas_limit': maxGasLimit,
        'gas_used': gasUsed1,
        'hash': contractHash1,
        'timestamp': `${contractTimestamp1}`,
        'to': null,
        "block_gas_used": 400000,
        "block_hash": blockHash,
        "block_number": blockNumber,
        "chain_id": "0x12a",
        "failed_initcode": null,
        "gas_price": "0x4a817c80",
        "max_fee_per_gas": "0x59",
        "max_priority_fee_per_gas": "0x33",
        "nonce": 5,
        "r": "0xb5c21ab4dfd336e30ac2106cad4aa8888b1873a99bce35d50f64d2ec2cc5f6d9",
        "result": "SUCCESS",
        "s":  "0x1092806a99727a20c31836959133301b65a2bfa980f9795522d21a254e629110",
        "status": "0x1",
        "transaction_index": 1,
        "type": 2,
        "v": 1
      }
    ],
    'links': {
      'next': null
    }
  };

  const defaultLogTopics = [
    "0xddf252ad1be2c89b69c2b068fc378daa952ba7f163c4a11628f55a4df523b3ef",
    "0x0000000000000000000000000000000000000000000000000000000000000000",
    "0x000000000000000000000000000000000000000000000000000000000208fa13",
    "0x0000000000000000000000000000000000000000000000000000000000000005"
  ];

  const defaultLogTopics1 = [
    "0xddf252ad1be2c89b69c2b068fc378daa952ba7f163c4a11628f55a4df523b3ef",
    "0x000000000000000000000000000000000000000000000000000000000208fa13",
  ];

  const defaultNullLogTopics = [
    "0xddf252ad1be2c89b69c2b068fc378daa952ba7f163c4a11628f55a4df523b3ef",
    "0x000000000000000000000000000000000000000000000000000000000208fa13",
    null,
    null
  ];

  const logBloom4 = '0x4444';
  const defaultLogs4 = [
    {
      "address": "0x67D8d32E9Bf1a9968a5ff53B87d777Aa8EBBEe69",
      "bloom": logBloom4,
      "contract_id": contractId2,
      "data": "0x",
      "index": 0,
      "topics": defaultLogTopics1,
      "root_contract_id": "0.0.34806097",
      "timestamp": contractTimestamp3,
      "block_hash": blockHash3 ,
      "block_number": blockNumber3,
      "transaction_hash": contractHash3,
      "transaction_index": 1
    }
  ];

  const defaultLogsList = defaultLogs1.concat(defaultLogs2).concat(defaultLogs3);
  defaultLogs = {
    "logs": defaultLogsList
  };

  const defaultCurrentContractState = {
    "state": [
      {
        'address': contractAddress1,
        'contract_id': contractId1,
        'timestamp': contractTimestamp1,
        'slot': '0x0000000000000000000000000000000000000000000000000000000000000101',
        'value': '0x8c5be1e5ebec7d5bd14f71427d1e84f3dd0314c0f7b2291e5b200ac8c7c3b925'
      }
    ]
  };

  const defaultOlderContractState = {
    "state": [
      {
        'address': contractAddress1,
        'contract_id': contractId1,
        'timestamp': contractTimestamp4,
        'slot': '0x0000000000000000000000000000000000000000000000000000000000000101',
        'value': '0x8c5be1e5ebec7d5bd14f71427d1e84f3dd0314c0f7b2291e5b200ac8c7c3b925'
      }
    ]
  };

  defaultDetailedContractResults2 = {
    ...defaultDetailedContractResults, ...{
      'timestamp': contractTimestamp2,
      'block_hash': blockHash2,
      'block_number': blockNumber2,
      'hash': contractHash2,
      'logs': defaultLogs2
    }
  };

  defaultDetailedContractResults3 = {
    ...defaultDetailedContractResults, ...{
      'timestamp': contractTimestamp3,
      'block_hash': blockHash3,
      'block_number': blockNumber3,
      'hash': contractHash3,
      'contract_id': contractId2,
      'logs': defaultLogs3
    }
  };

  const defaultContractStateEmptyArray = {
    "state": [],
    "links": {
      "next": null
    }
  };

  const detailedContractResultNotFound = { "_status": { "messages": [{ "message": "No correlating transaction" }] } };

  const results = defaultContractResults.results;
  const totalGasUsed = numberTo0x(results[0].gas_used + results[1].gas_used);

  const defaultNetworkFees = {
    'fees': [
      {
        'gas': 77,
        'transaction_type': 'ContractCall'
      },
      {
        'gas': 771,
        'transaction_type': 'ContractCreate'
      },
      {
        'gas': 57,
        'transaction_type': 'EthereumTransaction'
      }
    ],
    'timestamp': '1653644164.591111113'
  };
  const baseFeePerGasHex = numberTo0x(BigInt(defaultNetworkFees.fees[2].gas) * TINYBAR_TO_WEIBAR_COEF_BIGINT); // '0x84b6a5c400' -> 570_000_000_000 tb

  const defaultContract = {
    "admin_key": null,
    "auto_renew_account": null,
    "auto_renew_period": 7776000,
    "contract_id": "0.0.1052",
    "created_timestamp": "1659622477.294172233",
    "deleted": false,
    "evm_address": null,
    "expiration_timestamp": null,
    "file_id": "0.0.1051",
    "max_automatic_token_associations": 0,
    "memo": "",
    "obtainer_id": null,
    "permanent_removal": null,
    "proxy_account_id": null,
    "timestamp": {
      "from": "1659622477.294172233",
      "to": null
    },
    "bytecode": "0x123456",
    "runtime_bytecode": mirrorNodeDeployedBytecode
  };

  const defaultContract2 = {
    ...defaultContract,
    "address": contractAddress2,
    "contract_id": contractId2,
  };

  const defaultContract3EmptyBytecode = {
    "address": contractAddress2,
    "contract_id": contractId2,
    "admin_key": null,
    "auto_renew_account": null,
    "auto_renew_period": 7776000,
    "created_timestamp": "1659622477.294172233",
    "deleted": false,
    "evm_address": null,
    "expiration_timestamp": null,
    "file_id": "0.0.1051",
    "max_automatic_token_associations": 0,
    "memo": "",
    "obtainer_id": null,
    "permanent_removal": null,
    "proxy_account_id": null,
    "timestamp": {
      "from": "1659622477.294172233",
      "to": null
    },
    "bytecode": "0x123456",
    "runtime_bytecode": "0x"
  };

  const defaultEthGetBlockByLogs = {
    logs: [defaultLogs.logs[0], defaultLogs.logs[1]]
  };

  const defaultHTSToken = mockData.token;

  this.afterEach(() => {
    restMock.resetHandlers();
  });

  this.beforeEach( () => {
    restMock.onGet('network/fees').reply(200, defaultNetworkFees);
  })

  it('"eth_blockNumber" should return the latest block number', async function () {
    restMock.onGet('blocks?limit=1&order=desc').reply(200, {
      blocks: [defaultBlock]
    });
    const blockNumber = await ethImpl.blockNumber();
    expect(blockNumber).to.be.eq(blockNumber);
  });


  it('"eth_blockNumber" should return the latest block number using cache', async function () {
    restMock.onGet('blocks?limit=1&order=desc').reply(200, {
      blocks: [defaultBlock]
    });
    const blockNumber = await ethImpl.blockNumber();
    expect(numberTo0x(defaultBlock.number)).to.be.eq(blockNumber);

    // Second call should return the same block number using cache
    restMock.onGet('blocks?limit=1&order=desc').reply(400, {
      blocks: [defaultBlock]
    });

    const blockNumber2 = await ethImpl.blockNumber();
    expect(blockNumber2).to.be.eq(blockNumber);

    // expire cache, instead of waiting for ttl we clear it to simulate expiry faster.
    clientCache.clear();
    // Third call should return new number using mirror node
    const newBlockNumber = 7;
    restMock.onGet('blocks?limit=1&order=desc').reply(200, {
      blocks: [{...defaultBlock, number : newBlockNumber}]
    });
    const blockNumber3 = await ethImpl.blockNumber();
    expect(numberTo0x(newBlockNumber)).to.be.eq(blockNumber3);

  });


  it('"eth_blockNumber" should throw an error if no blocks are found', async function () {
    restMock.onGet('blocks?limit=1&order=desc').reply(404, {
      '_status': {
        'messages': [
          {
            'message': 'Block not found'
          }
        ]
      }
    });

    const error = predefined.COULD_NOT_RETRIEVE_LATEST_BLOCK;

    await RelayAssertions.assertRejection(error, ethImpl.blockNumber, true, ethImpl);
  });

  it('"eth_blockNumber" return the latest block number on second try', async function () {
    restMock.onGet('blocks?limit=1&order=desc').replyOnce(404, {
      '_status': {
        'messages': [
          {
            'message': 'Block not found'
          }
        ]
      }
    }).onGet('blocks?limit=1&order=desc').replyOnce(200, {
      blocks: [defaultBlock]
    });

    const blockNumber = await ethImpl.blockNumber();
    expect(blockNumber).to.be.eq(blockNumber);
  });

  it('"eth_blockNumber" should throw an error if no blocks are found after third try', async function () {
    restMock.onGet('blocks?limit=1&order=desc').reply(404, {
      '_status': {
        'messages': [
          {
            'message': 'Block not found'
          }
        ]
      }
    }).onGet('blocks?limit=1&order=desc').reply(404, {
      '_status': {
        'messages': [
          {
            'message': 'Block not found'
          }
        ]
      }
    }).onGet('blocks?limit=1&order=desc').reply(404, {
      '_status': {
        'messages': [
          {
            'message': 'Block not found'
          }
        ]
      }
    }).onGet('blocks?limit=1&order=desc').reply(404, {
      '_status': {
        'messages': [
          {
            'message': 'Block not found'
          }
        ]
      }
    });

    await RelayAssertions.assertRejection(predefined.COULD_NOT_RETRIEVE_LATEST_BLOCK, ethImpl.blockNumber, true, ethImpl);
  });

  describe('with match', async function () {
    beforeEach(function() {
      // mirror node request mocks
      restMock.onGet(`blocks/${blockNumber}`).reply(200, defaultBlock);
      restMock.onGet(`blocks/${blockHash}`).reply(200, defaultBlock);
      restMock.onGet('blocks?limit=1&order=desc').reply(200, mostRecentBlock);
      restMock.onGet(`contracts/results/logs?timestamp=gte:${defaultBlock.timestamp.from}&timestamp=lte:${defaultBlock.timestamp.to}&limit=100&order=asc`).reply(200, defaultEthGetBlockByLogs);
    })

    it('eth_getBlockByNumber with match', async function () {

      restMock.onGet(`contracts/results?timestamp=gte:${defaultBlock.timestamp.from}&timestamp=lte:${defaultBlock.timestamp.to}&limit=100&order=asc`).reply(200, defaultContractResults);

      const result = await ethImpl.getBlockByNumber(numberTo0x(blockNumber), false);

      RelayAssertions.assertBlock(result, {
        hash: blockHashTrimmed,
        gasUsed: totalGasUsed,
        number: blockNumberHex,
        parentHash: blockHashPreviousTrimmed,
        timestamp: blockTimestampHex,
        transactions: [contractHash1, contractHash2]
      });
    });

    it('eth_getBlockByNumber with match paginated', async function () {
      const next = `contracts/results?timestamp=lte:${defaultBlock.timestamp.to}&timestamp=gte:${defaultBlock.timestamp.from}&limit=100&order=asc`; // just flip the timestamp parameters for simplicity
      restMock.onGet(`contracts/results?timestamp=gte:${defaultBlock.timestamp.from}&timestamp=lte:${defaultBlock.timestamp.to}&limit=100&order=asc`).reply(200, { 'results': [], 'links': { 'next': next } });
      restMock.onGet(next).reply(200, defaultContractResults);
      const result = await ethImpl.getBlockByNumber(numberTo0x(blockNumber), false);

      RelayAssertions.assertBlock(result, {
        hash: blockHashTrimmed,
        gasUsed: totalGasUsed,
        number: blockNumberHex,
        parentHash: blockHashPreviousTrimmed,
        timestamp: blockTimestampHex,
        transactions: [contractHash1, contractHash2]
      });
    });

    it('eth_getBlockByNumber should return cached result', async function() {
      restMock.onGet(`contracts/results?timestamp=gte:${defaultBlock.timestamp.from}&timestamp=lte:${defaultBlock.timestamp.to}&limit=100&order=asc`).reply(200, defaultContractResults);
      const resBeforeCache = await ethImpl.getBlockByNumber(numberTo0x(blockNumber), false);

      restMock.onGet(`blocks/${blockNumber}`).reply(404);
      const resAfterCache = await ethImpl.getBlockByNumber(numberTo0x(blockNumber), false);

      expect(resBeforeCache).to.eq(resAfterCache);
    });

    it('eth_getBlockByHash with match', async function () {
      restMock.onGet(`contracts/results?timestamp=gte:${defaultBlock.timestamp.from}&timestamp=lte:${defaultBlock.timestamp.to}&limit=100&order=asc`).reply(200, defaultContractResults);

      const result = await ethImpl.getBlockByHash(blockHash, false);
      RelayAssertions.assertBlock(result, {
        hash: blockHashTrimmed,
        gasUsed: totalGasUsed,
        number: blockNumberHex,
        parentHash: blockHashPreviousTrimmed,
        timestamp: blockTimestampHex,
        transactions: [contractHash1, contractHash2]
      });
    });

    it('eth_getBlockByHash with match paginated', async function () {
      const next = `contracts/results?timestamp=lte:${defaultBlock.timestamp.to}&timestamp=gte:${defaultBlock.timestamp.from}&limit=100&order=asc`; // just flip the timestamp parameters for simplicity
      restMock.onGet(`contracts/results?timestamp=gte:${defaultBlock.timestamp.from}&timestamp=lte:${defaultBlock.timestamp.to}&limit=100&order=asc`).reply(200, { 'results': [], 'links': { 'next': next } });
      restMock.onGet(next).reply(200, defaultContractResults);

      const result = await ethImpl.getBlockByHash(blockHash, false);
      RelayAssertions.assertBlock(result, {
        hash: blockHashTrimmed,
        gasUsed: totalGasUsed,
        number: blockNumberHex,
        parentHash: blockHashPreviousTrimmed,
        timestamp: blockTimestampHex,
        transactions: [contractHash1, contractHash2]
      });
    });
  });

  it('eth_getBlockByNumber with zero transactions', async function () {
    mirrorNodeCache.clear();
    // mirror node request mocks
    restMock.onGet(`blocks/${blockNumber}`).reply(200, {...defaultBlock, gas_used: 0});
    restMock.onGet('blocks?limit=1&order=desc').reply(200, mostRecentBlock);
    restMock.onGet(`contracts/results?timestamp=gte:${defaultBlock.timestamp.from}&timestamp=lte:${defaultBlock.timestamp.to}&limit=100&order=asc`).reply(200, { 'results': [] });
    restMock.onGet(`contracts/results/logs?timestamp=gte:${defaultBlock.timestamp.from}&timestamp=lte:${defaultBlock.timestamp.to}&limit=100&order=asc`).reply(200, { logs: [] });
    const result = await ethImpl.getBlockByNumber(numberTo0x(blockNumber), false);
    expect(result).to.exist;
    expect(result).to.not.be.null;

    // verify aggregated info
    expect(result.hash).equal(blockHashTrimmed);
    expect(result.gasUsed).equal('0x0');
    expect(result.number).equal(blockNumberHex);
    expect(result.parentHash).equal(blockHashPreviousTrimmed);
    expect(result.timestamp).equal(blockTimestampHex);
    expect(result.transactions.length).equal(0);
    expect(result.transactionsRoot).equal(EthImpl.ethEmptyTrie);

    // verify expected constants
    RelayAssertions.verifyBlockConstants(result);
  });

  it('eth_getBlockByNumber with match and details', async function () {
    mirrorNodeCache.clear();
    // mirror node request mocks
    restMock.onGet(`blocks/${blockNumber}`).reply(200, defaultBlock);
    restMock.onGet('blocks?limit=1&order=desc').reply(200, mostRecentBlock);
    restMock.onGet(`contracts/results?timestamp=gte:${defaultBlock.timestamp.from}&timestamp=lte:${defaultBlock.timestamp.to}&limit=100&order=asc`).reply(200, defaultContractResults);
    restMock.onGet(`contracts/results/logs?timestamp=gte:${defaultBlock.timestamp.from}&timestamp=lte:${defaultBlock.timestamp.to}&limit=100&order=asc`).reply(200, defaultEthGetBlockByLogs);
    const result = await ethImpl.getBlockByNumber(numberTo0x(blockNumber), true);
    expect(result).to.exist;
    expect(result).to.not.be.null;

    // verify aggregated info
    expect(result.hash).equal(blockHashTrimmed);
    expect(result.gasUsed).equal(totalGasUsed);
    expect(result.number).equal(blockNumberHex);
    expect(result.parentHash).equal(blockHashPreviousTrimmed);
    expect(result.timestamp).equal(blockTimestampHex);
    expect(result.transactions.length).equal(2);
    expect((result.transactions[0] as Transaction).hash).equal(contractHash1);
    expect((result.transactions[1] as Transaction).hash).equal(contractHash2);
    expect((result.transactions[1] as Transaction).gas).equal(hashNumber(gasUsed2));

    // verify expected constants
    RelayAssertions.verifyBlockConstants(result);
  });

  it('eth_getBlockByNumber with match and details paginated', async function () {
    mirrorNodeCache.clear();
    // mirror node request mocks
    restMock.onGet(`blocks/${blockNumber}`).reply(200, defaultBlock);
    restMock.onGet('blocks?limit=1&order=desc').reply(200, mostRecentBlock);
    const next = `contracts/results?timestamp=lte:${defaultBlock.timestamp.to}&timestamp=gte:${defaultBlock.timestamp.from}&limit=100&order=asc`; // just flip the timestamp parameters for simplicity
    restMock.onGet(`contracts/results?timestamp=gte:${defaultBlock.timestamp.from}&timestamp=lte:${defaultBlock.timestamp.to}&limit=100&order=asc`).reply(200, { 'results': [], 'links': { 'next': next } });
    restMock.onGet(next).reply(200, defaultContractResults);
    restMock.onGet(`contracts/results/logs?timestamp=gte:${defaultBlock.timestamp.from}&timestamp=lte:${defaultBlock.timestamp.to}&limit=100&order=asc`).reply(200, defaultEthGetBlockByLogs);
    const result = await ethImpl.getBlockByNumber(numberTo0x(blockNumber), true);
    expect(result).to.exist;
    expect(result).to.not.be.null;

    // verify aggregated info
    expect(result.hash).equal(blockHashTrimmed);
    expect(result.gasUsed).equal(totalGasUsed);
    expect(result.number).equal(blockNumberHex);
    expect(result.parentHash).equal(blockHashPreviousTrimmed);
    expect(result.timestamp).equal(blockTimestampHex);
    expect(result.transactions.length).equal(2);
    expect((result.transactions[0] as Transaction).hash).equal(contractHash1);
    expect((result.transactions[1] as Transaction).hash).equal(contractHash2);
    expect((result.transactions[1] as Transaction).gas).equal(hashNumber(gasUsed2));

    // verify expected constants
    RelayAssertions.verifyBlockConstants(result);
  });

  it('eth_getBlockByNumber with block match and contract revert', async function () {
    mirrorNodeCache.clear();
    // mirror node request mocks
    restMock.onGet(`blocks/${blockNumber}`).reply(200, {...defaultBlock, gas_used: gasUsed1});
    restMock.onGet('blocks?limit=1&order=desc').reply(200, mostRecentBlock);
    restMock.onGet(`contracts/results?timestamp=gte:${defaultBlock.timestamp.from}&timestamp=lte:${defaultBlock.timestamp.to}&limit=100&order=asc`).reply(200, defaultContractResultsRevert);
    restMock.onGet(`contracts/results/logs?timestamp=gte:${defaultBlock.timestamp.from}&timestamp=lte:${defaultBlock.timestamp.to}&limit=100&order=asc`).reply(200, { logs: [] });

    const result = await ethImpl.getBlockByNumber(numberTo0x(blockNumber), true);
    expect(result).to.exist;
    expect(result).to.not.be.null;

    // verify aggregated info
    expect(result.hash).equal(blockHashTrimmed);
    expect(result.gasUsed).equal(numberTo0x(gasUsed1));
    expect(result.number).equal(blockNumberHex);
    expect(result.parentHash).equal(blockHashPreviousTrimmed);
    expect(result.timestamp).equal(blockTimestampHex);
    expect(result.transactions.length).equal(1);

    // verify expected constants
    RelayAssertions.verifyBlockConstants(result);
  });

  it('eth_getBlockByNumber with no match', async function () {
    mirrorNodeCache.clear();
    restMock.onGet(`blocks/${blockNumber}`).reply(400, {
      '_status': {
        'messages': [
          {
            'message': 'No such block exists'
          }
        ]
      }
    });
    restMock.onGet(`blocks?limit=1&order=desc`).reply(200, mostRecentBlock);

    const result = await ethImpl.getBlockByNumber(blockNumber.toString(), false);
    expect(result).to.equal(null);
  });

  it('eth_getBlockByNumber with latest tag', async function () {
    restMock.onGet('blocks?limit=1&order=desc').reply(200, { blocks: [defaultBlock] });
    restMock.onGet(`contracts/results?timestamp=gte:${defaultBlock.timestamp.from}&timestamp=lte:${defaultBlock.timestamp.to}&limit=100&order=asc`).reply(200, defaultContractResults);
    restMock.onGet(`contracts/results/logs?timestamp=gte:${defaultBlock.timestamp.from}&timestamp=lte:${defaultBlock.timestamp.to}&limit=100&order=asc`).reply(200, defaultEthGetBlockByLogs);
    for (const result of defaultContractResults.results) {
      restMock.onGet(`contracts/${result.to}/results/${result.timestamp}`).reply(404, {"_status":{"messages":[{"message":"Not found"}]}});
    }

    const result = await ethImpl.getBlockByNumber('latest', false);
    expect(result).to.exist;
    expect(result).to.not.be.null;

    // check that we only made the expected number of requests with the expected urls
    expect(restMock.history.get.length).equal(4);
    expect(restMock.history.get[0].url).equal('blocks?limit=1&order=desc');
    expect(restMock.history.get[1].url).equal('contracts/results?timestamp=gte:1651560386.060890949&timestamp=lte:1651560389.060890949&limit=100&order=asc');
    expect(restMock.history.get[2].url).equal('contracts/results/logs?timestamp=gte:1651560386.060890949&timestamp=lte:1651560389.060890949&limit=100&order=asc');
    expect(restMock.history.get[3].url).equal('network/fees');

    expect(result.number).equal(blockNumberHex);
  });

  it('eth_getBlockByNumber with latest tag paginated', async function () {
    restMock.onGet('blocks?limit=1&order=desc').reply(200, { blocks: [defaultBlock] });
    const next = `contracts/results?timestamp=lte:${defaultBlock.timestamp.to}&timestamp=gte:${defaultBlock.timestamp.from}&limit=100&order=asc`; // just flip the timestamp parameters for simplicity
    restMock.onGet(`contracts/results?timestamp=gte:${defaultBlock.timestamp.from}&timestamp=lte:${defaultBlock.timestamp.to}&limit=100&order=asc`).reply(200, { 'results': [], 'links': { 'next': next } });
    restMock.onGet(next).reply(200, defaultContractResults);
    restMock.onGet(`contracts/results/logs?timestamp=gte:${defaultBlock.timestamp.from}&timestamp=lte:${defaultBlock.timestamp.to}&limit=100&order=asc`).reply(200, defaultEthGetBlockByLogs);
    for (const result of defaultContractResults.results) {
      restMock.onGet(`contracts/${result.to}/results/${result.timestamp}`).reply(404, {"_status":{"messages":[{"message":"Not found"}]}});
    }

    const result = await ethImpl.getBlockByNumber('latest', false);
    expect(result).to.exist;
    expect(result).to.not.be.null;

    expect(result.number).equal(blockNumberHex);
  });

  it('eth_getBlockByNumber with pending tag', async function () {
    restMock.onGet('blocks?limit=1&order=desc').reply(200, { blocks: [defaultBlock] });
    restMock.onGet(`contracts/results?timestamp=gte:${defaultBlock.timestamp.from}&timestamp=lte:${defaultBlock.timestamp.to}&limit=100&order=asc`).reply(200, defaultContractResults);
    restMock.onGet(`contracts/results/logs?timestamp=gte:${defaultBlock.timestamp.from}&timestamp=lte:${defaultBlock.timestamp.to}&limit=100&order=asc`).reply(200, defaultEthGetBlockByLogs);
    for (const result of defaultContractResults.results) {
      restMock.onGet(`contracts/${result.to}/results/${result.timestamp}`).reply(404, {"_status":{"messages":[{"message":"Not found"}]}});
    }

    const result = await ethImpl.getBlockByNumber('pending', false);
    expect(result).to.exist;
    expect(result).to.not.be.null;

    expect(result.number).equal(blockNumberHex);
  });

  it('eth_getBlockByNumber with earliest tag', async function () {
    restMock.onGet(`blocks/0`).reply(200, defaultBlock);
    restMock.onGet(`contracts/results?timestamp=gte:${defaultBlock.timestamp.from}&timestamp=lte:${defaultBlock.timestamp.to}&limit=100&order=asc`).reply(200, defaultContractResults);
    restMock.onGet(`contracts/results/logs?timestamp=gte:${defaultBlock.timestamp.from}&timestamp=lte:${defaultBlock.timestamp.to}&limit=100&order=asc`).reply(200, defaultEthGetBlockByLogs);
    for (const result of defaultContractResults.results) {
      restMock.onGet(`contracts/${result.to}/results/${result.timestamp}`).reply(404, {"_status":{"messages":[{"message":"Not found"}]}});
    }

    const result = await ethImpl.getBlockByNumber('earliest', false);
    expect(result).to.exist;
    expect(result).to.not.be.null;

    expect(result.number).equal(blockNumberHex);
  });

  it('eth_getBlockByNumber with hex number', async function () {
    restMock.onGet(`blocks/3735929054`).reply(200, defaultBlock);
    restMock.onGet(`blocks?limit=1&order=desc`).reply(200, {
      blocks: [{
        number: 3735929055
      }]
    });
    restMock.onGet(`contracts/results?timestamp=gte:${defaultBlock.timestamp.from}&timestamp=lte:${defaultBlock.timestamp.to}&limit=100&order=asc`).reply(200, defaultContractResults);
    restMock.onGet(`contracts/results/logs?timestamp=gte:${defaultBlock.timestamp.from}&timestamp=lte:${defaultBlock.timestamp.to}&limit=100&order=asc`).reply(200, defaultEthGetBlockByLogs);
    for (const result of defaultContractResults.results) {
      restMock.onGet(`contracts/${result.to}/results/${result.timestamp}`).reply(404, {"_status":{"messages":[{"message":"Not found"}]}});
    }

    const result = await ethImpl.getBlockByNumber('0xdeadc0de', false);
    expect(result).to.exist;
    expect(result).to.not.be.null;

    expect(result.number).equal(blockNumberHex);
  });

  it('eth_getBlockByHash with match', async function () {
    // mirror node request mocks
    restMock.onGet(`blocks/${blockHash}`).reply(200, defaultBlock);
    restMock.onGet(`contracts/results?timestamp=gte:${defaultBlock.timestamp.from}&timestamp=lte:${defaultBlock.timestamp.to}&limit=100&order=asc`).reply(200, defaultContractResults);
    restMock.onGet('network/fees').reply(200, defaultNetworkFees);
    restMock.onGet(`contracts/results/logs?timestamp=gte:${defaultBlock.timestamp.from}&timestamp=lte:${defaultBlock.timestamp.to}&limit=100&order=asc`).reply(200, defaultEthGetBlockByLogs);

    const result = await ethImpl.getBlockByHash(blockHash, false);
    RelayAssertions.assertBlock(result, {
      hash: blockHashTrimmed,
      gasUsed: totalGasUsed,
      number: blockNumberHex,
      parentHash: blockHashPreviousTrimmed,
      timestamp: blockTimestampHex,
      transactions: [contractHash1, contractHash2]
    });
  });

  it('eth_getBlockByHash with match paginated', async function () {
    // mirror node request mocks
    restMock.onGet(`blocks/${blockHash}`).reply(200, defaultBlock);
    const next = `contracts/results?timestamp=lte:${defaultBlock.timestamp.to}&timestamp=gte:${defaultBlock.timestamp.from}&limit=100&order=asc`; // just flip the timestamp parameters for simplicity
    restMock.onGet(`contracts/results?timestamp=gte:${defaultBlock.timestamp.from}&timestamp=lte:${defaultBlock.timestamp.to}&limit=100&order=asc`).reply(200, { 'results': [], 'links': { 'next': next } });
    restMock.onGet(next).reply(200, defaultContractResults);
    restMock.onGet('network/fees').reply(200, defaultNetworkFees);
    restMock.onGet(`contracts/results/logs?timestamp=gte:${defaultBlock.timestamp.from}&timestamp=lte:${defaultBlock.timestamp.to}&limit=100&order=asc`).reply(200, defaultEthGetBlockByLogs);

    const result = await ethImpl.getBlockByHash(blockHash, false);
    RelayAssertions.assertBlock(result, {
      hash: blockHashTrimmed,
      gasUsed: totalGasUsed,
      number: blockNumberHex,
      parentHash: blockHashPreviousTrimmed,
      timestamp: blockTimestampHex,
      transactions: [contractHash1, contractHash2]
    });
  });

  it('eth_getBlockByHash should hit cache', async function() {
    restMock.onGet(`blocks/${blockHash}`).replyOnce(200, defaultBlock);
    restMock.onGet(`contracts/results?timestamp=gte:${defaultBlock.timestamp.from}&timestamp=lte:${defaultBlock.timestamp.to}&limit=100&order=asc`).replyOnce(200, defaultContractResults);
    restMock.onGet(`contracts/results/logs?timestamp=gte:${defaultBlock.timestamp.from}&timestamp=lte:${defaultBlock.timestamp.to}&limit=100&order=asc`).reply(200, defaultEthGetBlockByLogs);

    for (let i = 0; i < 3; i++) {
      const result = await ethImpl.getBlockByHash(blockHash, false);
      expect(result).to.exist;
      expect(result).to.not.be.null;
      expect(result.hash).equal(blockHashTrimmed);
      expect(result.number).equal(blockNumberHex);
      RelayAssertions.verifyBlockConstants(result);
    }
  });

  it('eth_getBlockByHash with match and details', async function () {
    // mirror node request mocks
    restMock.onGet(`blocks/${blockHash}`).reply(200, defaultBlock);
    restMock.onGet(`contracts/results?timestamp=gte:${defaultBlock.timestamp.from}&timestamp=lte:${defaultBlock.timestamp.to}&limit=100&order=asc`).reply(200, defaultContractResults);
    restMock.onGet(`contracts/results/logs?timestamp=gte:${defaultBlock.timestamp.from}&timestamp=lte:${defaultBlock.timestamp.to}&limit=100&order=asc`).reply(200, defaultEthGetBlockByLogs);

    const result = await ethImpl.getBlockByHash(blockHash, true);

    RelayAssertions.assertBlock(result, {
      hash: blockHashTrimmed,
      gasUsed: totalGasUsed,
      number: blockNumberHex,
      timestamp: blockTimestampHex,
      parentHash: blockHashPreviousTrimmed,
      transactions: [contractHash1, contractHash2]
    }, true);
  });

  it('eth_getBlockByHash with match and details paginated', async function () {
    // mirror node request mocks
    restMock.onGet(`blocks/${blockHash}`).reply(200, defaultBlock);
    const next = `contracts/results?timestamp=lte:${defaultBlock.timestamp.to}&timestamp=gte:${defaultBlock.timestamp.from}&limit=100&order=asc`; // just flip the timestamp parameters for simplicity
    restMock.onGet(`contracts/results?timestamp=gte:${defaultBlock.timestamp.from}&timestamp=lte:${defaultBlock.timestamp.to}&limit=100&order=asc`).reply(200, { 'results': [], 'links': { 'next': next } });
    restMock.onGet(next).reply(200, defaultContractResults);
    restMock.onGet(`contracts/results/logs?timestamp=gte:${defaultBlock.timestamp.from}&timestamp=lte:${defaultBlock.timestamp.to}&limit=100&order=asc`).reply(200, defaultEthGetBlockByLogs);

    const result = await ethImpl.getBlockByHash(blockHash, true);
    RelayAssertions.assertBlock(result, {
      hash: blockHashTrimmed,
      gasUsed: totalGasUsed,
      number: blockNumberHex,
      parentHash: blockHashPreviousTrimmed,
      timestamp: blockTimestampHex,
      transactions: [contractHash1, contractHash2]
    }, true);
  });

  it('eth_getBlockByHash with block match and contract revert', async function () {
    mirrorNodeCache.clear();
    const randomBlock = {
      ...defaultBlock,
      'gas_used': 400000
    };
    restMock.onGet(`blocks/${blockHash}`).reply(200, randomBlock);
    restMock.onGet(`contracts/results?timestamp=gte:${randomBlock.timestamp.from}&timestamp=lte:${randomBlock.timestamp.to}&limit=100&order=asc`).reply(200, []);
    restMock.onGet(`contracts/results/logs?timestamp=gte:${randomBlock.timestamp.from}&timestamp=lte:${randomBlock.timestamp.to}&limit=100&order=asc`).reply(200, { logs: [] });

    const result = await ethImpl.getBlockByHash(blockHash, true);
    RelayAssertions.assertBlock(result, {
      hash: blockHashTrimmed,
      gasUsed: numberTo0x(randomBlock.gas_used),
      number: blockNumberHex,
      parentHash: blockHashPreviousTrimmed,
      timestamp: blockTimestampHex,
      transactions: []
    });
  });

  it('eth_getBlockByHash with no match', async function () {
    mirrorNodeCache.clear();
    // mirror node request mocks
    restMock.onGet(`blocks/${blockHash}`).reply(400, {
      '_status': {
        'messages': [
          {
            'message': 'No such block exists'
          }
        ]
      }
    });

    const result = await ethImpl.getBlockByHash(blockHash, false);
    expect(result).to.equal(null);
  });

  it('eth_getBlockByHash should throw if unexpected error', async function () {
    // mirror node request mocks
    const randomBlock = {
      'timestamp': {
        'from': `1651560386.060890949`,
        'to': '1651560389.060890919'
      },
    };
    restMock.onGet(`blocks/${blockHash}`).reply(200, randomBlock);
    restMock.onGet(`contracts/results?timestamp=gte:${randomBlock.timestamp.from}&timestamp=lte:${randomBlock.timestamp.to}&limit=100&order=asc`).abortRequestOnce();
    await RelayAssertions.assertRejection(predefined.INTERNAL_ERROR(), ethImpl.getBlockByHash, false, ethImpl, [blockHash, false]);
  });

  it('eth_getBlockTransactionCountByNumber with match', async function () {
    // mirror node request mocks
    restMock.onGet(`blocks/${blockNumber}`).reply(200, defaultBlock);

    const result = await ethImpl.getBlockTransactionCountByNumber(blockNumber.toString());
    expect(result).equal(numberTo0x(blockTransactionCount));
  });

  it('eth_getBlockTransactionCountByNumber with match should hit cache', async function() {
    restMock.onGet(`blocks/${blockNumber}`).replyOnce(200, defaultBlock);

    for (let i = 0; i < 3; i++) {
      const result = await ethImpl.getBlockTransactionCountByNumber(blockNumber.toString());
      expect(result).equal(numberTo0x(blockTransactionCount));
    }
  });

  it('eth_getBlockTransactionCountByNumber with no match', async function () {
    mirrorNodeCache.clear();
    restMock.onGet(`blocks/${blockNumber}`).reply(400, {
      '_status': {
        'messages': [
          {
            'message': 'No such block exists'
          }
        ]
      }
    });

    const result = await ethImpl.getBlockTransactionCountByNumber(blockNumber.toString());
    expect(result).to.equal(null);
  });

  it('eth_getBlockTransactionCountByNumber with latest tag', async function () {
    // mirror node request mocks
    restMock.onGet('blocks?limit=1&order=desc').reply(200, { blocks: [defaultBlock] });
    restMock.onGet(`blocks/${blockNumber}`).reply(200, defaultBlock);

    const result = await ethImpl.getBlockTransactionCountByNumber('latest');
    expect(result).equal(numberTo0x(blockTransactionCount));
  });

  it('eth_getBlockTransactionCountByNumber with pending tag', async function () {
    // mirror node request mocks
    restMock.onGet('blocks?limit=1&order=desc').reply(200, { blocks: [defaultBlock] });
    restMock.onGet(`blocks/${blockNumber}`).reply(200, defaultBlock);

    const result = await ethImpl.getBlockTransactionCountByNumber('pending');
    expect(result).equal(numberTo0x(blockTransactionCount));
  });

  it('eth_getBlockTransactionCountByNumber with earliest tag', async function () {
    // mirror node request mocks
    restMock.onGet(`blocks/0`).reply(200, defaultBlock);

    const result = await ethImpl.getBlockTransactionCountByNumber('earliest');
    expect(result).equal(numberTo0x(blockTransactionCount));
  });

  it('eth_getBlockTransactionCountByNumber with hex number', async function () {
    // mirror node request mocks
    restMock.onGet(`blocks/3735929054`).reply(200, defaultBlock);

    const result = await ethImpl.getBlockTransactionCountByNumber('0xdeadc0de');
    expect(result).equal(numberTo0x(blockTransactionCount));
  });

  it('eth_getBlockTransactionCountByHash with match', async function () {
    // mirror node request mocks
    restMock.onGet(`blocks/${blockHash}`).reply(200, defaultBlock);

    const result = await ethImpl.getBlockTransactionCountByHash(blockHash);
    expect(result).equal(numberTo0x(blockTransactionCount));
  });

  it('eth_getBlockTransactionCountByHash with match should hit cache', async function() {
    restMock.onGet(`blocks/${blockHash}`).replyOnce(200, defaultBlock);

    for (let i = 0; i < 3; i++) {
      const result = await ethImpl.getBlockTransactionCountByHash(blockHash);
      expect(result).equal(numberTo0x(blockTransactionCount));
    }
  });

  it('eth_getBlockTransactionCountByHash with no match', async function () {
    mirrorNodeCache.clear();
    // mirror node request mocks
    restMock.onGet(`blocks/${blockHash}`).reply(400, {
      '_status': {
        'messages': [
          {
            'message': 'No such block exists'
          }
        ]
      }
    });

    const result = await ethImpl.getBlockTransactionCountByHash(blockHash);
    expect(result).to.equal(null);
  });

  it('eth_getTransactionByBlockNumberAndIndex with match', async function () {
    // mirror node request mocks
    restMock.onGet(`contracts/results?block.number=${defaultBlock.number}&transaction.index=${defaultBlock.count}&limit=100&order=asc`).reply(200, defaultContractResults);
    restMock.onGet(`contracts/${contractAddress1}/results/${contractTimestamp1}`).reply(200, defaultDetailedContractResults);

    const result = await ethImpl.getTransactionByBlockNumberAndIndex(numberTo0x(defaultBlock.number), numberTo0x(defaultBlock.count));
    expect(result).to.exist;
    expect(result).to.not.be.null;

    // verify aggregated info
    expect(result.blockHash).equal(blockHashTrimmed);
    expect(result.blockNumber).equal(blockNumberHex);
    expect(result.hash).equal(contractHash1);
    expect(result.to).equal(contractAddress1);
  });

  it('eth_getTransactionByBlockNumberAndIndex with null amount', async function () {
    const randomBlock = {
      'number': 1009,
      'count': 37
    };
    const nullableDefaultContractResults = _.cloneDeep(defaultContractResults);
    // @ts-ignore
    nullableDefaultContractResults.results[0].amount = null;
    restMock.onGet(`contracts/results?block.number=${randomBlock.number}&transaction.index=${randomBlock.count}&limit=100&order=asc`).reply(200, nullableDefaultContractResults);

    const result = await ethImpl.getTransactionByBlockNumberAndIndex(numberTo0x(randomBlock.number), numberTo0x(randomBlock.count));
    expect(result).to.exist;
    expect(result).to.not.be.null;

    // verify aggregated info
    expect(result.value).equal("0x0");
  });

  it('eth_getTransactionByBlockNumberAndIndex with no contract result match', async function () {
    restMock.onGet(`contracts/results?block.number=${defaultBlock.number}&transaction.index=${defaultBlock.count}&limit=100&order=asc`).reply(400, {
      '_status': {
        'messages': [
          {
            'message': 'No such contract result exists'
          }
        ]
      }
    });

    const result = await ethImpl.getTransactionByBlockNumberAndIndex(numberTo0x(defaultBlock.number), numberTo0x(defaultBlock.count));
    expect(result).to.equal(null);
  });

  it('eth_getTransactionByBlockNumberAndIndex should throw for internal error', async function () {
    const randomBlock = {
      'number': 5644,
      'count': 33
    };
    restMock.onGet(`contracts/results?block.number=${randomBlock.number}&transaction.index=${randomBlock.count}&limit=100&order=asc`).reply(200, defaultContractResultsWithNullableFrom);

    const args = [numberTo0x(randomBlock.number), numberTo0x(randomBlock.count)];
    const errMessage = "Cannot read properties of null (reading 'substring')";

    await RelayAssertions.assertRejection(predefined.INTERNAL_ERROR(errMessage), ethImpl.getTransactionByBlockNumberAndIndex, true, ethImpl, args);
  });

  it('eth_getTransactionByBlockNumberAndIndex with no contract results', async function () {
    restMock.onGet(`contracts/results?block.number=${defaultBlock.number}&transaction.index=${defaultBlock.count}&limit=100&order=asc`).reply(200, {
      'results': []
    });

    const result = await ethImpl.getTransactionByBlockNumberAndIndex(numberTo0x(defaultBlock.number), numberTo0x(defaultBlock.count));
    expect(result).to.equal(null);
  });

  it('eth_getTransactionByBlockNumberAndIndex with latest tag', async function () {
    // mirror node request mocks
    restMock.onGet('blocks?limit=1&order=desc').reply(200, { blocks: [defaultBlock] });
    restMock.onGet(`contracts/results?block.number=${defaultBlock.number}&transaction.index=${defaultBlock.count}&limit=100&order=asc`).reply(200, defaultContractResults);

    const result = await ethImpl.getTransactionByBlockNumberAndIndex('latest', numberTo0x(defaultBlock.count));
    expect(result).to.exist;
    expect(result).to.not.be.null;

    // verify aggregated info
    expect(result.blockHash).equal(blockHashTrimmed);
    expect(result.blockNumber).equal(blockNumberHex);
    expect(result.hash).equal(contractHash1);
    expect(result.to).equal(contractAddress1);
  });

  it('eth_getTransactionByBlockNumberAndIndex with match pending tag', async function () {
    // mirror node request mocks
    restMock.onGet('blocks?limit=1&order=desc').reply(200, { blocks: [defaultBlock] });
    restMock.onGet(`contracts/results?block.number=${defaultBlock.number}&transaction.index=${defaultBlock.count}&limit=100&order=asc`).reply(200, defaultContractResults);

    const result = await ethImpl.getTransactionByBlockNumberAndIndex('pending', numberTo0x(defaultBlock.count));
    expect(result).to.exist;
    expect(result).to.not.be.null;

    // verify aggregated info
    expect(result.blockHash).equal(blockHashTrimmed);
    expect(result.blockNumber).equal(blockNumberHex);
    expect(result.hash).equal(contractHash1);
    expect(result.to).equal(contractAddress1);
  });

  it('eth_getTransactionByBlockNumberAndIndex with earliest tag', async function () {
    // mirror node request mocks
    restMock.onGet(`contracts/results?block.number=0&transaction.index=${defaultBlock.count}&limit=100&order=asc`).reply(200, defaultContractResults);

    const result = await ethImpl.getTransactionByBlockNumberAndIndex('earliest', numberTo0x(defaultBlock.count));
    expect(result).to.exist;
    expect(result).to.not.be.null;

    // verify aggregated info
    expect(result.blockHash).equal(blockHashTrimmed);
    expect(result.blockNumber).equal(blockNumberHex);
    expect(result.hash).equal(contractHash1);
    expect(result.to).equal(contractAddress1);
  });

  it('eth_getTransactionByBlockNumberAndIndex with hex number', async function () {
    restMock.onGet(`contracts/results?block.number=3735929054&transaction.index=${defaultBlock.count}&limit=100&order=asc`).reply(200, defaultContractResults);

    const result = await ethImpl.getTransactionByBlockNumberAndIndex('0xdeadc0de' +
        '', numberTo0x(defaultBlock.count));
    expect(result).to.exist;
    expect(result).to.not.be.null;

    // verify aggregated info
    expect(result.blockHash).equal(blockHashTrimmed);
    expect(result.blockNumber).equal(blockNumberHex);
    expect(result.hash).equal(contractHash1);
    expect(result.to).equal(contractAddress1);
  });

  it('eth_getTransactionByBlockHashAndIndex with match', async function () {
    // mirror node request mocks
    restMock.onGet(`contracts/results?block.hash=${defaultBlock.hash}&transaction.index=${defaultBlock.count}&limit=100&order=asc`).reply(200, defaultContractResults);
    restMock.onGet(`contracts/${contractAddress1}/results/${contractTimestamp1}`).reply(200, defaultDetailedContractResults);
    const result = await ethImpl.getTransactionByBlockHashAndIndex(defaultBlock.hash, numberTo0x(defaultBlock.count));
    expect(result).to.exist;
    expect(result).to.not.be.null;

    // verify aggregated info
    expect(result.blockHash).equal(blockHashTrimmed);
    expect(result.blockNumber).equal(blockNumberHex);
    expect(result.hash).equal(contractHash1);
    expect(result.to).equal(contractAddress1);
  });

  it('eth_getTransactionByBlockHashAndIndex should throw for internal error', async function () {
    const randomBlock = {
      'hash': '0x5f827a801c579c84eca738827b65612b28ed425b7578bfdd10177e24fc3db8d4b1a7f3d56d83c39b950cc5e4d175dd64',
      'count': 9
    };
    restMock.onGet(`contracts/results?block.hash=${randomBlock.hash}&transaction.index=${randomBlock.count}&limit=100&order=asc`).reply(200, defaultContractResultsWithNullableFrom);

    const args = [randomBlock.hash, numberTo0x(randomBlock.count)];
    const errMessage = "Cannot read properties of null (reading 'substring')";

    await RelayAssertions.assertRejection(predefined.INTERNAL_ERROR(errMessage), ethImpl.getTransactionByBlockHashAndIndex, true, ethImpl, args);
  });

  it('eth_getTransactionByBlockHashAndIndex with no contract result match', async function () {
    // mirror node request mocks
    restMock.onGet(`contracts/results?block.hash=${defaultBlock.hash}&transaction.index=${defaultBlock.count}&limit=100&order=asc`).reply(404, {
      "_status": {
        "messages": [
          {
            "message": "Not found"
          }
        ]
      }
    });

    const result = await ethImpl.getTransactionByBlockHashAndIndex(defaultBlock.hash.toString(), numberTo0x(defaultBlock.count));
    expect(result).to.equal(null);
  });

  it('eth_getTransactionByBlockHashAndIndex with no contract results', async function () {
    restMock.onGet(`contracts/results?block.hash=${defaultBlock.hash}&transaction.index=${defaultBlock.count}&limit=100&order=asc`).reply(200, {
      'results': []
    });

    const result = await ethImpl.getTransactionByBlockHashAndIndex(defaultBlock.hash.toString(), numberTo0x(defaultBlock.count));
    expect(result).to.equal(null);
  });

  describe('Block transaction count', async function () {
    let currentMaxBlockRange: number;

    this.afterEach(() => {
      process.env.ETH_GET_TRANSACTION_COUNT_MAX_BLOCK_RANGE = currentMaxBlockRange.toString();
    });

    this.beforeEach(() => {
      currentMaxBlockRange = Number(process.env.ETH_GET_TRANSACTION_COUNT_MAX_BLOCK_RANGE);
      process.env.ETH_GET_TRANSACTION_COUNT_MAX_BLOCK_RANGE = '1';
      ethImplLowTransactionCount = new EthImpl(hapiServiceInstance, mirrorNodeInstance, logger, '0x12a', registry, clientCache);
    });

    it('eth_getBlockByHash with greater number of transactions than the ETH_GET_TRANSACTION_COUNT_MAX_BLOCK_RANGE', async function () {
      // mirror node request mocks
      restMock.onGet(`blocks/${blockHash}`).reply(200, defaultBlock);
      restMock.onGet(`contracts/results?timestamp=gte:${defaultBlock.timestamp.from}&timestamp=lte:${defaultBlock.timestamp.to}&limit=100&order=asc`).reply(200, defaultContractResults);
      restMock.onGet(`contracts/${contractAddress1}/results/${contractTimestamp1}`).reply(200, defaultDetailedContractResults);
      restMock.onGet(`contracts/${contractAddress2}/results/${contractTimestamp2}`).reply(200, defaultDetailedContractResults);
      restMock.onGet(`contracts/results/logs?timestamp=gte:${defaultBlock.timestamp.from}&timestamp=lte:${defaultBlock.timestamp.to}&limit=100&order=asc`).reply(200, defaultEthGetBlockByLogs);

      const args = [blockHash, true];

      await RelayAssertions.assertRejection(predefined.MAX_BLOCK_SIZE(77), ethImplLowTransactionCount.getBlockByHash, true, ethImplLowTransactionCount, args);
    });

    it('eth_getBlockByNumber with greater number of transactions than the ETH_GET_TRANSACTION_COUNT_MAX_BLOCK_RANGE', async function () {
      // mirror node request mocks
      restMock.onGet(`blocks/${blockNumber}`).reply(200, defaultBlock);
      restMock.onGet('blocks?limit=1&order=desc').reply(200, mostRecentBlock);
      restMock.onGet(`contracts/results?timestamp=gte:${defaultBlock.timestamp.from}&timestamp=lte:${defaultBlock.timestamp.to}&limit=100&order=asc`).reply(200, defaultContractResults);
      restMock.onGet(`contracts/${contractAddress1}/results/${contractTimestamp1}`).reply(200, defaultDetailedContractResults);
      restMock.onGet(`contracts/${contractAddress2}/results/${contractTimestamp2}`).reply(200, defaultDetailedContractResults);
      restMock.onGet(`contracts/results/logs?timestamp=gte:${defaultBlock.timestamp.from}&timestamp=lte:${defaultBlock.timestamp.to}&limit=100&order=asc`).reply(200, defaultEthGetBlockByLogs);

      const args = [numberTo0x(blockNumber), true];

      await RelayAssertions.assertRejection(predefined.MAX_BLOCK_SIZE(77), ethImplLowTransactionCount.getBlockByNumber, true, ethImplLowTransactionCount, args);
    });

  });

  describe('eth_getBalance', async function() {
    const defBalance = 99960581137;
    const defHexBalance = numberTo0x(BigInt(defBalance) * TINYBAR_TO_WEIBAR_COEF_BIGINT);
    it('should return balance from mirror node', async () => {
      restMock.onGet(`blocks?limit=1&order=desc`).reply(200, {
        blocks: [{
          number: 10000
        }]
      });
      restMock.onGet(`accounts/${contractAddress1}?limit=100`).reply(200, {
        account: contractAddress1,
        balance: {
          balance: defBalance
        }
      });

      const resBalance = await ethImpl.getBalance(contractAddress1, null, getRequestId());
      expect(resBalance).to.equal(defHexBalance);
    });

    it('should return balance for latest block from cache', async () => {
      restMock.onGet(`blocks?limit=1&order=desc`).reply(200, {
        blocks: [{
          number: 10000
        }]
      });
      restMock.onGet(`accounts/${contractAddress1}?limit=100`).reply(200, {
        account: contractAddress1,
        balance: {
          balance: defBalance
        }
      });

      const resBalance = await ethImpl.getBalance(contractAddress1, null, getRequestId());
      expect(resBalance).to.equal(defHexBalance);

      // next call should use cache
      restMock.onGet(`accounts/${contractAddress1}?limit=100`).reply(404, {});

      const resBalanceCached = await ethImpl.getBalance(contractAddress1, null);
      expect(resBalanceCached).to.equal(resBalance);

      // Third call should return new number using mirror node
      const newBalance = 55555;
      const newBalanceHex = numberTo0x(BigInt(newBalance) * TINYBAR_TO_WEIBAR_COEF_BIGINT);
      restMock.onGet(`accounts/${contractAddress1}?limit=100`).reply(200, {
        account: contractAddress1,
        balance: {
          balance: newBalance
        }
      });
      // expire cache, instead of waiting for ttl we clear it to simulate expiry faster.
      clientCache.clear();

      const resBalanceNew = await ethImpl.getBalance(contractAddress1, null, getRequestId());
      expect(newBalanceHex).to.equal(resBalanceNew);
    });

    it('should return balance from mirror node with block number passed as param the same as latest', async () => {
      const blockNumber = "0x2710";
      restMock.onGet(`blocks?limit=1&order=desc`).reply(200, {
        blocks: [{
          number: 10000,
          'timestamp': {
            'from': `${blockTimestamp}.060890919`,
            'to': '1651560389.060890949'
          },
        }]
      });
      restMock.onGet(`accounts/${contractAddress1}?limit=100`).reply(200, {
        account: contractAddress1,
        balance: {
          balance: defBalance
        }
      });

      const resBalance = await ethImpl.getBalance(contractAddress1, blockNumber, getRequestId());
      expect(resBalance).to.equal(defHexBalance);
    });

    it('should return balance from mirror node with block number passed as param, one behind latest', async () => {
      const blockNumber = "0x270F";
      restMock.onGet(`blocks?limit=1&order=desc`).reply(200, {
        blocks: [{
          number: 10000,
          'timestamp': {
            'from': `${blockTimestamp}.060890919`,
            'to': '1651560389.060890949'
          },
        }]
      });
      restMock.onGet(`accounts/${contractAddress1}?limit=100`).reply(200, {
        account: contractAddress1,
        balance: {
          balance: defBalance
        }
      });

      const resBalance = await ethImpl.getBalance(contractAddress1, blockNumber, getRequestId());
      expect(resBalance).to.equal(defHexBalance);
    });

    it('should return balance from consensus node', async () => {
      restMock.onGet(`blocks?limit=1&order=desc`).reply(200, {
        blocks: [{
          number: 10000
        }]
      });
      restMock.onGet(`contracts/${contractAddress1}`).reply(200, null);
      restMock.onGet(`accounts/${contractAddress1}?limit=100`).reply(404, {
        _status: {
          messages: [{ message: 'Not found' }]
        }
      });

      const resBalance = await ethImpl.getBalance(contractAddress1, null, getRequestId());
      expect(resBalance).to.equal(EthImpl.zeroHex);
    });

    it('should return cached value for mirror nodes', async () => {
      restMock.onGet(`blocks?limit=1&order=desc`).reply(200, {
        blocks: [{
          number: 10000
        }]
      });
      restMock.onGet(`accounts/${contractAddress1}?limit=100`).reply(200, {
        account: contractAddress1,
        balance: {
          balance: defBalance
        }
      });

      const resNoCache = await ethImpl.getBalance(contractAddress1, null, getRequestId());

      restMock.onGet(`accounts/${contractAddress1}?limit=100`).reply(404, {
        _status: {
          messages: [{ message: 'Not found' }]
        }
      });

      const resCached = await ethImpl.getBalance(contractAddress1, null, getRequestId());
      expect(resNoCache).to.equal(defHexBalance);
      expect(resCached).to.equal(defHexBalance);
    });

    it('should return cached value for mirror nodes that is not latest so will need to query mirror node', async () => {
      const blockNumber = "0x1";
      restMock.onGet('blocks/1').reply(200, defaultBlock);

      restMock.onGet(`blocks?limit=1&order=desc`).reply(200, {
        blocks: [{
          number: 3,
          'timestamp': {
            'from': `${blockTimestamp}.060890919`,
            'to': '1651560389.060890949'
          },
        }]
      });

      restMock.onGet(`accounts/${contractAddress1}?limit=100`).reply(200, {
        account: contractAddress1,
        balance: {
          balance: defBalance
        },
        transactions: [
          buildCryptoTransferTransaction("0.0.98", contractId1, 100, {"timestamp":`${blockTimestamp}.002391010`}),
          buildCryptoTransferTransaction("0.0.98", contractId1, 50, {"timestamp":`${blockTimestamp}.002392003`}),
          buildCryptoTransferTransaction("0.0.98", contractId1, 25, {"timestamp":`${blockTimestamp}.980350003`}),
        ],
        links: {
          next: null
        }
      });

      const resNoCache = await ethImpl.getBalance(contractAddress1, blockNumber, getRequestId());

      restMock.onGet(`accounts/${contractAddress1}?limit=100`).reply(404, {
        _status: {
          messages: [{ message: 'Not found' }]
        }
      });

      const resCached = await ethImpl.getBalance(contractAddress1, blockNumber, getRequestId());
      expect(resNoCache).to.equal(defHexBalance);
      expect(resCached).to.equal(defHexBalance);
    });

    describe('with blockNumberOrTag filter', async function() {
      const balance1 = 99960581131;
      const balance2 = 99960581132;
      const balance3 = 99960581133;
      const timestamp1 = 1651550386;
      const timestamp2 = 1651560286;
      const timestamp3 = 1651560386;
      const timestamp4 = 1651561386;

      const hexBalance1 = numberTo0x(BigInt(balance1) * TINYBAR_TO_WEIBAR_COEF_BIGINT);
      const hexBalance3 = numberTo0x(BigInt(balance3) * TINYBAR_TO_WEIBAR_COEF_BIGINT);

      const latestBlock = {
        ...defaultBlock,
        number: 4,
        'timestamp': {
          'from': `${timestamp3}.060890949`,
          'to': `${timestamp4}.060890949`
        },
      }

      const recentBlock = {
        ...defaultBlock,
        number: 2,
        'timestamp': {
          'from': `${timestamp2}.060890949`,
          'to': `${timestamp3}.060890949`
        },
      }

      const earlierBlock = {
        ...defaultBlock,
        number: 1,
        'timestamp': {
          'from': `${timestamp1}.060890949`,
          'to': `${timestamp2}.060890949`
        },
      }

      beforeEach(async () => {
        mirrorNodeCache.clear();
        restMock.onGet(`blocks?limit=1&order=desc`).reply(200, { blocks: [latestBlock] });
        restMock.onGet(`blocks/3`).reply(200, defaultBlock);
        restMock.onGet(`blocks/0`).reply(200, blockZero);
        restMock.onGet(`blocks/2`).reply(200, recentBlock);
        restMock.onGet(`blocks/1`).reply(200, earlierBlock);

        restMock.onGet(`accounts/${contractId1}?limit=100`).reply(200, {
          account: contractId1,
          balance: {
            balance: balance3,
            timestamp: `${timestamp4}.060890949`
          },
          transactions: []
        });

        restMock.onGet(`balances?account.id=${contractId1}&timestamp=${earlierBlock.timestamp.from}`).reply(200, {
          "timestamp": `${timestamp1}.060890949`,
          "balances": [
            {
              "account": contractId1,
              "balance": balance1,
              "tokens": []
            }
          ],
          "links": {
            "next": null
          }
        });

        restMock.onGet(`balances?account.id=${contractId1}&timestamp=${recentBlock.timestamp.from}`).reply(200, {
          "timestamp": `${timestamp2}.060890949`,
          "balances": [
            {
              "account": contractId1,
              "balance": balance2,
              "tokens": []
            }
          ],
          "links": {
            "next": null
          }
        });

        restMock.onGet(`balances?account.id=${contractId1}`).reply(200, {
          "timestamp": `${timestamp4}.060890949`,
          "balances": [
            {
              "account": contractId1,
              "balance": balance3,
              "tokens": []
            }
          ],
          "links": {
            "next": null
          }
        });

        restMock.onGet(`balances?account.id=${contractId1}&timestamp=${blockZero.timestamp.from}`).reply(200, {
          "timestamp": null,
          "balances": [],
          "links": {
            "next": null
          }
        });
      });

      it('latest', async () => {
        const resBalance = await ethImpl.getBalance(contractId1, 'latest', getRequestId());
        expect(resBalance).to.equal(hexBalance3);
      });

      it('earliest', async () => {
        const resBalance = await ethImpl.getBalance(contractId1, 'earliest', getRequestId());
        expect(resBalance).to.equal('0x0');
      });

      it('pending', async () => {
        const resBalance = await ethImpl.getBalance(contractId1, 'pending', getRequestId());
        expect(resBalance).to.equal(hexBalance3);
      });

      it('blockNumber is in the latest 15 minutes and the block.timstamp.to is later than the consensus transactions timestamps', async () => {
        const fromTimestamp = '1651560934';
        const toTimestamp = '1651560935';
        const recentBlockWithinLastfifteen = {
          ...defaultBlock,
          number: 2,
          'timestamp': {
            'from': `${fromTimestamp}.002391003`,
            'to': `${toTimestamp}.980351003`
          },
        }
        restMock.onGet(`blocks/2`).reply(200, recentBlockWithinLastfifteen);

        restMock.onGet(`accounts/${contractId1}?limit=100`).reply(200, {
          account: contractId1,
          balance: {
            balance: balance3,
            timestamp: `${blockTimestamp}.060890960`
          },
          transactions: [
            buildCryptoTransferTransaction("0.0.98", contractId1, 100, {"timestamp":`${fromTimestamp}.002391010`}),
            buildCryptoTransferTransaction("0.0.98", contractId1, 50, {"timestamp":`${fromTimestamp}.002392003`}),
            buildCryptoTransferTransaction("0.0.98", contractId1, 25, {"timestamp":`${fromTimestamp}.980350003`}),
          ],
          links: {
            next: null
          }
        });

        const resBalance = await ethImpl.getBalance(contractId1, '2', getRequestId());
        const historicalBalance = numberTo0x(BigInt(balance3) * TINYBAR_TO_WEIBAR_COEF_BIGINT);
        expect(resBalance).to.equal(historicalBalance);
      });

      it('blockNumber is not in the latest 15 minutes', async () => {
        restMock.onGet(`accounts/${contractId1}?limit=100`).reply(200, {
          account: contractId1,
          balance: {
            balance: balance3,
            timestamp: `${timestamp4}.060890949`
          },
          transactions: []
        });

        const resBalance = await ethImpl.getBalance(contractId1, '1', getRequestId());
        expect(resBalance).to.equal(hexBalance1);
      });

      it('blockNumber is in the latest 15 minutes and there have been several debit transactions with consensus.timestamps greater the block.timestamp.to', async () => {
        const blockTimestamp = '1651560900';
        const recentBlockWithinLastfifteen = {
          ...defaultBlock,
          number: 2,
          'timestamp': {
            'from': '1651560899.060890921',
            'to': `${blockTimestamp}.060890941`
          },
        };
        restMock.onGet(`blocks/2`).reply(200, recentBlockWithinLastfifteen);
        restMock.onGet(`accounts/${contractId1}?limit=100`).reply(200, {
          account: contractId1,
          balance: {
            balance: balance3,
            timestamp: `${blockTimestamp}.060890960`
          },
          transactions: [
            buildCryptoTransferTransaction("0.0.98", contractId1, 100, {"timestamp":`${blockTimestamp}.060890954`}),
            buildCryptoTransferTransaction("0.0.98", contractId1, 50, {"timestamp":`${blockTimestamp}.060890953`}),
            buildCryptoTransferTransaction("0.0.98", contractId1, 25, {"timestamp":`${blockTimestamp}.060890952`}),
          ],
          links: {
            next: null
          }
        });

        const resBalance = await ethImpl.getBalance(contractId1, '2', getRequestId());
        const historicalBalance = numberTo0x(BigInt(balance3 - 175) * TINYBAR_TO_WEIBAR_COEF_BIGINT);
        expect(resBalance).to.equal(historicalBalance);
      });

      it('blockNumber is in the latest 15 minutes and there have been several credit transactions with consensus.timestamps greater the block.timestamp.to', async () => {
        const recentBlockWithinLastfifteen = {
          ...defaultBlock,
          number: 2,
          'timestamp': {
            'from': '1651560899.060890921',
            'to': '1651560900.060890941'
          },
        };

        restMock.onGet(`blocks/2`).reply(200, recentBlockWithinLastfifteen);
        restMock.onGet(`accounts/${contractId1}?limit=100`).reply(200, {
          account: contractId1,
          balance: {
            balance: balance3,
            timestamp: `${timestamp4}.060890960`
          },
          transactions: [
            buildCryptoTransferTransaction(contractId1, "0.0.98", 100, {"timestamp":'1651561386.060890954'}),
            buildCryptoTransferTransaction(contractId1, "0.0.98", 50, {"timestamp":'1651561386.060890953'}),
            buildCryptoTransferTransaction(contractId1, "0.0.98", 25, {"timestamp":'1651561386.060890952'}),
          ],
          links: {
            next: null
          }
        });

        const resBalance = await ethImpl.getBalance(contractId1, '2', getRequestId());
        const historicalBalance = numberTo0x(BigInt(balance3 + 175) * TINYBAR_TO_WEIBAR_COEF_BIGINT);
        expect(resBalance).to.equal(historicalBalance);
      });

      it('blockNumber is in the latest 15 minutes and there have been mixed credit and debit transactions with consensus.timestamps greater the block.timestamp.to', async () => {
        const recentBlockWithinLastfifteen = {
          ...defaultBlock,
          number: 2,
          'timestamp': {
            'from': '1651560899.060890921',
            'to': '1651560900.060890941'
          },
<<<<<<< HEAD
        });
=======
        };

>>>>>>> 596f365b
        restMock.onGet(`blocks/2`).reply(200, recentBlockWithinLastfifteen);
        restMock.onGet(`accounts/${contractId1}?limit=100`).reply(200, {
          account: contractId1,
          balance: {
            balance: balance3,
            timestamp: `${timestamp4}.060890960`
          },
          transactions: [
            buildCryptoTransferTransaction(contractId1, "0.0.98", 100, {"timestamp":'1651561386.060890954'}),
            buildCryptoTransferTransaction("0.0.98", contractId1, 50, {"timestamp":'1651561386.060890953'}),
            buildCryptoTransferTransaction(contractId1, "0.0.98", 25, {"timestamp":'1651561386.060890952'}),
            buildCryptoTransferTransaction("0.0.98", contractId1, 10, {"timestamp":'1651561386.060890951'}),
          ],
          links: {
            next: null
          }
        });

        const resBalance = await ethImpl.getBalance(contractId1, '2', getRequestId());
        const historicalBalance = numberTo0x(BigInt(balance3 + 65) * TINYBAR_TO_WEIBAR_COEF_BIGINT);
        expect(resBalance).to.equal(historicalBalance);

      });

      it('blockNumber is in the latest 15 minutes and there have been mixed credit and debit transactions and a next pagination with a timestamp less than the block.timestamp.to', async () => {
        const recentBlockWithinLastfifteen = {
          ...defaultBlock,
          number: 1,
          'timestamp': {
            'from': `1651550584.060890921`,
            'to': `1651550585.060890941`
          },
        };
        restMock.onGet(`blocks/1`).reply(200, recentBlockWithinLastfifteen);
        restMock.onGet(`accounts/${contractId1}?limit=100`).reply(200, {
          account: contractId1,
          balance: {
            balance: balance3,
            timestamp: '1651550587.060890941'
          },
          transactions: [
            buildCryptoTransferTransaction("0.0.98", contractId1, 100, {"timestamp":'1651550587.060890964'}),
            buildCryptoTransferTransaction("0.0.98", contractId1, 55, {"timestamp":'1651550587.060890958'}),
            buildCryptoTransferTransaction("0.0.98", contractId1, 50, {"timestamp":'1651550587.060890953'}),
            buildCryptoTransferTransaction("0.0.98", contractId1, 25, {"timestamp":'1651550587.060890952'}),
          ],
          links: {
            next: `/api/v1/accounts/${contractId1}?limit=100&timestamp=lt:1651550575.060890941`
          }
        });
        const latestBlock = {
          ...defaultBlock,
          number: 4,
          'timestamp': {
            'from': `1651550595.060890941`,
            'to': `1651550597.060890941`
          },
        };

        restMock.onGet('blocks?limit=1&order=desc').reply(200, {
          blocks: [latestBlock]
        });

        const resBalance = await ethImpl.getBalance(contractId1, '1', getRequestId());
        const historicalBalance = numberTo0x(BigInt(balance3 - 230) * TINYBAR_TO_WEIBAR_COEF_BIGINT);
        expect(resBalance).to.equal(historicalBalance);
      });

      it('blockNumber is in the latest 15 minutes with debit transactions and a next pagination with a timestamp greater than the block.timestamp.to', async () => {
        const recentBlockWithinLastfifteen = {
          ...defaultBlock,
          number: 1,
          'timestamp': {
            'from': '1651550564.060890921',
            'to': '1651550565.060890941'
          },
        };
        restMock.onGet(`blocks/1`).reply(200, recentBlockWithinLastfifteen);
        restMock.onGet(`accounts/${contractId1}?limit=100`).reply(200, {
          account: contractId1,
          balance: {
            balance: balance3,
            timestamp: '1651550587.060890941'
          },
          transactions: [
            buildCryptoTransferTransaction("0.0.98", contractId1, 100, {"timestamp":'1651550587.060890964'}),
            buildCryptoTransferTransaction("0.0.98", contractId1, 55, {"timestamp":'1651550587.060890958'}),
            buildCryptoTransferTransaction("0.0.98", contractId1, 50, {"timestamp":'1651550587.060890953'}),
            buildCryptoTransferTransaction("0.0.98", contractId1, 25, {"timestamp":'1651550587.060890952'}),
          ],
          links: {
            next: `/api/v1/accounts/${contractId1}?limit=100&timestamp=lt:1651550575.060890941`
          }
        });

        restMock.onGet(`accounts/${contractId1}?limit=100&timestamp=lt:1651550575.060890941`).reply(200, {
          account: contractId1,
          balance: {
            balance: balance3,
            timestamp: '1651550587.060890941'
          },
          transactions: [
            buildCryptoTransferTransaction("0.0.98", contractId1, 200, {"timestamp":'1651550574.060890964'}),
            buildCryptoTransferTransaction("0.0.98", contractId1, 50, {"timestamp":'1651550573.060890958'})
          ],
          links: {
            next: null
          }
        });

        const latestBlock = {
          ...defaultBlock,
          number: 4,
          'timestamp': {
            'from': `1651550595.060890941`,
            'to': `1651550597.060890941`
          },
        };

        restMock.onGet('blocks?limit=1&order=desc').reply(200, {
          blocks: [latestBlock]
        });

        const resBalance = await ethImpl.getBalance(contractId1, '1', getRequestId());
        const historicalBalance = numberTo0x(BigInt(balance3 - 480) * TINYBAR_TO_WEIBAR_COEF_BIGINT);
        expect(resBalance).to.equal(historicalBalance);
      });

      it('blockNumber is in the latest 15 minutes with credit and debit transactions and a next pagination with a timestamp greater than the block.timestamp.to', async () => {
        const recentBlockWithinLastfifteen = {
          ...defaultBlock,
          number: 1,
          'timestamp': {
            'from': '1651550564.060890921',
            'to': '1651550565.060890941'
          },
        };
        restMock.onGet(`blocks/1`).reply(200, recentBlockWithinLastfifteen);
        restMock.onGet(`accounts/${contractId1}?limit=100`).reply(200, {
          account: contractId1,
          balance: {
            balance: balance3,
            timestamp: '1651550587.060890941'
          },
          transactions: [
            buildCryptoTransferTransaction(contractId1, "0.0.98", 100, {"timestamp":'1651550587.060890964'}),
            buildCryptoTransferTransaction("0.0.98", contractId1, 55, {"timestamp":'1651550587.060890958'}),
            buildCryptoTransferTransaction(contractId1, "0.0.98", 50, {"timestamp":'1651550587.060890953'}),
            buildCryptoTransferTransaction("0.0.98", contractId1, 25, {"timestamp":'1651550587.060890952'}),
          ],
          links: {
            next: `/api/v1/accounts/${contractId1}?limit=100&timestamp=lt:1651550575.060890941`
          }
        });

        restMock.onGet(`accounts/${contractId1}?limit=100&timestamp=lt:1651550575.060890941`).reply(200, {
          account: contractId1,
          balance: {
            balance: balance3,
            timestamp: '1651550587.060890941'
          },
          transactions: [
            buildCryptoTransferTransaction("0.0.98", contractId1, 200, {"timestamp":'1651550574.060890964'}),
            buildCryptoTransferTransaction(contractId1, "0.0.98", 50, {"timestamp":'1651550573.060890958'})
          ],
          links: {
            next: null
          }
        });

        const latestBlock = {
          ...defaultBlock,
          number: 4,
          'timestamp': {
            'from': `1651550595.060890941`,
            'to': `1651550597.060890941`
          },
        };

        restMock.onGet('blocks?limit=1&order=desc').reply(200, {
          blocks: [latestBlock]
        });

        const resBalance = await ethImpl.getBalance(contractId1, '1', getRequestId());
        const historicalBalance = numberTo0x(BigInt(balance3 - 80) * TINYBAR_TO_WEIBAR_COEF_BIGINT);
        expect(resBalance).to.equal(historicalBalance);
      });

      it('blockNumber is the same as the latest block', async () => {
        const resBalance = await ethImpl.getBalance(contractId1, '3', getRequestId());
        expect(resBalance).to.equal(hexBalance3);
      });
    });

    describe('Calculate balance at block timestamp', async function() {
      const timestamp1 = 1651550386;

      it('Given a blockNumber, return the account balance at that blocknumber, with transactions that debit the account balance', async () => {
        const transactionsInBlockTimestamp: any[] =
<<<<<<< HEAD
          [
            buildCryptoTransferTransaction("0.0.98", contractId1, 100, {"timestamp":`${timestamp1}.060890955`}),
            buildCryptoTransferTransaction("0.0.98", contractId1, 50, {"timestamp":`${timestamp1}.060890954`}),
          ];
=======
            [
              buildCryptoTransferTransaction("0.0.98", contractId1, 100, {"timestamp":`${timestamp1}.060890955`}),
              buildCryptoTransferTransaction("0.0.98", contractId1, 50, {"timestamp":`${timestamp1}.060890954`}),
            ];
>>>>>>> 596f365b

        const resultingUpdate = ethImpl.getBalanceAtBlockTimestamp(contractId1, transactionsInBlockTimestamp, Number(`${timestamp1}.060890950`));
        // Transactions up to the block timestamp.to timestamp will be subsctracted from the current balance to get the block's balance.
        expect(resultingUpdate).to.equal(+150);
      });

      it('Given a blockNumber, return the account balance at that blocknumber, with transactions that credit the account balance', async () => {
        const transactionsInBlockTimestamp: any[] =
<<<<<<< HEAD
          [
            buildCryptoTransferTransaction(contractId1, "0.0.98", 100, {"timestamp":`${timestamp1}.060890955`}),
            buildCryptoTransferTransaction(contractId1, "0.0.98", 50, {"timestamp":`${timestamp1}.060890954`}),
          ];
=======
            [
              buildCryptoTransferTransaction(contractId1, "0.0.98", 100, {"timestamp":`${timestamp1}.060890955`}),
              buildCryptoTransferTransaction(contractId1, "0.0.98", 50, {"timestamp":`${timestamp1}.060890954`}),
            ];
>>>>>>> 596f365b

        const resultingUpdate = ethImpl.getBalanceAtBlockTimestamp(contractId1, transactionsInBlockTimestamp, Number(`${timestamp1}.060890950`));
        // Transactions up to the block timestamp.to timestamp will be subsctracted from the current balance to get the block's balance.
        expect(resultingUpdate).to.equal(-150);
      });

      it('Given a blockNumber, return the account balance at that blocknumber, with transactions that debit and credit the account balance', async () => {
        const transactionsInBlockTimestamp: any[] =
<<<<<<< HEAD
          [
            buildCryptoTransferTransaction("0.0.98", contractId1, 100, {"timestamp":`${timestamp1}.060890955`}),
            buildCryptoTransferTransaction(contractId1, "0.0.98", 50, {"timestamp":`${timestamp1}.060890954`}),
          ];
=======
            [
              buildCryptoTransferTransaction("0.0.98", contractId1, 100, {"timestamp":`${timestamp1}.060890955`}),
              buildCryptoTransferTransaction(contractId1, "0.0.98", 50, {"timestamp":`${timestamp1}.060890954`}),
            ];
>>>>>>> 596f365b

        const resultingUpdate = ethImpl.getBalanceAtBlockTimestamp(contractId1, transactionsInBlockTimestamp, Number(`${timestamp1}.060890950`));
        // Transactions up to the block timestamp.to timestamp will be subsctracted from the current balance to get the block's balance.
        expect(resultingUpdate).to.equal(+50);
      });

      it('Given a blockNumber, return the account balance at that blocknumber, with transactions that debit, credit, and debit the account balance', async () => {
        const transactionsInBlockTimestamp: any[] =
<<<<<<< HEAD
          [
            buildCryptoTransferTransaction("0.0.98", contractId1, 100, {"timestamp":`${timestamp1}.060890955`}),
            buildCryptoTransferTransaction(contractId1, "0.0.98", 50, {"timestamp":`${timestamp1}.060890954`}),
            buildCryptoTransferTransaction("0.0.98", contractId1, 20, {"timestamp":`${timestamp1}.060890955`}),
          ];
=======
            [
              buildCryptoTransferTransaction("0.0.98", contractId1, 100, {"timestamp":`${timestamp1}.060890955`}),
              buildCryptoTransferTransaction(contractId1, "0.0.98", 50, {"timestamp":`${timestamp1}.060890954`}),
              buildCryptoTransferTransaction("0.0.98", contractId1, 20, {"timestamp":`${timestamp1}.060890955`}),
            ];
>>>>>>> 596f365b

        const resultingUpdate = ethImpl.getBalanceAtBlockTimestamp(contractId1, transactionsInBlockTimestamp, Number(`${timestamp1}.060890950`));
        // Transactions up to the block timestamp.to timestamp will be subsctracted from the current balance to get the block's balance.
        expect(resultingUpdate).to.equal(+70);
      });
    });
  });

  describe('eth_getCode', async function() {
    it('should return non cached value for not found contract', async () => {
      restMock.onGet(`contracts/${contractAddress1}`).reply(404, defaultContract);
      restMock.onGet(`accounts/${contractAddress1}?limit=100`).reply(404, null);
      restMock.onGet(`tokens/0.0.${parseInt(contractAddress1, 16)}`).reply(404, null);
      sdkClientStub.getContractByteCode.throws(new SDKClientError({status: {
          _code: 16
        }}));

      const resNoCache = await ethImpl.getCode(contractAddress1, null);
      const resCached = await ethImpl.getCode(contractAddress1, null);
      expect(resNoCache).to.equal(EthImpl.emptyHex);
      expect(resCached).to.equal(EthImpl.emptyHex);
    });

    it('should return the runtime_bytecode from the mirror node', async () => {
      restMock.onGet(`contracts/${contractAddress1}`).reply(200, defaultContract);
      restMock.onGet(`accounts/${contractAddress1}?limit=100`).reply(404, null);
      restMock.onGet(`tokens/0.0.${parseInt(contractAddress1, 16)}`).reply(404, null);
      sdkClientStub.getContractByteCode.returns(Buffer.from(deployedBytecode.replace('0x', ''), 'hex'));

      const res = await ethImpl.getCode(contractAddress1, null);
      expect(res).to.equal(mirrorNodeDeployedBytecode);
    });

    it('should return the bytecode from SDK if Mirror Node returns 404', async () => {
      restMock.onGet(`contracts/${contractAddress2}`).reply(404, defaultContract);
      restMock.onGet(`accounts/${contractAddress2}?limit=100`).reply(404, null);
      restMock.onGet(`tokens/0.0.${parseInt(contractAddress2, 16)}`).reply(404, null);
      sdkClientStub.getContractByteCode.returns(Buffer.from(deployedBytecode.replace('0x', ''), 'hex'));
      const res = await ethImpl.getCode(contractAddress2, null);
      expect(res).to.equal(deployedBytecode);
    });

    it('should return the bytecode from SDK if Mirror Node returns empty runtime_bytecode', async () => {
      restMock.onGet(`contracts/${contractAddress3}`).reply(404, {
        ...defaultContract,
        runtime_bytecode: EthImpl.emptyHex
      });
      restMock.onGet(`accounts/${contractAddress3}?limit=100`).reply(404, null);
      restMock.onGet(`tokens/0.0.${parseInt(contractAddress3, 16)}`).reply(404, null);
      sdkClientStub.getContractByteCode.returns(Buffer.from(deployedBytecode.replace('0x', ''), 'hex'));
      const res = await ethImpl.getCode(contractAddress3, null);
      expect(res).to.equal(deployedBytecode);
    });

    it('should return redirect bytecode for HTS token', async () => {
      restMock.onGet(`contracts/${htsTokenAddress}`).reply(404, null);
      restMock.onGet(`accounts/${htsTokenAddress}?limit=100`).reply(404, null);
      restMock.onGet(`tokens/0.0.${parseInt(htsTokenAddress, 16)}`).reply(200, defaultHTSToken);
      const redirectBytecode = `6080604052348015600f57600080fd5b506000610167905077618dc65e${htsTokenAddress.slice(2)}600052366000602037600080366018016008845af43d806000803e8160008114605857816000f35b816000fdfea2646970667358221220d8378feed472ba49a0005514ef7087017f707b45fb9bf56bb81bb93ff19a238b64736f6c634300080b0033`;
      const res = await ethImpl.getCode(htsTokenAddress, null);
      expect(res).to.equal(redirectBytecode);
    });

    it('should return the static bytecode for address(0x167) call', async () => {
      restMock.onGet(`contracts/${EthImpl.iHTSAddress}`).reply(200, defaultContract);
      restMock.onGet(`accounts/${EthImpl.iHTSAddress}${noTransactions}`).reply(404, null);

      const res = await ethImpl.getCode(EthImpl.iHTSAddress, null);
      expect(res).to.equal(EthImpl.invalidEVMInstruction);
    });
  });

  describe('eth_getLogs', async function () {
    const latestBlock = {
      ...defaultBlock,
      number: 17,
      'timestamp': {
        'from': `1651560393.060890949`,
        'to': '1651560395.060890949'
      },
    };

    it('blockHash filter timeouts and throws the expected error', async function () {
      const filteredLogs = {
        logs: [defaultLogs.logs[0], defaultLogs.logs[1]]
      };

      restMock.onGet(`blocks/${blockHash}`).timeout();
      restMock.onGet(`contracts/results/logs?timestamp=gte:${defaultBlock.timestamp.from}&timestamp=lte:${defaultBlock.timestamp.to}&limit=100&order=asc`).reply(200, filteredLogs);

      await ethGetLogsFailing(
<<<<<<< HEAD
        ethImpl,
        [blockHash, null, null, null, null],
        (error) => {
          expect(error.statusCode).to.equal(504);
          expect(error.message).to.eq("timeout of 10000ms exceeded");
        }
=======
          ethImpl,
          [blockHash, null, null, null, null],
          (error) => {
            expect(error.statusCode).to.equal(504);
            expect(error.message).to.eq("timeout of 10000ms exceeded");
          }
>>>>>>> 596f365b
      );
    });

    it('address filter timeouts and throws the expected error', async function () {
      restMock.onGet("blocks?limit=1&order=desc").reply(200, { blocks: [defaultBlock] });
      restMock.onGet(`contracts/${contractAddress1}/results/logs?timestamp=gte:${defaultBlock.timestamp.from}&timestamp=lte:${defaultBlock.timestamp.to}&limit=100&order=asc`).timeout();

      await ethGetLogsFailing(
        ethImpl,
        [null, null, null, contractAddress1, null],
        (error) => {
          expect(error.statusCode).to.equal(504);
          expect(error.message).to.eq("timeout of 10000ms exceeded");
        }
      );
    });

    it('error when retrieving logs', async function () {
      restMock.onGet("blocks?limit=1&order=desc").reply(200, { blocks: [defaultBlock] });
      restMock.onGet(`contracts/results/logs?timestamp=gte:${defaultBlock.timestamp.from}&timestamp=lte:${defaultBlock.timestamp.to}&limit=100&order=asc`).reply(400, { "_status": { "messages": [{ "message": "Mocked error" }] } });

      const result = await ethImpl.getLogs(null, null, null, null, null);
      expect(result).to.exist;
      expect(result.length).to.eq(0);
    });

    it('no filters', async function () {
      const filteredLogs = {
        logs: [
          defaultLogs.logs[0],
          {...defaultLogs.logs[1], address: "0x0000000000000000000000000000000002131952"},
          {...defaultLogs.logs[2], address: "0x0000000000000000000000000000000002131953"},
          {...defaultLogs.logs[3], address: "0x0000000000000000000000000000000002131954"}
        ]
      };
      restMock.onGet("blocks?limit=1&order=desc").reply(200, { blocks: [defaultBlock] });
      restMock.onGet(`contracts/results/logs?timestamp=gte:${defaultBlock.timestamp.from}&timestamp=lte:${defaultBlock.timestamp.to}&limit=100&order=asc`).reply(200, filteredLogs);
      filteredLogs.logs.forEach((log, index) => {
        restMock.onGet(`contracts/${log.address}`).reply(200, {...defaultContract, contract_id: `0.0.105${index}`});
      });

      const result = await ethImpl.getLogs(null, null, null, null, null);
      expect(result).to.exist;

      expect(result.length).to.eq(4);
      expectLogData(result[0], filteredLogs.logs[0], defaultDetailedContractResults);
      expectLogData(result[1], filteredLogs.logs[1], defaultDetailedContractResults);
      expectLogData(result[2], filteredLogs.logs[2], defaultDetailedContractResults2);
      expectLogData(result[3], filteredLogs.logs[3], defaultDetailedContractResults3);
    });

    it('no filters but undefined transaction_index', async function () {
      const filteredLogs = {
        logs: [
          {...defaultLogs.logs[0], transaction_index: undefined},
          {...defaultLogs.logs[1], transaction_index: undefined},
          {...defaultLogs.logs[2], transaction_index: undefined},
          {...defaultLogs.logs[3], transaction_index: undefined}
        ]
      };
      restMock.onGet("blocks?limit=1&order=desc").reply(200, { blocks: [defaultBlock] });
      restMock.onGet(`contracts/results/logs?timestamp=gte:${defaultBlock.timestamp.from}&timestamp=lte:${defaultBlock.timestamp.to}&limit=100&order=asc`).reply(200, filteredLogs);
      filteredLogs.logs.forEach((log, index) => {
        restMock.onGet(`contracts/${log.address}`).reply(200, {...defaultContract, contract_id: `0.0.105${index}`});
      });

      const result = await ethImpl.getLogs(null, null, null, null, null);
      expect(result).to.exist;

      expect(result.length).to.eq(4);
      result.forEach((log, index) => {
        expect(log.transactionIndex).to.be.null;
      });
    });

    it('should be able to return more than two logs with limit of two per request', async function () {
      const unfilteredLogs = {
        logs: [
          {...defaultLogs.logs[0], address: "0x67D8d32E9Bf1a9968a5ff53B87d777Aa8EBBEe69"},
          {...defaultLogs.logs[1], address: "0x0000000000000000000000000000000002131952"},
          {...defaultLogs.logs[2], address: "0x0000000000000000000000000000000002131953"},
          {...defaultLogs.logs[3], address: "0x0000000000000000000000000000000002131954"}
        ]
      };
      const filteredLogs = {
        logs: [
          {...defaultLogs.logs[0], address: "0x67D8d32E9Bf1a9968a5ff53B87d777Aa8EBBEe69"},
          {...defaultLogs.logs[1], address: "0x0000000000000000000000000000000002131952"}
        ],
        links: {next: 'contracts/results/logs?limit=2&order=desc&timestamp=lte:1668432962.375200975&index=lt:0'}
      };
      const filteredLogsNext = {
        logs: [
          {...defaultLogs.logs[2], address: "0x0000000000000000000000000000000002131953"},
          {...defaultLogs.logs[3], address: "0x0000000000000000000000000000000002131954"}
        ],
        links: {next: null}
      };

      restMock.onGet("blocks?limit=1&order=desc").reply(200, { blocks: [defaultBlock] });

      restMock.onGet(`contracts/results/logs?timestamp=gte:${defaultBlock.timestamp.from}&timestamp=lte:${defaultBlock.timestamp.to}&limit=2&order=asc`).replyOnce(200, filteredLogs)
<<<<<<< HEAD
        .onGet('contracts/results/logs?limit=2&order=desc&timestamp=lte:1668432962.375200975&index=lt:0').replyOnce(200, filteredLogsNext);
=======
          .onGet('contracts/results/logs?limit=2&order=desc&timestamp=lte:1668432962.375200975&index=lt:0').replyOnce(200, filteredLogsNext);
>>>>>>> 596f365b

      unfilteredLogs.logs.forEach((log , index) => {
        restMock.onGet(`contracts/${log.address}`).reply(200, {...defaultContract, contract_id: `0.0.105${index}`});
      });
      //setting mirror node limit to 2 for this test only
      process.env['MIRROR_NODE_LIMIT_PARAM'] = '2';
      const result = await ethImpl.getLogs(null, null, null, null, null);
      //resetting mirror node limit to 100
      process.env['MIRROR_NODE_LIMIT_PARAM'] = '100';
      expect(result).to.exist;

      expect(result.length).to.eq(4);
      expectLogData(result[0], filteredLogs.logs[0], defaultDetailedContractResults);
      expectLogData(result[1], filteredLogs.logs[1], defaultDetailedContractResults);
      expectLogData(result[2], filteredLogsNext.logs[0], defaultDetailedContractResults2);
      expectLogData(result[3], filteredLogsNext.logs[1], defaultDetailedContractResults3);

    });

    it('Should return evm address if contract has one', async function () {
      const filteredLogs = {
        logs: [{
          ...defaultLogs.logs[0],
          address: defaultEvmAddress
        }]
      };

      restMock.onGet("blocks?limit=1&order=desc").reply(200, { blocks: [defaultBlock] });
      restMock.onGet(`contracts/results/logs?timestamp=gte:${defaultBlock.timestamp.from}&timestamp=lte:${defaultBlock.timestamp.to}&limit=100&order=asc`).reply(200, filteredLogs);
      restMock.onGet(`contracts/${filteredLogs.logs[0].address}`).reply(200, {...defaultContract, evm_address: defaultEvmAddress});

      const result = await ethImpl.getLogs(null, null, null, null, null);
      expect(result).to.exist;

      expect(result.length).to.eq(1);
      expect(result[0].address).to.eq(defaultEvmAddress);
    });

    it('address filter', async function () {
      const filteredLogs = {
        logs: [defaultLogs.logs[0], defaultLogs.logs[1], defaultLogs.logs[2]]
      };
      restMock.onGet("blocks?limit=1&order=desc").reply(200, { blocks: [defaultBlock] });
      restMock.onGet(`contracts/${contractAddress1}/results/logs?timestamp=gte:${defaultBlock.timestamp.from}&timestamp=lte:${defaultBlock.timestamp.to}&limit=100&order=asc`).reply(200, filteredLogs);
      for (const log of filteredLogs.logs) {
        restMock.onGet(`contracts/${log.address}`).reply(200, defaultContract);
      }

      const result = await ethImpl.getLogs(null, null, null, contractAddress1, null);

      expect(result).to.exist;

      expect(result.length).to.eq(3);
      expectLogData1(result[0]);
      expectLogData2(result[1]);
      expectLogData3(result[2]);
    });

    it('multiple addresses filter', async function () {
      const filteredLogsAddress1 = {
        logs: [defaultLogs.logs[0], defaultLogs.logs[1], defaultLogs.logs[2]]
      };
      const filteredLogsAddress2 = {
        logs: defaultLogs3
      };
      restMock.onGet("blocks?limit=1&order=desc").reply(200, { blocks: [defaultBlock] });
      restMock.onGet(`contracts/${contractAddress1}/results/logs?timestamp=gte:${defaultBlock.timestamp.from}&timestamp=lte:${defaultBlock.timestamp.to}&limit=100&order=asc`).reply(200, filteredLogsAddress1);
      restMock.onGet(`contracts/${contractAddress2}/results/logs?timestamp=gte:${defaultBlock.timestamp.from}&timestamp=lte:${defaultBlock.timestamp.to}&limit=100&order=asc`).reply(200, filteredLogsAddress2);
      for (const log of filteredLogsAddress1.logs) {
        restMock.onGet(`contracts/${log.address}`).reply(200, defaultContract);
      }
      restMock.onGet(`contracts/${contractAddress2}`).reply(200, defaultContract2);

      const result = await ethImpl.getLogs(null, null, null, [contractAddress1, contractAddress2], null);

      expect(result).to.exist;

      expect(result.length).to.eq(4);
      expectLogData1(result[0]);
      expectLogData2(result[1]);
      expectLogData3(result[2]);
      expectLogData4(result[3]);
    });

    it('blockHash filter', async function () {
      const filteredLogs = {
        logs: [defaultLogs.logs[0], defaultLogs.logs[1]]
      };

      restMock.onGet(`blocks/${blockHash}`).reply(200, defaultBlock);
      restMock.onGet(`contracts/results/logs?timestamp=gte:${defaultBlock.timestamp.from}&timestamp=lte:${defaultBlock.timestamp.to}&limit=100&order=asc`).reply(200, filteredLogs);
      for (const log of filteredLogs.logs) {
        restMock.onGet(`contracts/${log.address}`).reply(200, defaultContract);
      }

      const result = await ethImpl.getLogs(blockHash, null, null, null, null);

      expect(result).to.exist;
      expectLogData1(result[0]);
      expectLogData2(result[1]);
    });

    it('with valid fromBlock && toBlock filter', async function () {
      const filteredLogs = {
        logs: [defaultLogs.logs[0], defaultLogs.logs[1]]
      };
      const toBlock = {
        ...defaultBlock,
        number: 16,
        'timestamp': {
          'from': `1651560391.060890949`,
          'to': '1651560393.060890949'
        },
      };

      restMock.onGet('blocks?limit=1&order=desc').reply(200, {blocks: [latestBlock]});
      restMock.onGet('blocks/5').reply(200, defaultBlock);
      restMock.onGet('blocks/16').reply(200, toBlock);
      restMock.onGet(`contracts/results/logs?timestamp=gte:${defaultBlock.timestamp.from}&timestamp=lte:${toBlock.timestamp.to}&limit=100&order=asc`).reply(200, filteredLogs);
      for (const log of filteredLogs.logs) {
        restMock.onGet(`contracts/${log.address}`).reply(200, defaultContract);
      }

      const result = await ethImpl.getLogs(null, '0x5', '0x10', null, null);

      expect(result).to.exist;
      expectLogData1(result[0]);
      expectLogData2(result[1]);
    });

    it('with non-existing fromBlock filter', async function () {
      restMock.onGet('blocks?limit=1&order=desc').reply(200, {blocks: [latestBlock]});

      restMock.onGet('blocks/5').reply(200, defaultBlock);
      restMock.onGet('blocks/16').reply(404, {"_status": { "messages": [{"message": "Not found"}]}});

      const result = await ethImpl.getLogs(null, '0x10', '0x5', null, null);

      expect(result).to.exist;
      expect(result).to.be.empty;
    });

    it('with non-existing toBlock filter', async function () {
      mirrorNodeCache.clear();
      const filteredLogs = {
        logs: [defaultLogs.logs[0]]
      };

      restMock.onGet('blocks?limit=1&order=desc').reply(200, {blocks: [latestBlock]});
      restMock.onGet('blocks/5').reply(200, defaultBlock);
      restMock.onGet('blocks/16').reply(404, {"_status": { "messages": [{"message": "Not found"}]}});
      restMock.onGet(`contracts/results/logs?timestamp=gte:${defaultBlock.timestamp.from}&limit=100&order=asc`).reply(200, filteredLogs);
      restMock.onGet(`contracts/${filteredLogs.logs[0].address}`).reply(200, defaultContract);

      const result = await ethImpl.getLogs(null, '0x5', '0x10', null, null);

      expect(result).to.exist;
      expectLogData1(result[0]);
    });

    it('when fromBlock > toBlock', async function () {
      const fromBlock = {
        ...defaultBlock,
        number: 16,
        'timestamp': {
          'from': `1651560391.060890949`,
          'to': '1651560393.060890949'
        },
      };

      restMock.onGet('blocks?limit=1&order=desc').reply(200, {blocks: [latestBlock]});
      restMock.onGet('blocks/16').reply(200, fromBlock);
      restMock.onGet('blocks/5').reply(200, defaultBlock);
      const result = await ethImpl.getLogs(null, '0x10', '0x5', null, null);

      expect(result).to.exist;
      expect(result).to.be.empty;
    });

    it('with only toBlock', async function () {
      restMock.onGet('blocks?limit=1&order=desc').reply(200, {blocks: [latestBlock]});
      restMock.onGet('blocks/5').reply(200, {blocks: [defaultBlock]});

      await ethGetLogsFailing(
        ethImpl,
        [null, null, '0x5', null, null],
        (error) => {
          expect(error.code).to.equal(-32011);
          expect(error.name).to.equal('Missing fromBlock parameter');
          expect(error.message).to.equal('Provided toBlock parameter without specifying fromBlock');
        }
      );
    });

    it('with block tag', async function () {
      const filteredLogs = {
        logs: [defaultLogs.logs[0]]
      };

      restMock.onGet('blocks?limit=1&order=desc').reply(200, { blocks: [defaultBlock] });
      restMock.onGet(`contracts/results/logs?timestamp=gte:${defaultBlock.timestamp.from}&timestamp=lte:${defaultBlock.timestamp.to}&limit=100&order=asc`).reply(200, filteredLogs);
      for (const log of filteredLogs.logs) {
        restMock.onGet(`contracts/${log.address}`).reply(200, defaultContract);
      }

      const result = await ethImpl.getLogs(null, 'latest', null, null, null);

      expect(result).to.exist;
      expectLogData1(result[0]);
    });

    it('when block range is too large', async function () {
      const fromBlock = {
        ...defaultBlock,
        number: 1
      };
      const toBlock = {
        ...defaultBlock,
        number: 1003
      };

      const blockBeyondMaximumRange = {
        ...defaultBlock,
        number: 1007,
      };

      restMock.onGet('blocks?limit=1&order=desc').reply(200, {blocks: [blockBeyondMaximumRange]});
      restMock.onGet('blocks/1').reply(200, fromBlock);
      restMock.onGet('blocks/1003').reply(200, toBlock);

      await ethGetLogsFailing(
        ethImpl,
        [null, '0x1', '0x3eb', null, null],
        (error) => {
          expect(error.message).to.equal('Exceeded maximum block range: 1000');
        }
      );
    });

    it('with topics filter', async function () {
      const filteredLogs = {
        logs: [defaultLogs.logs[0], defaultLogs.logs[1]]
      };

      restMock.onGet("blocks?limit=1&order=desc").reply(200, { blocks: [defaultBlock] });
      restMock.onGet(
          `contracts/results/logs` +
          `?timestamp=gte:${defaultBlock.timestamp.from}` +
          `&timestamp=lte:${defaultBlock.timestamp.to}` +
          `&topic0=${defaultLogTopics[0]}&topic1=${defaultLogTopics[1]}` +
          `&topic2=${defaultLogTopics[2]}&topic3=${defaultLogTopics[3]}&limit=100&order=asc`
      ).reply(200, filteredLogs);
      for (const log of filteredLogs.logs) {
        restMock.onGet(`contracts/${log.address}`).reply(200, defaultContract);
      }

      const result = await ethImpl.getLogs(null, null, null, null, defaultLogTopics);

      expect(result).to.exist;
      expectLogData1(result[0]);
      expectLogData2(result[1]);
    });

    it('with null topics filter', async function() {
      const filteredLogs = {
        logs: [defaultLogs4[0]]
      };
      restMock.onGet("blocks?limit=1&order=desc").reply(200, { blocks: [defaultBlock] });
      restMock.onGet(
          `contracts/results/logs` +
          `?timestamp=gte:${defaultBlock.timestamp.from}` +
          `&timestamp=lte:${defaultBlock.timestamp.to}` +
          `&topic0=${defaultLogTopics1[0]}` +
          `&topic1=${defaultLogTopics1[1]}&limit=100&order=asc`
      ).reply(200, filteredLogs);
      for (const log of filteredLogs.logs) {
        restMock.onGet(`contracts/${log.address}`).reply(200, defaultContract);
      }
      const result = await ethImpl.getLogs(null, null, null, null, defaultNullLogTopics);

      expect(result).to.exist;
      expect(result[0].topics.length).to.eq(defaultLogs4[0].topics.length);
      for (let index = 0; index < result[0].topics.length; index++) {
        expect(result[0].topics[index]).to.eq(defaultLogs4[0].topics[index]);
      }
    });

    it('with topics and blocks filter', async function () {
      mirrorNodeCache.clear();
      const filteredLogs = {
        logs: [defaultLogs.logs[0], defaultLogs.logs[1]]
      };

      restMock.onGet('blocks?limit=1&order=desc').reply(200, {blocks: [latestBlock]});
      restMock.onGet('blocks/5').reply(200, defaultBlock);
      restMock.onGet('blocks/16').reply(200, defaultBlock);
      restMock.onGet(
          `contracts/results/logs` +
          `?timestamp=gte:${defaultBlock.timestamp.from}` +
          `&timestamp=lte:${defaultBlock.timestamp.to}` +
          `&topic0=${defaultLogTopics[0]}&topic1=${defaultLogTopics[1]}` +
          `&topic2=${defaultLogTopics[2]}&topic3=${defaultLogTopics[3]}&limit=100&order=asc`
      ).reply(200, filteredLogs);
      for (const log of filteredLogs.logs) {
        restMock.onGet(`contracts/${log.address}`).reply(200, defaultContract);
      }

      const result = await ethImpl.getLogs(null, '0x5', '0x10', null, defaultLogTopics);

      expect(result).to.exist;
      expectLogData1(result[0]);
      expectLogData2(result[1]);
    });
  });

  it('eth_feeHistory', async function () {
    const previousBlock = {...defaultBlock, number: blockNumber2, timestamp: {
        from: '1651560386.060890948',
        to: '1651560389.060890948'
      }};
    const latestBlock = {...defaultBlock, number: blockNumber3};
    const previousFees = JSON.parse(JSON.stringify(defaultNetworkFees));
    const latestFees = JSON.parse(JSON.stringify(defaultNetworkFees));

    previousFees.fees[2].gas += 1;

    restMock.onGet('blocks?limit=1&order=desc').reply(200, {blocks: [latestBlock]});
    restMock.onGet(`blocks/${previousBlock.number}`).reply(200, previousBlock);
    restMock.onGet(`blocks/${latestBlock.number}`).reply(200, latestBlock);
    restMock.onGet(`network/fees?timestamp=lte:${previousBlock.timestamp.to}`).reply(200, previousFees);
    restMock.onGet(`network/fees?timestamp=lte:${latestBlock.timestamp.to}`).reply(200, latestFees);

    const feeHistory = await ethImpl.feeHistory(2, 'latest', [25, 75]);

    expect(feeHistory).to.exist;
    expect(feeHistory['baseFeePerGas'].length).to.equal(3);
    expect(feeHistory['gasUsedRatio'].length).to.equal(2);
    expect(feeHistory['baseFeePerGas'][0]).to.equal('0x870ab1a800');
    expect(feeHistory['baseFeePerGas'][1]).to.equal('0x84b6a5c400');
    expect(feeHistory['baseFeePerGas'][2]).to.equal('0x84b6a5c400');
    expect(feeHistory['gasUsedRatio'][0]).to.equal(gasUsedRatio);
    expect(feeHistory['oldestBlock']).to.equal(`0x${previousBlock.number.toString(16)}`);
    const rewards = feeHistory['reward'][0];
    expect(rewards[0]).to.equal('0x0');
    expect(rewards[1]).to.equal('0x0');
  });

  it('eth_feeHistory with latest param', async function () {
    const previousBlock = {...defaultBlock, number: blockNumber2, timestamp: {
        from: '1651560386.060890948',
        to: '1651560389.060890948'
      }};
    const latestBlock = {...defaultBlock, number: blockNumber3};
    const previousFees = JSON.parse(JSON.stringify(defaultNetworkFees));
    const latestFees = JSON.parse(JSON.stringify(defaultNetworkFees));

    restMock.onGet('blocks?limit=1&order=desc').reply(200, {blocks: [latestBlock]});
    restMock.onGet(`blocks/${previousBlock.number}`).reply(200, previousBlock);
    restMock.onGet(`blocks/${latestBlock.number}`).reply(200, latestBlock);
    restMock.onGet(`network/fees?timestamp=lte:${previousBlock.timestamp.to}`).reply(200, previousFees);
    restMock.onGet(`network/fees?timestamp=lte:${latestBlock.timestamp.to}`).reply(200, latestFees);

    const feeHistory = await ethImpl.feeHistory(1, 'latest', [25, 75]);
    expect(feeHistory).to.exist;
    expect(feeHistory['oldestBlock']).to.eq('0x' + blockNumber3);
  });

  it('eth_feeHistory with pending param', async function () {
    const previousBlock = {...defaultBlock, number: blockNumber2, timestamp: {
        from: '1651560386.060890948',
        to: '1651560389.060890948'
      }};
    const latestBlock = {...defaultBlock, number: blockNumber3};
    const previousFees = JSON.parse(JSON.stringify(defaultNetworkFees));
    const latestFees = JSON.parse(JSON.stringify(defaultNetworkFees));

    restMock.onGet('blocks?limit=1&order=desc').reply(200, {blocks: [latestBlock]});
    restMock.onGet(`blocks/${previousBlock.number}`).reply(200, previousBlock);
    restMock.onGet(`blocks/${latestBlock.number}`).reply(200, latestBlock);
    restMock.onGet(`network/fees?timestamp=lte:${previousBlock.timestamp.to}`).reply(200, previousFees);
    restMock.onGet(`network/fees?timestamp=lte:${latestBlock.timestamp.to}`).reply(200, latestFees);

    const feeHistory = await ethImpl.feeHistory(1, 'pending', [25, 75]);
    expect(feeHistory).to.exist;
    expect(feeHistory['oldestBlock']).to.eq('0x' + blockNumber3);
  });

  it('eth_feeHistory with earliest param', async function () {
    const firstBlockIndex = 0;
    const secondBlockIndex = 1;
    const previousBlock = {...defaultBlock, number: firstBlockIndex, timestamp: {
        from: '1651560386.060890948',
        to: '1651560389.060890948'
      }};
    const latestBlock = {...defaultBlock, number: secondBlockIndex};
    const previousFees = JSON.parse(JSON.stringify(defaultNetworkFees));
    const latestFees = JSON.parse(JSON.stringify(defaultNetworkFees));

    restMock.onGet('blocks?limit=1&order=desc').reply(200, {blocks: [latestBlock]});
    restMock.onGet(`blocks/${previousBlock.number}`).reply(200, previousBlock);
    restMock.onGet(`blocks/${latestBlock.number}`).reply(200, latestBlock);
    restMock.onGet(`network/fees?timestamp=lte:${previousBlock.timestamp.to}`).reply(200, previousFees);
    restMock.onGet(`network/fees?timestamp=lte:${latestBlock.timestamp.to}`).reply(200, latestFees);

    const feeHistory = await ethImpl.feeHistory(1, 'earliest', [25, 75]);
    expect(feeHistory).to.exist;
    expect(feeHistory['oldestBlock']).to.eq('0x' + firstBlockIndex);
  });

  it('eth_feeHistory with number param', async function () {
    const previousBlock = {...defaultBlock, number: blockNumber2, timestamp: {
        from: '1651560386.060890948',
        to: '1651560389.060890948'
      }};
    const latestBlock = {...defaultBlock, number: blockNumber3};
    const previousFees = JSON.parse(JSON.stringify(defaultNetworkFees));
    const latestFees = JSON.parse(JSON.stringify(defaultNetworkFees));

    restMock.onGet('blocks?limit=1&order=desc').reply(200, {blocks: [latestBlock]});
    restMock.onGet(`blocks/${previousBlock.number}`).reply(200, previousBlock);
    restMock.onGet(`blocks/${latestBlock.number}`).reply(200, latestBlock);
    restMock.onGet(`network/fees?timestamp=lte:${previousBlock.timestamp.to}`).reply(200, previousFees);
    restMock.onGet(`network/fees?timestamp=lte:${latestBlock.timestamp.to}`).reply(200, latestFees);

    const feeHistory = await ethImpl.feeHistory(1, '0x'+blockNumber3, [25, 75]);
    expect(feeHistory).to.exist;
    expect(feeHistory['oldestBlock']).to.eq('0x' + blockNumber3);
  });

  it('eth_feeHistory with max results', async function () {
    const maxResultsCap = Number(constants.DEFAULT_FEE_HISTORY_MAX_RESULTS);

    restMock.onGet('blocks?limit=1&order=desc').reply(200, {blocks: [{...defaultBlock, number: 10}]});
    restMock.onGet(`network/fees?timestamp=lte:${defaultBlock.timestamp.to}`).reply(200, defaultNetworkFees);
    Array.from(Array(11).keys()).map(blockNumber => restMock.onGet(`blocks/${blockNumber}`).reply(200, {...defaultBlock, number: blockNumber}));

    const feeHistory = await ethImpl.feeHistory(200, '0x9', [0]);

    expect(feeHistory).to.exist;
    expect(feeHistory['oldestBlock']).to.equal(`0x0`);
    expect(feeHistory['reward'].length).to.equal(maxResultsCap);
    expect(feeHistory['baseFeePerGas'].length).to.equal(maxResultsCap + 1);
    expect(feeHistory['gasUsedRatio'].length).to.equal(maxResultsCap);
  });

  it('eth_feeHistory verify cached value', async function() {
    const latestBlock = { ...defaultBlock, number: blockNumber3 };
    const latestFees = defaultNetworkFees;
    const hexBlockNumber = `0x${latestBlock.number.toString(16)}`;

    restMock.onGet('blocks?limit=1&order=desc').reply(200, { blocks: [latestBlock] });
    restMock.onGet(`blocks/${latestBlock.number}`).reply(200, latestBlock);
    restMock.onGet(`network/fees?timestamp=lte:${latestBlock.timestamp.to}`).reply(200, latestFees);

    const firstFeeHistory = await ethImpl.feeHistory(1, hexBlockNumber, null);
    const secondFeeHistory = await ethImpl.feeHistory(1, hexBlockNumber, null);

    expect(firstFeeHistory).to.exist;
    expect(firstFeeHistory['baseFeePerGas'][0]).to.equal(baseFeePerGasHex);
    expect(firstFeeHistory['gasUsedRatio'][0]).to.equal(gasUsedRatio);
    expect(firstFeeHistory['oldestBlock']).to.equal(hexBlockNumber);

    expect(firstFeeHistory).to.equal(secondFeeHistory);
  });

  it('eth_feeHistory on mirror 404', async function () {
    const latestBlock = {...defaultBlock, number: blockNumber3};

    restMock.onGet('blocks?limit=1&order=desc').reply(200, {blocks: [latestBlock]});
    restMock.onGet(`blocks/${latestBlock.number}`).reply(200, latestBlock);
    restMock.onGet(`network/fees?timestamp=lte:${latestBlock.timestamp.to}`).reply(404, {
      _status: {
        messages: [{ message: 'Not found' }]
      }
    });
    const fauxGasTinyBars = 25_000;
    const fauxGasWeiBarHex = '0xe35fa931a000';
    sdkClientStub.getTinyBarGasFee.returns(fauxGasTinyBars);

    const feeHistory = await ethImpl.feeHistory(1, 'latest', [25, 75]);

    expect(feeHistory).to.exist;

    expect(feeHistory['baseFeePerGas'][0]).to.equal(fauxGasWeiBarHex);
    expect(feeHistory['gasUsedRatio'][0]).to.equal(gasUsedRatio);
    expect(feeHistory['oldestBlock']).to.equal(`0x${latestBlock.number.toString(16)}`);
    const rewards = feeHistory['reward'][0];
    expect(rewards[0]).to.equal('0x0');
    expect(rewards[1]).to.equal('0x0');
  });

  it('eth_feeHistory on mirror 500', async function () {
    const latestBlock = {...defaultBlock, number: blockNumber3};

    restMock.onGet('blocks?limit=1&order=desc').reply(200, {blocks: [latestBlock]});
    restMock.onGet(`blocks/${latestBlock.number}`).reply(200, latestBlock);
    restMock.onGet(`network/fees?timestamp=lte:${latestBlock.timestamp.to}`).reply(404, {
      _status: {
        messages: [{ message: 'Not found' }]
      }
    });

    const fauxGasTinyBars = 35_000;
    const fauxGasWeiBarHex = '0x13e52b9abe000';
    sdkClientStub.getTinyBarGasFee.returns(fauxGasTinyBars);

    const feeHistory = await ethImpl.feeHistory(1, 'latest', null);

    expect(feeHistory['baseFeePerGas'][0]).to.equal(fauxGasWeiBarHex);
    expect(feeHistory['gasUsedRatio'][0]).to.equal(gasUsedRatio);
    expect(feeHistory['oldestBlock']).to.equal(`0x${latestBlock.number.toString(16)}`);
  });

  describe('eth_feeHistory using fixed fees', function () {

    this.beforeAll(function () {
      process.env.ETH_FEE_HISTORY_FIXED = 'true';
    });

    this.beforeEach(function () {
      mirrorNodeCache.clear();
      clientCache.clear();
      restMock.reset();
      restMock.onGet(`network/fees`).reply(200, defaultNetworkFees);
    });

    this.afterAll(function () {
      process.env.ETH_FEE_HISTORY_FIXED = 'false';
    });

    it('eth_feeHistory with fixed fees', async function () {
      const latestBlockNumber = 20;
      const latestBlock = {...defaultBlock, number: latestBlockNumber};
      restMock.onGet('blocks?limit=1&order=desc').reply(200, {blocks: [latestBlock]});
      restMock.onGet(`blocks/${latestBlock.number}`).reply(200, latestBlock);

      const countBlocks = 2;

      const feeHistory = await ethImpl.feeHistory(countBlocks, 'latest', [25, 75]);

      expect(feeHistory).to.exist;
      expect(feeHistory['oldestBlock']).to.eq(numberTo0x(latestBlockNumber - countBlocks + 1));
      expect(feeHistory['baseFeePerGas'].length).to.eq(countBlocks + 1);
      expect(feeHistory['baseFeePerGas'][0]).to.eq(baseFeePerGasHex);
      expect(feeHistory['baseFeePerGas'][1]).to.eq(baseFeePerGasHex);
      expect(feeHistory['baseFeePerGas'][2]).to.eq(baseFeePerGasHex);
    });

    it('eth_feeHistory 5 blocks with latest with fixed fees', async function () {
      const latestBlockNumber = 20;
      const latestBlock = {...defaultBlock, number: latestBlockNumber};
      restMock.onGet('blocks?limit=1&order=desc').reply(200, {blocks: [latestBlock]});
      restMock.onGet(`blocks/${latestBlock.number}`).reply(200, latestBlock);

      const countBlocks = 5;

      const feeHistory = await ethImpl.feeHistory(countBlocks, 'latest', []);

      expect(feeHistory).to.exist;
      expect(feeHistory['oldestBlock']).to.eq(numberTo0x(latestBlockNumber - countBlocks + 1));
      expect(feeHistory['baseFeePerGas'].length).to.eq(countBlocks + 1);
      expect(feeHistory['baseFeePerGas'][0]).to.eq(baseFeePerGasHex);
      expect(feeHistory['baseFeePerGas'][1]).to.eq(baseFeePerGasHex);
      expect(feeHistory['baseFeePerGas'][2]).to.eq(baseFeePerGasHex);
    });

    it('eth_feeHistory 5 blocks with custom newest with fixed fees', async function () {

      const latestBlockNumber = 10;
      const latestBlock = {...defaultBlock, number: latestBlockNumber};
      restMock.onGet('blocks?limit=1&order=desc').reply(200, {blocks: [latestBlock]});
      restMock.onGet(`blocks/${latestBlock.number}`).reply(200, latestBlock);

      const countBlocks = 5;

      const feeHistory = await ethImpl.feeHistory(countBlocks, 'latest', []);

      expect(feeHistory).to.exist;
      expect(feeHistory['oldestBlock']).to.eq(numberTo0x(latestBlockNumber - countBlocks + 1));
      expect(feeHistory['baseFeePerGas'].length).to.eq(countBlocks + 1);
      expect(feeHistory['baseFeePerGas'][0]).to.eq(baseFeePerGasHex);
      expect(feeHistory['baseFeePerGas'][1]).to.eq(baseFeePerGasHex);
      expect(feeHistory['baseFeePerGas'][2]).to.eq(baseFeePerGasHex);
    });

    it('eth_feeHistory with pending param', async function () {
      const latestBlockNumber = 20;
      const latestBlock = {...defaultBlock, number: latestBlockNumber};
      restMock.onGet('blocks?limit=1&order=desc').reply(200, {blocks: [latestBlock]});
      restMock.onGet(`blocks/${latestBlock.number}`).reply(200, latestBlock);

      const countBlocks = 5;

      const feeHistory = await ethImpl.feeHistory(countBlocks, 'pending', []);

      expect(feeHistory).to.exist;
      expect(feeHistory['oldestBlock']).to.eq(numberTo0x(latestBlockNumber - countBlocks + 1));
      expect(feeHistory['baseFeePerGas'].length).to.eq(countBlocks + 1);
      expect(feeHistory['baseFeePerGas'][0]).to.eq(baseFeePerGasHex);
    });

    it('eth_feeHistory with earliest param', async function () {
      const latestBlockNumber = 10;
      const latestBlock = {...defaultBlock, number: latestBlockNumber};
      restMock.onGet('blocks?limit=1&order=desc').reply(200, {blocks: [latestBlock]});
      restMock.onGet(`blocks/1`).reply(200, latestBlock);
      const countBlocks = 1;

      const feeHistory = await ethImpl.feeHistory(countBlocks, 'earliest', []);

      expect(feeHistory).to.exist;
      expect(feeHistory['oldestBlock']).to.eq(numberTo0x(1));
      expect(feeHistory['baseFeePerGas'].length).to.eq(2);
      expect(feeHistory['baseFeePerGas'][0]).to.eq(baseFeePerGasHex);
    });

    it('eth_feeHistory with fixed fees using cache', async function () {
      const latestBlockNumber = 20;
      const latestBlock = {...defaultBlock, number: latestBlockNumber};
      restMock.onGet('blocks?limit=1&order=desc').reply(200, {blocks: [latestBlock]});
      restMock.onGet(`blocks/${latestBlock.number}`).reply(200, latestBlock);
      restMock.onGet(`network/fees`).reply(200, defaultNetworkFees);

      const countBlocks = 2;

      const feeHistory = await ethImpl.feeHistory(countBlocks, 'latest', []);

      expect(feeHistory).to.exist;
      expect(feeHistory['oldestBlock']).to.eq(numberTo0x(latestBlockNumber - countBlocks + 1));
      expect(feeHistory['baseFeePerGas'].length).to.eq(countBlocks + 1);
      expect(feeHistory['baseFeePerGas'][0]).to.eq(baseFeePerGasHex);
      expect(feeHistory['baseFeePerGas'][1]).to.eq(baseFeePerGasHex);
      expect(feeHistory['baseFeePerGas'][2]).to.eq(baseFeePerGasHex);

      restMock.onGet('blocks?limit=1&order=desc').reply(404, {});
      restMock.onGet(`blocks/${latestBlock.number}`).reply(404, {});

      const feeHistoryUsingCache = await ethImpl.feeHistory(countBlocks, 'latest', []);
      expect(feeHistoryUsingCache).to.exist;
      expect(feeHistoryUsingCache['oldestBlock']).to.eq(numberTo0x(latestBlockNumber - countBlocks + 1));
      expect(feeHistoryUsingCache['baseFeePerGas'].length).to.eq(countBlocks + 1);
      expect(feeHistoryUsingCache['baseFeePerGas'][0]).to.eq(baseFeePerGasHex);
      expect(feeHistoryUsingCache['baseFeePerGas'][1]).to.eq(baseFeePerGasHex);
      expect(feeHistoryUsingCache['baseFeePerGas'][2]).to.eq(baseFeePerGasHex);

    });

  });

  it('eth_estimateGas with transaction.data null does not fail', async function () {
    const callData = {
      from: "0x05fba803be258049a27b820088bab1cad2058871",
      value: "0x0",
      gasPrice: "0x0",
      "data": null
    };
    web3Mock.onPost('contracts/call', {...callData, estimate: true}).reply(501, {"errorMessage":"","statusCode":501});

    const gas = await ethImpl.estimateGas(callData, null);
    expect(gas).to.equal(numberTo0x(constants.TX_DEFAULT_GAS_DEFAULT));
  });

  it('eth_estimateGas to mirror node for contract call returns 501', async function () {
    const callData = {
      data: "0x608060405234801561001057600080fd5b506040516107893803806107898339818101604052810190610032919061015a565b806000908051906020019061004892919061004f565b50506102f6565b82805461005b90610224565b90600052602060002090601f01602090048101928261007d57600085556100c4565b82601f1061009657805160ff19168380011785556100c4565b828001600101855582156100c4579182015b828111156100c35782518255916020019190600101906100a8565b5b5090506100d191906100d5565b5090565b5b808211156100ee5760008160009055506001016100d6565b5090565b6000610105610100846101c0565b61019b565b90508281526020810184848401111561011d57600080fd5b6101288482856101f1565b509392505050565b600082601f83011261014157600080fd5b81516101518482602086016100f2565b91505092915050565b60006020828403121561016c57600080fd5b600082015167ffffffffffffffff81111561018657600080fd5b61019284828501610130565b91505092915050565b60006101a56101b6565b90506101b18282610256565b919050565b6000604051905090565b600067ffffffffffffffff8211156101db576101da6102b6565b5b6101e4826102e5565b9050602081019050919050565b60005b8381101561020f5780820151818401526020810190506101f4565b8381111561021e576000848401525b50505050565b6000600282049050600182168061023c57607f821691505b602082108114156102505761024f610287565b5b50919050565b61025f826102e5565b810181811067ffffffffffffffff8211171561027e5761027d6102b6565b5b80604052505050565b7f4e487b7100000000000000000000000000000000000000000000000000000000600052602260045260246000fd5b7f4e487b7100000000000000000000000000000000000000000000000000000000600052604160045260246000fd5b6000601f19601f8301169050919050565b610484806103056000396000f3fe608060405234801561001057600080fd5b50600436106100365760003560e01c8063a41368621461003b578063cfae321714610057575b600080fd5b6100556004803603810190610050919061022c565b610075565b005b61005f61008f565b60405161006c91906102a6565b60405180910390f35b806000908051906020019061008b929190610121565b5050565b60606000805461009e9061037c565b80601f01602080910402602001604051908101604052809291908181526020018280546100ca9061037c565b80156101175780601f106100ec57610100808354040283529160200191610117565b820191906000526020600020905b8154815290600101906020018083116100fa57829003601f168201915b5050505050905090565b82805461012d9061037c565b90600052602060002090601f01602090048101928261014f5760008555610196565b82601f1061016857805160ff1916838001178555610196565b82800160010185558215610196579182015b8281111561019557825182559160200191906001019061017a565b5b5090506101a391906101a7565b5090565b5b808211156101c05760008160009055506001016101a8565b5090565b60006101d76101d2846102ed565b6102c8565b9050828152602081018484840111156101ef57600080fd5b6101fa84828561033a565b509392505050565b600082601f83011261021357600080fd5b81356102238482602086016101c4565b91505092915050565b60006020828403121561023e57600080fd5b600082013567ffffffffffffffff81111561025857600080fd5b61026484828501610202565b91505092915050565b60006102788261031e565b6102828185610329565b9350610292818560208601610349565b61029b8161043d565b840191505092915050565b600060208201905081810360008301526102c0818461026d565b905092915050565b60006102d26102e3565b90506102de82826103ae565b919050565b6000604051905090565b600067ffffffffffffffff8211156103085761030761040e565b5b6103118261043d565b9050602081019050919050565b600081519050919050565b600082825260208201905092915050565b82818337600083830152505050565b60005b8381101561036757808201518184015260208101905061034c565b83811115610376576000848401525b50505050565b6000600282049050600182168061039457607f821691505b602082108114156103a8576103a76103df565b5b50919050565b6103b78261043d565b810181811067ffffffffffffffff821117156103d6576103d561040e565b5b80604052505050565b7f4e487b7100000000000000000000000000000000000000000000000000000000600052602260045260246000fd5b7f4e487b7100000000000000000000000000000000000000000000000000000000600052604160045260246000fd5b6000601f19601f830116905091905056fea264697066735822122070d157c4efbb3fba4a1bde43cbba5b92b69f2fc455a650c0dfb61e9ed3d4bd6364736f6c634300080400330000000000000000000000000000000000000000000000000000000000000020000000000000000000000000000000000000000000000000000000000000000b696e697469616c5f6d7367000000000000000000000000000000000000000000",
      from: "0x81cb089c285e5ee3a7353704fb114955037443af",
    };
    web3Mock.onPost('contracts/call', {...callData, estimate: true}).reply(501, {"errorMessage":"","statusCode":501});

    const gas = await ethImpl.estimateGas(callData, null);
    expect(gas).to.equal(numberTo0x(constants.TX_DEFAULT_GAS_DEFAULT));
  });

  it('eth_estimateGas contract call returns workaround response from mirror-node', async function () {
    const callData = {
      data: "0x608060405234801561001057600080fd5b506040516107893803806107898339818101604052810190610032919061015a565b806000908051906020019061004892919061004f565b50506102f6565b82805461005b90610224565b90600052602060002090601f01602090048101928261007d57600085556100c4565b82601f1061009657805160ff19168380011785556100c4565b828001600101855582156100c4579182015b828111156100c35782518255916020019190600101906100a8565b5b5090506100d191906100d5565b5090565b5b808211156100ee5760008160009055506001016100d6565b5090565b6000610105610100846101c0565b61019b565b90508281526020810184848401111561011d57600080fd5b6101288482856101f1565b509392505050565b600082601f83011261014157600080fd5b81516101518482602086016100f2565b91505092915050565b60006020828403121561016c57600080fd5b600082015167ffffffffffffffff81111561018657600080fd5b61019284828501610130565b91505092915050565b60006101a56101b6565b90506101b18282610256565b919050565b6000604051905090565b600067ffffffffffffffff8211156101db576101da6102b6565b5b6101e4826102e5565b9050602081019050919050565b60005b8381101561020f5780820151818401526020810190506101f4565b8381111561021e576000848401525b50505050565b6000600282049050600182168061023c57607f821691505b602082108114156102505761024f610287565b5b50919050565b61025f826102e5565b810181811067ffffffffffffffff8211171561027e5761027d6102b6565b5b80604052505050565b7f4e487b7100000000000000000000000000000000000000000000000000000000600052602260045260246000fd5b7f4e487b7100000000000000000000000000000000000000000000000000000000600052604160045260246000fd5b6000601f19601f8301169050919050565b610484806103056000396000f3fe608060405234801561001057600080fd5b50600436106100365760003560e01c8063a41368621461003b578063cfae321714610057575b600080fd5b6100556004803603810190610050919061022c565b610075565b005b61005f61008f565b60405161006c91906102a6565b60405180910390f35b806000908051906020019061008b929190610121565b5050565b60606000805461009e9061037c565b80601f01602080910402602001604051908101604052809291908181526020018280546100ca9061037c565b80156101175780601f106100ec57610100808354040283529160200191610117565b820191906000526020600020905b8154815290600101906020018083116100fa57829003601f168201915b5050505050905090565b82805461012d9061037c565b90600052602060002090601f01602090048101928261014f5760008555610196565b82601f1061016857805160ff1916838001178555610196565b82800160010185558215610196579182015b8281111561019557825182559160200191906001019061017a565b5b5090506101a391906101a7565b5090565b5b808211156101c05760008160009055506001016101a8565b5090565b60006101d76101d2846102ed565b6102c8565b9050828152602081018484840111156101ef57600080fd5b6101fa84828561033a565b509392505050565b600082601f83011261021357600080fd5b81356102238482602086016101c4565b91505092915050565b60006020828403121561023e57600080fd5b600082013567ffffffffffffffff81111561025857600080fd5b61026484828501610202565b91505092915050565b60006102788261031e565b6102828185610329565b9350610292818560208601610349565b61029b8161043d565b840191505092915050565b600060208201905081810360008301526102c0818461026d565b905092915050565b60006102d26102e3565b90506102de82826103ae565b919050565b6000604051905090565b600067ffffffffffffffff8211156103085761030761040e565b5b6103118261043d565b9050602081019050919050565b600081519050919050565b600082825260208201905092915050565b82818337600083830152505050565b60005b8381101561036757808201518184015260208101905061034c565b83811115610376576000848401525b50505050565b6000600282049050600182168061039457607f821691505b602082108114156103a8576103a76103df565b5b50919050565b6103b78261043d565b810181811067ffffffffffffffff821117156103d6576103d561040e565b5b80604052505050565b7f4e487b7100000000000000000000000000000000000000000000000000000000600052602260045260246000fd5b7f4e487b7100000000000000000000000000000000000000000000000000000000600052604160045260246000fd5b6000601f19601f830116905091905056fea264697066735822122070d157c4efbb3fba4a1bde43cbba5b92b69f2fc455a650c0dfb61e9ed3d4bd6364736f6c634300080400330000000000000000000000000000000000000000000000000000000000000020000000000000000000000000000000000000000000000000000000000000000b696e697469616c5f6d7367000000000000000000000000000000000000000000",
      from: "0x81cb089c285e5ee3a7353704fb114955037443af",
    };
    web3Mock.onPost('contracts/call', {...callData, estimate: true}).reply(200, {result: `0x61A80`});

    const gas = await ethImpl.estimateGas(callData, null);
    expect(gas).to.equal(numberTo0x(constants.TX_DEFAULT_GAS_DEFAULT));
  });

  it('eth_estimateGas contract call returns default', async function () {
    const gas = await ethImpl.estimateGas({ data: "0x01" }, null);
    expect(gas).to.equal(numberTo0x(constants.TX_DEFAULT_GAS_DEFAULT));
  });

  it('eth_estimateGas to mirror node for transfer returns 501', async function () {
    const callData = {
      data: "0x",
      from: "0x81cb089c285e5ee3a7353704fb114955037443af",
      to: receiverAddress,
      value: "0x1"
    };
    web3Mock.onPost('contracts/call', {...callData, estimate: true}).reply(501, {"errorMessage":"","statusCode":501});

    restMock.onGet(`accounts/${receiverAddress}${noTransactions}`).reply(200, { address: receiverAddress });

    const gas = await ethImpl.estimateGas(callData, null);
    expect(gas).to.equal(numberTo0x(constants.TX_BASE_COST));
  });

  it('eth_estimateGas to mirror node for transfer without value returns 501', async function () {
    const callData = {
      data: "0x",
      from: "0x81cb089c285e5ee3a7353704fb114955037443af",
      to: receiverAddress
    };
    web3Mock.onPost('contracts/call', {...callData, estimate: true}).reply(501, {"errorMessage":"","statusCode":501});
    restMock.onGet(`accounts/${receiverAddress}${noTransactions}`).reply(200, { address: receiverAddress });

    const result = await ethImpl.estimateGas(callData, null);
    expect(result).to.not.be.null;
    expect(result.code).to.eq(-32602);
    expect(result.name).to.eq("Invalid parameter");
  });

  it('eth_estimateGas transfer to existing account', async function() {
    restMock.onGet(`accounts/${receiverAddress}${noTransactions}`).reply(200, { address: receiverAddress });

    const gas = await ethImpl.estimateGas({
      to: receiverAddress,
      value: 100_000_000_000
    }, null);
    expect(gas).to.equal(EthImpl.gasTxBaseCost);
  });

  it('eth_estimateGas transfer to existing cached account', async function() {
    restMock.onGet(`accounts/${receiverAddress}${noTransactions}`).reply(200, { address: receiverAddress });

    const gasBeforeCache = await ethImpl.estimateGas({
      to: receiverAddress,
      value: 100_000_000_000
    }, null);

    restMock.onGet(`accounts/${receiverAddress}${noTransactions}`).reply(404);
    const gasAfterCache = await ethImpl.estimateGas({
      to: receiverAddress,
      value: 100_000_000_000
    }, null);

    expect(gasBeforeCache).to.equal(EthImpl.gasTxBaseCost);
    expect(gasAfterCache).to.equal(EthImpl.gasTxBaseCost);
  });

  it('eth_estimateGas transfer to non existing account', async function() {
    restMock.onGet(`accounts/${receiverAddress}${noTransactions}`).reply(404);

    const hollowAccountGasCreation = await ethImpl.estimateGas({
      to: receiverAddress,
      value: 100_000_000_000
    }, null);

    expect(hollowAccountGasCreation).to.equal(EthImpl.gasTxHollowAccountCreation);
  });

  it('eth_estimateGas transfer with 0 value', async function() {
    const result = await ethImpl.estimateGas({
      to: receiverAddress,
      value: 0
    }, null);

    expect(result).to.exist;
    expect(result.code).to.equal(-32602);
    expect(result.name).to.equal('Invalid parameter');
    expect(result.message).to.equal(`Invalid parameter 0: Invalid 'value' field in transaction param. Value must be greater than 0`);
  });

  it('eth_estimateGas transfer with invalid value', async function() {
    const result = await ethImpl.estimateGas({
      to: receiverAddress,
      value: null
    }, null);

    expect(result).to.exist;
    expect(result.code).to.equal(-32602);
    expect(result.name).to.equal('Invalid parameter');
    expect(result.message).to.equal(`Invalid parameter 0: Invalid 'value' field in transaction param. Value must be greater than 0`);
  });

  it('eth_estimateGas empty call returns transfer cost', async function () {
    restMock.onGet(`accounts/undefined${noTransactions}`).reply(404);
    const gas = await ethImpl.estimateGas({}, null);
    expect(gas).to.equal(numberTo0x(constants.TX_DEFAULT_GAS_DEFAULT));
  });

  it('eth_estimateGas empty call returns transfer cost with overridden default gas', async function () {
    const defaultGasOverride = constants.TX_DEFAULT_GAS_DEFAULT + 1;
    process.env.TX_DEFAULT_GAS = defaultGasOverride.toString();
    const ethImplOverridden = new EthImpl(sdkClientStub, mirrorNodeInstance, logger, '0x12a', registry, clientCache);
    restMock.onGet(`accounts/undefined${noTransactions}`).reply(404);
    const gas = await ethImplOverridden.estimateGas({}, null);
    expect(gas).to.equal(numberTo0x(defaultGasOverride));
  });

  it('eth_estimateGas empty input transfer cost', async function () {
    restMock.onGet(`accounts/undefined${noTransactions}`).reply(404);
    const gas = await ethImpl.estimateGas({ data: "" }, null);
    expect(gas).to.equal(numberTo0x(constants.TX_DEFAULT_GAS_DEFAULT));
  });

  it('eth_estimateGas empty input transfer cost with overridden default gas', async function () {
    const defaultGasOverride = constants.TX_DEFAULT_GAS_DEFAULT + 1;
    process.env.TX_DEFAULT_GAS = defaultGasOverride.toString();
    const ethImplOverridden = new EthImpl(sdkClientStub, mirrorNodeInstance, logger, '0x12a', registry, clientCache);
    restMock.onGet(`accounts/undefined${noTransactions}`).reply(404);
    const gas = await ethImplOverridden.estimateGas({ data: "" }, null);
    expect(gas).to.equal(numberTo0x(defaultGasOverride));
  });

  it('eth_estimateGas zero input returns transfer cost', async function () {
    restMock.onGet(`accounts/undefined${noTransactions}`).reply(404);
    const gas = await ethImpl.estimateGas({ data: "0x" }, null);
    expect(gas).to.equal(numberTo0x(constants.TX_DEFAULT_GAS_DEFAULT));
  });

  it('eth_estimateGas zero input returns transfer cost with overridden default gas', async function () {
    const defaultGasOverride = constants.TX_DEFAULT_GAS_DEFAULT + 1;
    process.env.TX_DEFAULT_GAS = defaultGasOverride.toString();
    const ethImplOverridden = new EthImpl(sdkClientStub, mirrorNodeInstance, logger, '0x12a', registry, clientCache);
    restMock.onGet(`accounts/undefined${noTransactions}`).reply(404);
    const gas = await ethImplOverridden.estimateGas({ data: "0x" }, null);
    expect(gas).to.equal(numberTo0x(defaultGasOverride));
  });

  it('eth_estimateGas with contract revert and message does not equal executionReverted', async function () {
    const transaction = {
      from: "0x05fba803be258049a27b820088bab1cad2058871",
      data: "0x60806040523480156200001157600080fd5b50604051620019f4380380620019f48339818101604052810190620000379190620001fa565b818181600390816200004a9190620004ca565b5080600490816200005c9190620004ca565b5050505050620005b1565b6000604051905090565b600080fd5b600080fd5b600080fd5b600080fd5b6000601f19601f8301169050919050565b7f4e487b7100000000000000000000000000000000000000000000000000000000600052604160045260246000fd5b620000d08262000085565b810181811067ffffffffffffffff82111715620000f257620000f162000096565b5b80604052505"
    };
    const id = uuid();
    web3Mock.onPost('contracts/call', {...transaction, estimate: true}).reply(400, {
      "_status": {
        "messages": [
          {
            "message": "data field invalid hexadecimal string",
            "detail": "",
            "data": ""
          }
        ]
      }
    });

    const result: any = await ethImpl.estimateGas(transaction, id);

    expect(result).to.equal(numberTo0x(constants.TX_DEFAULT_GAS_DEFAULT));

  });

  it('eth_estimateGas with contract revert and message does not equal executionReverted and ESTIMATE_GAS_THROWS is set to false', async function () {
    const estimateGasThrows = process.env.ESTIMATE_GAS_THROWS;
    process.env.ESTIMATE_GAS_THROWS = 'false';
    const transaction = {
      from: "0x05fba803be258049a27b820088bab1cad2058871",
      data: "0x60806040523480156200001157600080fd5b50604051620019f4380380620019f48339818101604052810190620000379190620001fa565b818181600390816200004a9190620004ca565b5080600490816200005c9190620004ca565b5050505050620005b1565b6000604051905090565b600080fd5b600080fd5b600080fd5b600080fd5b6000601f19601f8301169050919050565b7f4e487b7100000000000000000000000000000000000000000000000000000000600052604160045260246000fd5b620000d08262000085565b810181811067ffffffffffffffff82111715620000f257620000f162000096565b5b80604052505"
    };
    const id = uuid();
    web3Mock.onPost('contracts/call', {...transaction, estimate: true}).reply(400, {
      "_status": {
        "messages": [
          {
            "message": "data field invalid hexadecimal string",
            "detail": "",
            "data": ""
          }
        ]
      }
    });

    const result: any = await ethImpl.estimateGas(transaction, id);

    expect(result).to.equal(numberTo0x(constants.TX_DEFAULT_GAS_DEFAULT));
    process.env.ESTIMATE_GAS_THROWS = estimateGasThrows;

  });

  it('eth_estimateGas with contract revert and message equals "execution reverted: Invalid number of recipients"', async function () {
    const transaction = {
      from: "0x05fba803be258049a27b820088bab1cad2058871",
      data: "0x60806040523480156200001157600080fd5b50604051620019f4380380620019f48339818101604052810190620000379190620001fa565b818181600390816200004a9190620004ca565b5080600490816200005c9190620004ca565b5050505050620005b1565b6000604051905090565b600080fd5b600080fd5b600080fd5b600080fd5b6000601f19601f8301169050919050565b7f4e487b7100000000000000000000000000000000000000000000000000000000600052604160045260246000fd5b620000d08262000085565b810181811067ffffffffffffffff82111715620000f257620000f162000096565b5b80604052505"
    };
    const id = uuid();
    web3Mock.onPost('contracts/call', {...transaction, estimate: true}).reply(400, {
      "_status": {
        "messages": [
          {
            "data": "0x08c379a00000000000000000000000000000000000000000000000000000000000000020000000000000000000000000000000000000000000000000000000000000001c496e76616c6964206e756d626572206f6620726563697069656e747300000000",
            "detail": "Invalid number of recipients",
            "message": "CONTRACT_REVERT_EXECUTED"
          }
        ]
      }
    });

    const result: any = await ethImpl.estimateGas(transaction, id);

    expect(result.data).to.equal("0x08c379a00000000000000000000000000000000000000000000000000000000000000020000000000000000000000000000000000000000000000000000000000000001c496e76616c6964206e756d626572206f6620726563697069656e747300000000");
    expect(result.message).to.equal("execution reverted: Invalid number of recipients");

  });

  it('eth_estimateGas handles a 501 unimplemented response from the mirror node correctly by returning default gas', async function () {
    const transaction = {
      from: "0x05fba803be258049a27b820088bab1cad2058871",
      data: "0x60806040523480156200001157600080fd5b50604051620019f4380380620019f48339818101604052810190620000379190620001fa565b818181600390816200004a9190620004ca565b5080600490816200005c9190620004ca565b5050505050620005b1565b6000604051905090565b600080fd5b600080fd5b600080fd5b600080fd5b6000601f19601f8301169050919050565b7f4e487b7100000000000000000000000000000000000000000000000000000000600052604160045260246000fd5b620000d08262000085565b810181811067ffffffffffffffff82111715620000f257620000f162000096565b5b80604052505"
    };
    const id = uuid();
    web3Mock.onPost('contracts/call', {...transaction, estimate: true}).reply(501, {
      "_status": {
        "messages": [
          {
            "message": "Auto account creation is not supported.",
            "detail": "",
            "data": ""
          }
        ]
      }
    });

    const result: any = await ethImpl.estimateGas(transaction, id);
    expect(result).to.equal(numberTo0x(constants.TX_DEFAULT_GAS_DEFAULT));
  });

  describe('eth_gasPrice', async function () {
    it('eth_gasPrice', async function () {
      restMock.onGet(`network/fees`).reply(200, defaultNetworkFees);

      const weiBars = await ethImpl.gasPrice();
      const expectedWeiBars = defaultNetworkFees.fees[2].gas * constants.TINYBAR_TO_WEIBAR_COEF;
      expect(weiBars).to.equal(numberTo0x(expectedWeiBars));
    });

    it('eth_gasPrice with cached value', async function () {
      restMock.onGet(`network/fees`).reply(200, defaultNetworkFees);

      const firstGasResult = await ethImpl.gasPrice();

      const modifiedNetworkFees = { ...defaultNetworkFees };
      modifiedNetworkFees.fees[2].gas = defaultNetworkFees.fees[2].gas * 100;



      restMock.onGet(`network/fees`).reply(200, modifiedNetworkFees);

      const secondGasResult = await ethImpl.gasPrice();

      expect(firstGasResult).to.equal(secondGasResult);
    });

    it('eth_gasPrice with no EthereumTransaction gas returned', async function () {
      // deep copy defaultNetworkFees to avoid mutating the original object
      const partialNetworkFees = JSON.parse(JSON.stringify(defaultNetworkFees));
      partialNetworkFees.fees.splice(2);

      restMock.onGet(`network/fees`).reply(200, partialNetworkFees);

      await RelayAssertions.assertRejection(predefined.COULD_NOT_ESTIMATE_GAS_PRICE, ethImpl.gasPrice, true, ethImpl);
    });

    it('eth_gasPrice with mirror node return network fees found', async function () {
      restMock.onGet(`network/fees`).reply(404, {
        "_status": {
          "messages": [
            {
              "message": "Not found"
            }
          ]
        }
      });

      const fauxGasTinyBars = 35_000;
      const fauxGasWeiBarHex = '0x13e52b9abe000';
      sdkClientStub.getTinyBarGasFee.returns(fauxGasTinyBars);

      const gas = await ethImpl.gasPrice();
      expect(gas).to.equal(fauxGasWeiBarHex);
    });

    it('eth_gasPrice with no network fees records found', async function () {
      restMock.onGet(`network/fees`).reply(404, {
        "_status": {
          "messages": [
            {
              "message": "Not found"
            }
          ]
        }
      });

      await RelayAssertions.assertRejection(predefined.COULD_NOT_ESTIMATE_GAS_PRICE, ethImpl.gasPrice, true, ethImpl);
    });
  });

  describe('eth_call precheck failures', async function () {
    let callConsensusNodeSpy: sinon.SinonSpy;
    let callMirrorNodeSpy: sinon.SinonSpy;
    let sandbox: sinon.SinonSandbox;

    beforeEach(() => {
      sandbox = sinon.createSandbox();
      callConsensusNodeSpy = sandbox.spy(ethImpl, 'callConsensusNode');
      callMirrorNodeSpy = sandbox.spy(ethImpl, 'callMirrorNode');
    });

    afterEach(() => {
      sandbox.restore();
    });

    it('eth_call with missing `to` field', async function() {
      await ethCallFailing(ethImpl, {
        "from": contractAddress1,
        "data": contractCallData,
        "gas": maxGasLimitHex
      }, 'latest', (error) => {
        expect(error.message).to.equal(`Invalid Contract Address: ${undefined}.`);
      });
    });

    it('eth_call with incorrect `to` field length', async function() {
      await ethCallFailing(ethImpl, {
        "from": contractAddress1,
        "to": EthImpl.zeroHex,
        "data": contractCallData,
        "gas": maxGasLimitHex
      }, 'latest', (error) => {
        expect(error.message).to.equal(`Invalid Contract Address: ${EthImpl.zeroHex}. Expected length of 42 chars but was 3.`);
      });
    });

    it('should execute "eth_call" against mirror node with a false ETH_CALL_DEFAULT_TO_CONSENSUS_NODE', async function () {
      const initialEthCallConesneusFF = process.env.ETH_CALL_DEFAULT_TO_CONSENSUS_NODE;

      process.env.ETH_CALL_DEFAULT_TO_CONSENSUS_NODE = 'false';
      restMock.onGet(`contracts/${defaultCallData.from}`).reply(404);
      restMock.onGet(`accounts/${defaultCallData.from}${noTransactions}`).reply(200, {
        account: "0.0.1723",
        evm_address: defaultCallData.from
      });
      restMock.onGet(`contracts/${defaultCallData.to}`).reply(200, defaultContract);
      await ethImpl.call({...defaultCallData, gas: `0x${defaultCallData.gas.toString(16)}`}, 'latest');

      assert(callMirrorNodeSpy.calledOnce);
      process.env.ETH_CALL_DEFAULT_TO_CONSENSUS_NODE = initialEthCallConesneusFF;
    });

    it('should execute "eth_call" against mirror node with an undefined ETH_CALL_DEFAULT_TO_CONSENSUS_NODE', async function () {
      const initialEthCallConesneusFF = process.env.ETH_CALL_DEFAULT_TO_CONSENSUS_NODE;

      delete process.env.ETH_CALL_DEFAULT_TO_CONSENSUS_NODE;
      restMock.onGet(`contracts/${defaultCallData.from}`).reply(404);
      restMock.onGet(`accounts/${defaultCallData.from}${noTransactions}`).reply(200, {
        account: "0.0.1723",
        evm_address: defaultCallData.from
      });
      restMock.onGet(`contracts/${defaultCallData.to}`).reply(200, defaultContract);
      await ethImpl.call({...defaultCallData, gas: `0x${defaultCallData.gas.toString(16)}`}, 'latest');

      assert(callMirrorNodeSpy.calledOnce);
      process.env.ETH_CALL_DEFAULT_TO_CONSENSUS_NODE = initialEthCallConesneusFF;
    });

    it('should execute "eth_call" against mirror node with a ETH_CALL_DEFAULT_TO_CONSENSUS_NODE set to true', async function () {
      const initialEthCallConesneusFF = process.env.ETH_CALL_DEFAULT_TO_CONSENSUS_NODE;

      process.env.ETH_CALL_DEFAULT_TO_CONSENSUS_NODE = 'true';
      restMock.onGet(`contracts/${defaultCallData.from}`).reply(404);
      restMock.onGet(`accounts/${defaultCallData.from}${noTransactions}`).reply(200, {
        account: "0.0.1723",
        evm_address: defaultCallData.from
      });
      restMock.onGet(`contracts/${defaultCallData.to}`).reply(200, defaultContract);
      await ethImpl.call({...defaultCallData, gas: `0x${defaultCallData.gas.toString(16)}`}, 'latest');

      assert(callConsensusNodeSpy.calledOnce);
      process.env.ETH_CALL_DEFAULT_TO_CONSENSUS_NODE = initialEthCallConesneusFF;
    });


    it('gas exceeds limit', async function () {
      restMock.onGet(`contracts/${accountAddress1}`).reply(404);
      restMock.onGet(`accounts/${accountAddress1}${noTransactions}`).reply(200, {
        account: "0.0.1723",
        evm_address: accountAddress1
      });
      restMock.onGet(`contracts/${contractAddress2}`).reply(200, defaultContract2);

      const excessiveGasLimit = '15000001';
      await ethCallFailing(ethImpl, {
        "from": accountAddress1,
        "to": contractAddress2,
        "data": contractCallData,
        "gas": excessiveGasLimit
      }, 'latest', (error) => {
        expect(error).to.be.not.null;
        expect(error.code).to.equal(predefined.GAS_LIMIT_TOO_HIGH(excessiveGasLimit, constants.BLOCK_GAS_LIMIT).code);
      });
    });

    it('block 0', async function () {
      restMock.onGet(`contracts/${accountAddress1}`).reply(404);
      restMock.onGet(`accounts/${accountAddress1}${noTransactions}`).reply(200, {
        account: "0.0.1723",
        evm_address: accountAddress1
      });
      restMock.onGet(`contracts/${contractAddress2}`).reply(200, defaultContract2);

      const block = '0';
      await ethCallFailing(ethImpl, {
        "from": accountAddress1,
        "to": contractAddress2,
        "data": contractCallData,
        "gas": maxGasLimitHex
      }, block, (error) => {
        const predefineError = predefined.UNSUPPORTED_HISTORICAL_EXECUTION(block);
        expect(error.code).to.equal(predefineError.code);
        expect(error.name).to.equal(predefineError.name);
        expect(error.message).to.equal(predefineError.message);
      });
    });

    it('block 1', async function () {
      restMock.onGet(`contracts/${accountAddress1}`).reply(404);
      restMock.onGet(`accounts/${accountAddress1}${noTransactions}`).reply(200, {
        account: "0.0.1723",
        evm_address: accountAddress1
      });
      restMock.onGet(`contracts/${contractAddress2}`).reply(200, defaultContract2);

      const block = '1';
      await ethCallFailing(ethImpl, {
        "from": accountAddress1,
        "to": contractAddress2,
        "data": contractCallData,
        "gas": maxGasLimitHex
      }, block, (error) => {
        const predefineError = predefined.UNSUPPORTED_HISTORICAL_EXECUTION(block);
        expect(error.code).to.equal(predefineError.code);
        expect(error.name).to.equal(predefineError.name);
        expect(error.message).to.equal(predefineError.message);
      });
    });

    it('block earliest', async function () {
      restMock.onGet(`contracts/${accountAddress1}`).reply(404);
      restMock.onGet(`accounts/${accountAddress1}${noTransactions}`).reply(200, {
        account: "0.0.1723",
        evm_address: accountAddress1
      });
      restMock.onGet(`contracts/${contractAddress2}`).reply(200, defaultContract2);

      const block = 'earliest';
      await ethCallFailing(ethImpl, {
        "from": accountAddress1,
        "to": contractAddress2,
        "data": contractCallData,
        "gas": maxGasLimitHex
      }, block, (error) => {
        const predefineError = predefined.UNSUPPORTED_HISTORICAL_EXECUTION(block);
        expect(error.code).to.equal(predefineError.code);
        expect(error.name).to.equal(predefineError.name);
        expect(error.message).to.equal(predefineError.message);
      });
    });

    it('block hash not supported', async function () {
      restMock.onGet(`contracts/${accountAddress1}`).reply(404);
      restMock.onGet(`accounts/${accountAddress1}${noTransactions}`).reply(200, {
        account: "0.0.1723",
        evm_address: accountAddress1
      });
      restMock.onGet(`contracts/${contractAddress2}`).reply(200, defaultContract2);
      restMock.onGet(`blocks?limit=1&order=desc`).reply(202);

      await ethCallFailing(ethImpl, {
        "from": accountAddress1,
        "to": contractAddress2,
        "data": contractCallData,
        "gas": maxGasLimitHex
      }, blockHashTrimmed, (error) => {
        const predefineError = predefined.UNSUPPORTED_OPERATION(`BlockParam: ${blockHashTrimmed} is not a supported eth_call block identifier`);
        expect(error.code).to.equal(predefineError.code);
        expect(error.name).to.equal(predefineError.name);
        expect(error.message).to.equal(predefineError.message);
      });
    });

    it('latest block but not found for comparison', async function () {
      restMock.onGet(`contracts/${accountAddress1}`).reply(404);
      restMock.onGet(`accounts/${accountAddress1}${noTransactions}`).reply(200, {
        account: "0.0.1723",
        evm_address: accountAddress1
      });
      restMock.onGet(`contracts/${contractAddress2}`).reply(200, defaultContract2);
      restMock.onGet(`blocks?limit=1&order=desc`).reply(404);

      const block = '0x10';
      await ethCallFailing(ethImpl, {
        "from": accountAddress1,
        "to": contractAddress2,
        "data": contractCallData,
        "gas": maxGasLimitHex
      }, block, (error) => {
        const predefineError = predefined.RESOURCE_NOT_FOUND(`unable to retrieve latest block from mirror node`);
        expect(error.code).to.equal(predefineError.code);
        expect(error.name).to.equal(predefineError.name);
        expect(error.message).to.equal(predefineError.message);
      });
    });

    it('to field is not a contract or token', async function () {
      restMock.onGet(`contracts/${accountAddress1}`).reply(404);
      restMock.onGet(`accounts/${accountAddress1}${noTransactions}`).reply(200, {
        account: "0.0.1723",
        evm_address: accountAddress1
      });
      restMock.onGet(`contracts/${contractAddress2}`).reply(404);
      restMock.onGet(`tokens/${contractId2}`).reply(404);
      web3Mock.onPost(`contracts/call`).reply(200, {result: '0x1'});

      await expect(ethImpl.call({
        "from": accountAddress1,
        "to": contractAddress2,
        "data": contractCallData,
        "gas": maxGasLimitHex
      }, 'latest')).to.eventually.be.fulfilled.and.equal("0x1");
    });
  });

  describe('eth_call using consensus node', async function () {
    let initialEthCallConesneusFF;

    before(() => {
      initialEthCallConesneusFF = process.env.ETH_CALL_DEFAULT_TO_CONSENSUS_NODE;
      process.env.ETH_CALL_DEFAULT_TO_CONSENSUS_NODE = 'true';
    });

    after(() => {
      process.env.ETH_CALL_DEFAULT_TO_CONSENSUS_NODE = initialEthCallConesneusFF;
    });

    it('eth_call with no gas', async function () {
      restMock.onGet(`contracts/${accountAddress1}`).reply(404);
      restMock.onGet(`accounts/${accountAddress1}${noTransactions}`).reply(200, {
        account: "0.0.1723",
        evm_address: accountAddress1
      });
      restMock.onGet(`contracts/${contractAddress2}`).reply(200, defaultContract2);

      sdkClientStub.submitContractCallQueryWithRetry.returns({
          asBytes: function () {
            return Uint8Array.of(0);
          }
        }
      );

      const result = await ethImpl.call({
        "from": accountAddress1,
        "to": contractAddress2,
        "data": contractCallData,
      }, 'latest');

      sinon.assert.calledWith(sdkClientStub.submitContractCallQueryWithRetry, contractAddress2, contractCallData, 400_000, accountAddress1, 'eth_call');
      expect(result).to.equal("0x00");
    });

    it('eth_call with no data', async function () {
      restMock.onGet(`accounts/${accountAddress1}${noTransactions}`).reply(200, {
        account: "0.0.1723",
        evm_address: accountAddress1
      });
      restMock.onGet(`contracts/${contractAddress2}`).reply(200, defaultContract2);
      sdkClientStub.submitContractCallQueryWithRetry.returns({
          asBytes: function () {
            return Uint8Array.of(0);
          }
        }
      );

      const result = await ethImpl.call({
        "from": accountAddress1,
        "to": contractAddress2,
        "gas": maxGasLimitHex
      }, 'latest');

      sinon.assert.calledWith(sdkClientStub.submitContractCallQueryWithRetry, contractAddress2, undefined, maxGasLimit, accountAddress1, 'eth_call');
      expect(result).to.equal("0x00");
    });

    it('eth_call with no "from" address', async function () {
      const callData = {
        ...defaultCallData,
        "from": undefined,
        "to": contractAddress2,
        "data": contractCallData,
        "gas": maxGasLimit
      };

      restMock.onGet(`contracts/${contractAddress2}`).reply(200, defaultContract2);
      sdkClientStub.submitContractCallQueryWithRetry.returns({
            asBytes: function () {
              return Uint8Array.of(0);
            }
          }
      );

      const result = await ethImpl.call(callData, 'latest');
      expect(result).to.equal("0x00");
    });

    it('eth_call with wrong "from" address', async function () {
      const callData = {
        ...defaultCallData,
        "from": "0x0000000000000000000000000000000000000000",
        "to": contractAddress2,
        "data": contractCallData,
        "gas": maxGasLimit
      };

      const result = await ethImpl.call(callData, 'latest');

      expect(result.name).to.equal("Non Existing Account Address");
      expect(result.code).to.equal(-32014);
      expect(result.message).to.equal(`Non Existing Account Address: ${callData.from}. Expected an Account Address.`);
    });

    it('eth_call with all fields', async function () {
      restMock.onGet(`accounts/${accountAddress1}${noTransactions}`).reply(200, {
        account: "0.0.1723",
        evm_address: accountAddress1
      });
      restMock.onGet(`contracts/${contractAddress2}`).reply(200, defaultContract2);
      sdkClientStub.submitContractCallQueryWithRetry.returns({
          asBytes: function () {
            return Uint8Array.of(0);
          }
        }
      );

      const result = await ethImpl.call({
        "from": accountAddress1,
        "to": contractAddress2,
        "data": contractCallData,
        "gas": maxGasLimitHex
      }, 'latest');

      sinon.assert.calledWith(sdkClientStub.submitContractCallQueryWithRetry, contractAddress2, contractCallData, maxGasLimit, accountAddress1, 'eth_call');
      expect(result).to.equal("0x00");
    });

    //Return once the value, then it's being fetched from cache. After the loop we reset the sdkClientStub, so that it returns nothing, if we get an error in the next request that means that the cache was cleared.
    it('eth_call should cache the response for 200ms', async function () {
      restMock.onGet(`accounts/${accountAddress1}${noTransactions}`).reply(200, {
        account: "0.0.1723",
        evm_address: accountAddress1
      });
      restMock.onGet(`contracts/${contractAddress2}`).reply(200, defaultContract2);
      sdkClientStub.submitContractCallQueryWithRetry.returns({
<<<<<<< HEAD
          asBytes: function () {
            return Uint8Array.of(0);
=======
            asBytes: function () {
              return Uint8Array.of(0);
            }
>>>>>>> 596f365b
          }
        }
      );

      for (let index = 0; index < 3; index++) {
        const result = await ethImpl.call({
          "from": accountAddress1,
          "to": contractAddress2,
          "data": contractCallData,
          "gas": maxGasLimitHex
        }, 'latest');
        expect(result).to.equal("0x00");
        await new Promise(r => setTimeout(r, 50));
      }

      await new Promise(r => setTimeout(r, 200));

      const expectedError = predefined.INVALID_CONTRACT_ADDRESS(contractAddress2);
      sdkClientStub.submitContractCallQueryWithRetry.throws(expectedError);
      const call: string | JsonRpcError = await ethImpl.call({
        "from": accountAddress1,
        "to": contractAddress2,
        "data": contractCallData,
        "gas": maxGasLimitHex
      }, 'latest');

      expect(call.code).to.equal(expectedError.code);
      expect(call.name).to.equal(expectedError.name);
      expect(call.message).to.equal(expectedError.message);
    });

    describe('with gas > 15_000_000', async function() {
      it('eth_call throws gasLimit too high error when gas exceeds limit', async function () {
        restMock.onGet(`contracts/${contractAddress2}`).reply(200, defaultContract2);

        sdkClientStub.submitContractCallQueryWithRetry.returns(undefined);

        const args = [{
          "to": contractAddress2,
          "data": contractCallData,
          "gas": 50_000_000
        }, 'latest'];

        await RelayAssertions.assertRejection(predefined.GAS_LIMIT_TOO_HIGH(50000000, constants.BLOCK_GAS_LIMIT), ethImpl.call, false, ethImpl, args);
      });
    });

    it('SDK returns a precheck error', async function () {
      restMock.onGet(`accounts/${accountAddress1}${noTransactions}`).reply(200, {
        account: "0.0.1723",
        evm_address: accountAddress1
      });
      restMock.onGet(`contracts/${contractAddress2}`).reply(200, defaultContract2);
      sdkClientStub.submitContractCallQueryWithRetry.throws(predefined.CONTRACT_REVERT(defaultErrorMessageText, defaultErrorMessageHex));

      const result = await ethImpl.call({
        "from": accountAddress1,
        "to": contractAddress2,
        "data": contractCallData,
        "gas": maxGasLimitHex
      }, 'latest');

      expect(result).to.exist;
      expect(result.code).to.equal(-32008);
      expect(result.name).to.equal('Contract revert executed');
      expect(result.message).to.equal(`execution reverted: ${defaultErrorMessageText}`);
      expect(result.data).to.equal(defaultErrorMessageHex);
    });

    it('eth_call with wrong `to` field', async function() {
      const args = [{
        "from": contractAddress1,
        "to": wrongContractAddress,
        "data": contractCallData,
        "gas": maxGasLimitHex
      }, 'latest'];

      await RelayAssertions.assertRejection(predefined.INVALID_CONTRACT_ADDRESS(wrongContractAddress), ethImpl.call, false, ethImpl, args);
    });

    it('eth_call throws internal error when consensus node times out and submitContractCallQueryWithRetry returns undefined', async function () {
      restMock.onGet(`contracts/${contractAddress2}`).reply(200, defaultContract2);

      sdkClientStub.submitContractCallQueryWithRetry.returns(undefined);

      const result = await ethImpl.call({
        "to": contractAddress2,
        "data": contractCallData,
        "gas": 5_000_000
      }, 'latest');

      expect(result).to.exist;
      expect(result.code).to.equal(-32603);
      expect(result.name).to.equal('Internal error');
      expect(result.message).to.equal('Error invoking RPC: Invalid contractCallResponse from consensus-node: undefined');
    });
  });

  describe('eth_call using mirror node', async function () {
    const defaultCallData = {
      "gas": 400000,
      "value": null
    };
    let initialEthCallConesneusFF;

    before(() => {
      initialEthCallConesneusFF = process.env.ETH_CALL_DEFAULT_TO_CONSENSUS_NODE;
      process.env.ETH_CALL_DEFAULT_TO_CONSENSUS_NODE = 'false';
    });

    after(() => {
      process.env.ETH_CALL_DEFAULT_TO_CONSENSUS_NODE = initialEthCallConesneusFF;
    });

    //temporary workaround until precompiles are implemented in Mirror node evm module
    beforeEach(() => {
      restMock.onGet(`tokens/${defaultContractResults.results[1].contract_id}`).reply(404, null);
      web3Mock.reset();
    });

    it('eth_call with all fields, but mirror-node returns empty response', async function () {
      const callData = {
        ...defaultCallData,
        "from": accountAddress1,
        "to": contractAddress2,
        "data": contractCallData,
        "gas": maxGasLimit
      };
      restMock.onGet(`accounts/${accountAddress1}${noTransactions}`).reply(200, {
        account: "0.0.1723",
        evm_address: accountAddress1
      });
      restMock.onGet(`contracts/${contractAddress2}`).reply(200, defaultContract3EmptyBytecode);
      web3Mock.onPost(`contracts/call`).replyOnce(200, {});

      const result = await ethImpl.call(callData, 'latest');
      expect(result).to.equal('0x');
    });

    it('eth_call with no gas', async function () {
      const callData = {
        ...defaultCallData,
        "from": accountAddress1,
        "to": contractAddress2,
        "data": contractCallData
      };

      restMock.onGet(`accounts/${accountAddress1}${noTransactions}`).reply(200, {
        account: "0.0.1723",
        evm_address: accountAddress1
      });
      restMock.onGet(`contracts/${contractAddress2}`).reply(200, defaultContract2);
      web3Mock.onPost('contracts/call', {...callData, estimate: false}).reply(200, {result: `0x00`});
      const result = await ethImpl.call(callData, 'latest');
      expect(result).to.equal("0x00");
    });

    it('eth_call with no data', async function () {
      const callData = {
        ...defaultCallData,
        "from": accountAddress1,
        "to": contractAddress2,
        "gas": maxGasLimit
      };
      restMock.onGet(`accounts/${accountAddress1}${noTransactions}`).reply(200, {
        account: "0.0.1723",
        evm_address: accountAddress1
      });
      restMock.onGet(`contracts/${contractAddress2}`).reply(200, defaultContract2);
      web3Mock.onPost('contracts/call', {...callData, estimate: false}).reply(200, {result: `0x00`});

      const result = await ethImpl.call(callData, 'latest');
      expect(result).to.equal("0x00");
    });

    it('eth_call with no from address', async function () {
      const callData = {
        ...defaultCallData,
        "to": contractAddress2,
        "data": contractCallData,
        "gas": maxGasLimit
      };
      restMock.onGet(`contracts/${contractAddress2}`).reply(200, defaultContract2);
      web3Mock.onPost('contracts/call', {...callData, estimate: false}).reply(200, {result: `0x00`});
      const result = await ethImpl.call(callData, 'latest');
      expect(result).to.equal("0x00");
    });

    it('eth_call with all fields', async function () {
      const callData = {
        ...defaultCallData,
        "from": accountAddress1,
        "to": contractAddress2,
        "data": contractCallData,
        "gas": maxGasLimit
      };
      restMock.onGet(`accounts/${accountAddress1}${noTransactions}`).reply(200, {
        account: "0.0.1723",
        evm_address: accountAddress1
      });
      restMock.onGet(`contracts/${contractAddress2}`).reply(200, defaultContract2);
      web3Mock.onPost('contracts/call', {...callData, estimate: false}).reply(200, {result: `0x00`});
      const result = await ethImpl.call(callData, 'latest');
      expect(result).to.equal("0x00");
    });

    it('eth_call with all fields but mirrorNode throws 429', async function () {
      const callData = {
        ...defaultCallData,
        "from": accountAddress1,
        "to": contractAddress2,
        "data": contractCallData,
        "gas": maxGasLimit
      };
      restMock.onGet(`accounts/${accountAddress1}${noTransactions}`).reply(200, {
        account: "0.0.1723",
        evm_address: accountAddress1
      });
      restMock.onGet(`contracts/${contractAddress2}`).reply(200, defaultContract2);
      web3Mock.onPost('contracts/call', {...callData, estimate: false}).reply(429, mockData.tooManyRequests);
      const result = await ethImpl.call(callData, 'latest');
      expect(result).to.be.not.null;
      expect(result.code).to.eq(-32605);
      expect(result.name).to.eq("IP Rate limit exceeded");
    });

    it('eth_call with all fields but mirrorNode throws 400', async function () {
      const callData = {
        ...defaultCallData,
        "from": accountAddress1,
        "to": contractAddress2,
        "data": contractCallData,
        "gas": maxGasLimit
      };
      restMock.onGet(`accounts/${accountAddress1}${noTransactions}`).reply(200, {
        account: "0.0.1723",
        evm_address: accountAddress1
      });      restMock.onGet(`contracts/${contractAddress2}`).reply(200, defaultContract2);
      restMock.onGet(`accounts/${accountAddress1}${noTransactions}`).reply(200, {
        account: "0.0.1723",
        evm_address: accountAddress1
      });
      web3Mock.onPost('contracts/call', {...callData, estimate: false}).reply(400, mockData.contractReverted);
      const result = await ethImpl.call(callData, 'latest');
      expect(result).to.be.not.null;
      expect(result.code).to.eq(-32008);
      expect(result.name).to.eq("Contract revert executed");
      expect(result.message).to.contain(mockData.contractReverted._status.messages[0].message);
    });

    it('eth_call with all fields, but mirror node throws NOT_SUPPORTED', async function () {
      const callData = {
        ...defaultCallData,
        "from": accountAddress1,
        "to": contractAddress2,
        "data": contractCallData,
        "gas": maxGasLimit
      };

      restMock.onGet(`accounts/${accountAddress1}${noTransactions}`).reply(200, {
        account: "0.0.1723",
        evm_address: accountAddress1
      });
      restMock.onGet(`contracts/${contractAddress2}`).reply(200, defaultContract2);
      web3Mock.onPost('contracts/call', {...callData, estimate: false}).reply(501, mockData.notSupported);

      sdkClientStub.submitContractCallQueryWithRetry.returns({
          asBytes: function () {
            return Uint8Array.of(0);
          }
        }
      );

      const result = await ethImpl.call(callData, 'latest');

      sinon.assert.calledWith(sdkClientStub.submitContractCallQueryWithRetry, contractAddress2, contractCallData, maxGasLimit, accountAddress1, 'eth_call');
      expect(result).to.equal("0x00");
    });

    it('eth_call with all fields, but mirror node throws CONTRACT_REVERTED', async function () {
      const callData = {
        ...defaultCallData,
        "from": accountAddress1,
        "to": contractAddress2,
        "data": contractCallData,
        "gas": maxGasLimit
      };

      restMock.onGet(`accounts/${accountAddress1}${noTransactions}`).reply(200, {
        account: "0.0.1723",
        evm_address: accountAddress1
      });
      restMock.onGet(`contracts/${contractAddress2}`).reply(200, defaultContract2);
      web3Mock.onPost('contracts/call', {...callData, estimate: false}).reply(400, mockData.contractReverted);
      sinon.reset();
      const result = await ethImpl.call(callData, 'latest');
      sinon.assert.notCalled(sdkClientStub.submitContractCallQueryWithRetry);
      expect(result).to.not.be.null;
      expect(result.code).to.eq(-32008);
      expect(result.name).to.eq('Contract revert executed');
      expect(result.message).to.contain(mockData.contractReverted._status.messages[0].message);
    });

    it('SDK returns a precheck error', async function () {
      const callData = {
        ...defaultCallData,
        "from": accountAddress1,
        "to": contractAddress2,
        "data": contractCallData,
        "gas": maxGasLimit
      };

      restMock.onGet(`accounts/${accountAddress1}${noTransactions}`).reply(200, {
        account: "0.0.1723",
        evm_address: accountAddress1
      });
      restMock.onGet(`contracts/${contractAddress2}`).reply(200, defaultContract2);

      web3Mock.onPost('contracts/call', {...callData, estimate: false}).reply(400, {
        "_status": {
          "messages": [
            {
              "message": "",
              "detail": defaultErrorMessageText,
              "data": defaultErrorMessageHex
            }
          ]
        }
      });

      const result = await ethImpl.call(callData, 'latest');

      expect(result).to.exist;
      expect(result.code).to.eq(-32008);
      expect(result.name).to.eq('Contract revert executed');
      expect(result.message).to.equal(`execution reverted: ${defaultErrorMessageText}`);
      expect(result.data).to.equal(defaultErrorMessageHex);
    });

    it('eth_call with missing `to` field', async function() {
      const args = [{
        ...defaultCallData,
        "from": contractAddress1,
        "data": contractCallData,
        "gas": maxGasLimit
      }, 'latest'];

      await RelayAssertions.assertRejection(predefined.INVALID_CONTRACT_ADDRESS(undefined), ethImpl.call, false, ethImpl, args);
    });

    it('eth_call with wrong `to` field', async function() {
      const args = [{
        ...defaultCallData,
        "from": contractAddress1,
        "data": contractCallData,
        "gas": maxGasLimit
      }, 'latest'];

      await RelayAssertions.assertRejection(predefined.INVALID_CONTRACT_ADDRESS(wrongContractAddress), ethImpl.call, false, ethImpl, args);
    });
  });

  describe('eth_sendRawTransaction', async function() {
    const accountAddress = '0x9eaee9E66efdb91bfDcF516b034e001cc535EB57';
    const accountEndpoint = `accounts/${accountAddress}${noTransactions}`;
    const gasPrice = '0xad78ebc5ac620000';
    const transactionIdServicesFormat = '0.0.902@1684375868.230217103';
    const transactionId = '0.0.902-1684375868-230217103';
    const value = '0x511617DE831B9E173';
    const contractResultEndpoint = `contracts/results/${transactionId}`;
    const ethereumHash = '0x6d20b034eecc8d455c4c040fb3763082d499353a8b7d318b1085ad8d7de15f7e';

    this.beforeEach(()=> {
      sinon.restore();
      sdkClientStub = sinon.createStubInstance(SDKClient);
      sinon.stub(hapiServiceInstance, "getSDKClient").returns(sdkClientStub);
    });

    this.afterEach(() => {
      sinon.restore();
    });

    it('should return a predefined GAS_LIMIT_TOO_HIGH instead of NUMERIC_FAULT as precheck exception', async function() {
      // tx with 'gasLimit: BigNumber { value: "30678687678687676876786786876876876000" }'
      const txHash = '0x02f881820128048459682f0086014fa0186f00901714801554cbe52dd95512bedddf68e09405fba803be258049a27b820088bab1cad205887185174876e80080c080a0cab3f53602000c9989be5787d0db637512acdd2ad187ce15ba83d10d9eae2571a07802515717a5a1c7d6fa7616183eb78307b4657d7462dbb9e9deca820dd28f62';
      await RelayAssertions.assertRejection(predefined.GAS_LIMIT_TOO_HIGH(null, null), ethImpl.sendRawTransaction, false, ethImpl, [txHash]);
    });

    it('should return a computed hash if unable to retrieve EthereumHash from record due to contract revert', async function () {
      restMock.onGet(accountEndpoint).reply(200, {
        account: accountAddress,
        balance: {
          balance: Hbar.from(100_000_000_000, HbarUnit.Hbar).to(HbarUnit.Tinybar)
        }
      });

      const transaction = {
        chainId: 0x12a,
        to: accountAddress1,
        from: accountAddress,
        value,
        gasPrice,
        gasLimit: maxGasLimitHex,
      };

      const signed = await signTransaction(transaction);

      restMock.onGet(`transactions/${transactionId}`).reply(200, null);

      const resultingHash = await ethImpl.sendRawTransaction(signed, getRequestId());
      expect(resultingHash).to.equal(ethereumHash);
    });

    it('should throw internal error when transaction returned from mirror node is null', async function () {
      restMock.onGet(accountEndpoint).reply(200, {
        account: accountAddress,
        balance: {
          balance: Hbar.from(100_000_000_000, HbarUnit.Hbar).to(HbarUnit.Tinybar),
        },
      });

      const transaction = {
        chainId: 0x12a,
        to: accountAddress1,
        from: accountAddress,
        value,
        gasPrice,
        gasLimit: maxGasLimitHex,
      };

      const signed = await signTransaction(transaction);

      restMock.onGet(contractResultEndpoint).reply(404, mockData.notFound);
      restMock.onGet(`transactions/${transactionId}?nonce=0`).reply(200, null);

      sdkClientStub.submitEthereumTransaction.returns({
        transactionId: TransactionId.fromString(transactionIdServicesFormat),
      });

      const response = (await ethImpl.sendRawTransaction(signed, getRequestId())) as JsonRpcError;

      expect(response.code).to.equal(predefined.INTERNAL_ERROR().code);
      expect(`Error invoking RPC: ${response.message}`).to.equal(predefined.INTERNAL_ERROR(response.message).message);
    });

    it('should throw internal error when transactionID is invalid', async function () {
      restMock.onGet(accountEndpoint).reply(200, {
        account: accountAddress,
        balance: {
          balance: Hbar.from(100_000_000_000, HbarUnit.Hbar).to(HbarUnit.Tinybar),
        },
      });


      const transaction = {
        chainId: 0x12a,
        to: accountAddress1,
        from: accountAddress,
        value,
        gasPrice,
        gasLimit: maxGasLimitHex,
      };

      const signed = await signTransaction(transaction);

      restMock.onGet(contractResultEndpoint).reply(200, { hash: ethereumHash });

      sdkClientStub.submitEthereumTransaction.returns({
        transactionId: "",
      });

      const response = (await ethImpl.sendRawTransaction(signed, getRequestId())) as JsonRpcError;

      expect(response.code).to.equal(predefined.INTERNAL_ERROR().code);
      expect(`Error invoking RPC: ${response.message}`).to.equal(predefined.INTERNAL_ERROR(response.message).message);
    });

    it('should return hash from ContractResult mirror node api', async function () {
      restMock.onGet(accountEndpoint).reply(200, {
        account: accountAddress,
        balance: {
          balance: Hbar.from(100_000_000_000, HbarUnit.Hbar).to(HbarUnit.Tinybar)
        }
      });

      restMock.onGet(contractResultEndpoint).reply(200, { hash: ethereumHash });
      const transaction = {
        chainId: 0x12a,
        to: accountAddress1,
        from: accountAddress,
        value,
        gasPrice,
        gasLimit: maxGasLimitHex,
      };

      sdkClientStub.submitEthereumTransaction.returns({transactionId: TransactionId.fromString(transactionIdServicesFormat)});
      const signed = await signTransaction(transaction);


      const resultingHash = await ethImpl.sendRawTransaction(signed, getRequestId());
      expect(resultingHash).to.equal(ethereumHash);
    });

  });

  describe('eth_getStorageAt', async function() {
    it('eth_getStorageAt with match with block and slot less than 32 bytes and without leading zeroes', async function() {
      // mirror node request mocks
      restMock.onGet(`blocks/${blockNumber}`).reply(200, defaultBlock);
      restMock.onGet('blocks?limit=1&order=desc').reply(200, mostRecentBlock);
      restMock.onGet(`contracts/${contractAddress1}/state?timestamp=${defaultBlock.timestamp.to}&slot=0x101&limit=100&order=desc`).reply(200, defaultCurrentContractState);

      const result = await ethImpl.getStorageAt(contractAddress1, '0x101', numberTo0x(blockNumber));
      expect(result).to.exist;
      expect(result).to.not.be.null;

      // verify slot value
      expect(result).equal(defaultDetailedContractResults.state_changes[0].value_written);
      expect(result).equal(defaultCurrentContractState.state[0].value);
    });

    it('eth_getStorageAt with match with block and slot less than 32 bytes and leading zeroes', async function() {
      // mirror node request mocks
      restMock.onGet(`blocks/${blockNumber}`).reply(200, defaultBlock);
      restMock.onGet('blocks?limit=1&order=desc').reply(200, mostRecentBlock);
      restMock.onGet(`contracts/${contractAddress1}/state?timestamp=${defaultBlock.timestamp.to}&slot=0x0000101&limit=100&order=desc`).reply(200, defaultCurrentContractState);

      const result = await ethImpl.getStorageAt(contractAddress1, '0x0000101', numberTo0x(blockNumber));
      expect(result).to.exist;
      expect(result).to.not.be.null;

      // verify slot value
      expect(result).equal(defaultDetailedContractResults.state_changes[0].value_written);
      expect(result).equal(defaultCurrentContractState.state[0].value);
    });

    it('eth_getStorageAt with match with block', async function () {
      // mirror node request mocks
      restMock.onGet(`blocks/${blockNumber}`).reply(200, defaultBlock);
      restMock.onGet('blocks?limit=1&order=desc').reply(200, mostRecentBlock);
      restMock.onGet(`contracts/${contractAddress1}/state?timestamp=${defaultBlock.timestamp.to}&slot=0x0000000000000000000000000000000000000000000000000000000000000101&limit=100&order=desc`).reply(200, defaultCurrentContractState);

      const result = await ethImpl.getStorageAt(contractAddress1, defaultDetailedContractResults.state_changes[0].slot, numberTo0x(blockNumber));
      expect(result).to.exist;
      expect(result).to.not.be.null;

      // verify slot value
      expect(result).equal(defaultDetailedContractResults.state_changes[0].value_written);
      expect(result).equal(defaultCurrentContractState.state[0].value);
    });

    it('eth_getStorageAt with match with latest block', async function () {
      // mirror node request mocks
      restMock.onGet(`contracts/${contractAddress1}/state?slot=${defaultCurrentContractState.state[0].slot}&limit=100&order=desc`).reply(200, defaultCurrentContractState);

      const result = await ethImpl.getStorageAt(contractAddress1, defaultCurrentContractState.state[0].slot, "latest");
      expect(result).to.exist;
      expect(result).to.not.be.null;

      // verify slot value
      expect(result).equal(defaultCurrentContractState.state[0].value);
    });

    // Block number is a required param, this should not work and should be removed when/if validations are added.
    // Instead the relay should return `missing value for required argument <argumentIndex> error`.
    it('eth_getStorageAt with match null block', async function () {
      // mirror node request mocks
      restMock.onGet(`contracts/${contractAddress1}/state?slot=${defaultCurrentContractState.state[0].slot}&limit=100&order=desc`).reply(200, defaultCurrentContractState);

      const result = await ethImpl.getStorageAt(contractAddress1, defaultDetailedContractResults.state_changes[0].slot);
      expect(result).to.exist;
      expect(result).to.not.be.null;

      // verify slot value
      expect(result).equal(defaultCurrentContractState.state[0].value);
    });

    it('eth_getStorageAt should throw a predefined RESOURCE_NOT_FOUND when block not found', async function () {
      mirrorNodeCache.clear();
      restMock.onGet(`blocks/${blockNumber}`).reply(200, null);
      restMock.onGet('blocks?limit=1&order=desc').reply(200, mostRecentBlock);

      const args = [contractAddress1,
        defaultDetailedContractResults.state_changes[0].slot,
        numberTo0x(blockNumber)];

      await RelayAssertions.assertRejection(predefined.RESOURCE_NOT_FOUND(), ethImpl.getStorageAt, false, ethImpl, args);
    });

    it('eth_getStorageAt should return EthImpl.zeroHex32Byte when slot wrong', async function () {
      const wrongSlot = "0x0000000000000000000000000000000000000000000000000000000000001101";
      restMock.onGet(`blocks/${blockNumber}`).reply(200, defaultBlock);
      restMock.onGet('blocks?limit=1&order=desc').reply(200, mostRecentBlock);
      restMock.onGet(`contracts/${contractAddress1}/state?timestamp=${defaultBlock.timestamp.to}&slot=${wrongSlot}&limit=100&order=desc`).reply(200, defaultContractStateEmptyArray);

      const result = await ethImpl.getStorageAt(contractAddress1, wrongSlot, numberTo0x(blockNumber));
      expect(result).to.equal(EthImpl.zeroHex32Byte);
    });


    it('eth_getStorageAt should return old state when passing older block number', async function () {
      restMock.onGet(`blocks/${blockNumber}`).reply(200, olderBlock);
      restMock.onGet('blocks?limit=1&order=desc').reply(200, mostRecentBlock);
      restMock.onGet(`contracts/${contractAddress1}/state?timestamp=${olderBlock.timestamp.to}&slot=${defaultOlderContractState.state[0].slot}&limit=100&order=desc`).reply(200, defaultOlderContractState);

      const result = await ethImpl.getStorageAt(contractAddress1, defaultOlderContractState.state[0].slot, numberTo0x(olderBlock.number));
      expect(result).to.equal(defaultOlderContractState.state[0].value);
    });

    it('eth_getStorageAt should throw error when contract not found', async function () {
      // mirror node request mocks
      restMock.onGet(`blocks/${blockNumber}`).reply(200, defaultBlock);
      restMock.onGet('blocks?limit=1&order=desc').reply(200, mostRecentBlock);
      restMock.onGet(`contracts/${contractAddress1}/state?timestamp=${defaultBlock.timestamp.to}&slot=${defaultOlderContractState.state[0].slot}&limit=100&order=desc`).reply(404, detailedContractResultNotFound);

      const args = [contractAddress1,
        defaultDetailedContractResults.state_changes[0].slot,
        numberTo0x(blockNumber)];

      await RelayAssertions.assertRejection(predefined.RESOURCE_NOT_FOUND(), ethImpl.getStorageAt, false, ethImpl, args);
    });
  });

  describe('eth_getTransactionCount', async() => {
    const blockNumber = mockData.blocks.blocks[2].number;
    const blockNumberHex = numberTo0x(blockNumber);
    const transactionId = '0.0.1078@1686183420.196506746';

    const accountPath = `accounts/${mockData.account.evm_address}${noTransactions}`;
    const accountTimestampFilteredPath = `accounts/${mockData.account.evm_address}?transactiontype=ETHEREUMTRANSACTION&timestamp=lte:${mockData.blocks.blocks[2].timestamp.to}&limit=2&order=desc`;
    const contractPath = `contracts/${mockData.account.evm_address}`;
    const contractResultsPath = `contracts/results/${transactionId}`;
    const earliestBlockPath = `blocks?limit=1&order=asc`;
    const blockPath = `blocks/${blockNumber}`;
    const latestBlockPath = `blocks?limit=1&order=desc`;

    this.beforeEach(() => {
      restMock.onGet(latestBlockPath).reply(202, { blocks: [{
          ...mockData.blocks.blocks[2],
          number: blockNumber + constants.MAX_BLOCK_RANGE + 1
        }
        ]});
    });

    it('should return 0x0 nonce for no block consideration with not found acoount', async() => {
      restMock.onGet(contractPath).reply(404, mockData.notFound);
      restMock.onGet(accountPath).reply(404, mockData.notFound);
      const nonce = await ethImpl.getTransactionCount(mockData.account.evm_address, null);
      expect(nonce).to.exist;
      expect(nonce).to.equal(EthImpl.zeroHex);
    });

    it('should return latest nonce for no block consideration but valid account', async() => {
      restMock.onGet(contractPath).reply(404, mockData.notFound);
      restMock.onGet(accountPath).reply(200, mockData.account);
      const nonce = await ethImpl.getTransactionCount(mockData.account.evm_address, null);
      expect(nonce).to.exist;
      expect(nonce).to.equal(numberTo0x(mockData.account.ethereum_nonce));
    });

    it('should return 0x0 nonce for block 0 consideration', async() => {
      restMock.onGet(accountPath).reply(200, mockData.account);
      const nonce = await ethImpl.getTransactionCount(mockData.account.evm_address, '0');
      expect(nonce).to.exist;
      expect(nonce).to.equal(EthImpl.zeroHex);
    });

    it('should return 0x0 nonce for block 1 consideration', async() => {
      restMock.onGet(accountPath).reply(200, mockData.account);
      const nonce = await ethImpl.getTransactionCount(mockData.account.evm_address, '1');
      expect(nonce).to.exist;
      expect(nonce).to.equal(EthImpl.zeroHex);
    });

    it('should return latest nonce for latest block', async() => {
      restMock.onGet(accountPath).reply(200, mockData.account);
      const nonce = await ethImpl.getTransactionCount(mockData.account.evm_address, EthImpl.blockLatest);
      expect(nonce).to.exist;
      expect(nonce).to.equal(numberTo0x(mockData.account.ethereum_nonce));
    });

    it('should return latest nonce for pending block', async() => {
      restMock.onGet(accountPath).reply(200, mockData.account);
      const nonce = await ethImpl.getTransactionCount(mockData.account.evm_address, EthImpl.blockPending);
      expect(nonce).to.exist;
      expect(nonce).to.equal(numberTo0x(mockData.account.ethereum_nonce));
    });

    it('should return 0x0 nonce for earliest block with valid block', async() => {
      restMock.onGet(earliestBlockPath).reply(200, { blocks: [mockData.blocks.blocks[0]]});
      const nonce = await ethImpl.getTransactionCount(mockData.account.evm_address, EthImpl.blockEarliest);
      expect(nonce).to.exist;
      expect(nonce).to.equal(EthImpl.zeroHex);
    });

    it('should throw error for earliest block with invalid block', async() => {
      restMock.onGet(earliestBlockPath).reply(200, { blocks: []});
      const args = [mockData.account.evm_address, EthImpl.blockEarliest];

      await RelayAssertions.assertRejection(predefined.INTERNAL_ERROR('No network blocks found'), ethImpl.getTransactionCount, true, ethImpl, args);
    });

    it('should throw error for earliest block with non 0 or 1 block', async() => {
      restMock.onGet(earliestBlockPath).reply(200, { blocks: [mockData.blocks.blocks[2]]});

      const args = [mockData.account.evm_address, EthImpl.blockEarliest];

      const errMessage = `Partial mirror node encountered, earliest block number is ${mockData.blocks.blocks[2].number}`;

      await RelayAssertions.assertRejection(predefined.INTERNAL_ERROR(errMessage), ethImpl.getTransactionCount, true, ethImpl, args);
    });

    it('should return nonce for request on historical numerical block', async() => {
      restMock.onGet(blockPath).reply(200, mockData.blocks.blocks[2]);
      restMock.onGet(accountPath).reply(200, {...mockData.account, transactions: [defaultEthereumTransactions[0]]});
      restMock.onGet(accountTimestampFilteredPath).reply(200, {...mockData.account, transactions: defaultEthereumTransactions});
      restMock.onGet(`${contractResultsPath}`).reply(200, defaultDetailedContractResults);

      const nonce = await ethImpl.getTransactionCount(mockData.account.evm_address, blockNumberHex);
      expect(nonce).to.exist;
      expect(nonce).to.equal(`0x${Number(mockData.account.ethereum_nonce).toString(16)}`);
    });

    it('should throw error for account historical numerical block tag with missing block', async() => {
      restMock.onGet(blockPath).reply(404, mockData.notFound);

      const args = [mockData.account.evm_address, blockNumberHex];

      await RelayAssertions.assertRejection(predefined.UNKNOWN_BLOCK, ethImpl.getTransactionCount, true, ethImpl, args);
    });

    it('should throw error for account historical numerical block tag with error on latest block', async() => {
      restMock.onGet(blockPath).reply(404, mockData.notFound);
      restMock.onGet(latestBlockPath).reply(404, mockData.notFound);

      const args = [mockData.account.evm_address, blockNumberHex];

      await RelayAssertions.assertRejection(predefined.UNKNOWN_BLOCK, ethImpl.getTransactionCount, true, ethImpl, args);
    });

    it('should return valid nonce for historical numerical block close to latest', async() => {
      restMock.onGet(latestBlockPath).reply(202, { blocks: [{
          ...mockData.blocks.blocks[2],
          number: blockNumber + 1
        }
        ]});
      restMock.onGet(accountPath).reply(200, mockData.account);

      const nonce = await ethImpl.getTransactionCount(mockData.account.evm_address, blockNumberHex);
      expect(nonce).to.exist;
      expect(nonce).to.equal(numberTo0x(mockData.account.ethereum_nonce));
    });

    it('should return 0x0 nonce for historical numerical block with no ethereum transactions found', async() => {
      restMock.onGet(blockPath).reply(200,  mockData.blocks.blocks[2]);

      const transactionPath = (addresss, num) => `accounts/${addresss}?transactiontype=ETHEREUMTRANSACTION&timestamp=lte:${mockData.blocks.blocks[2].timestamp.to}&limit=${num}&order=desc`;
      restMock.onGet(transactionPath(mockData.account.evm_address, 2)).reply(200, { transactions: [] });

      const nonce = await ethImpl.getTransactionCount(mockData.account.evm_address, blockNumberHex);
      expect(nonce).to.exist;
      expect(nonce).to.equal(EthImpl.zeroHex);
    });

    it('should return 0x1 nonce for historical numerical block with a single ethereum transactions found', async() => {
      restMock.onGet(blockPath).reply(200,  mockData.blocks.blocks[2]);

      const transactionPath = (addresss, num) => `accounts/${addresss}?transactiontype=ETHEREUMTRANSACTION&timestamp=lte:${mockData.blocks.blocks[2].timestamp.to}&limit=${num}&order=desc`;
      restMock.onGet(transactionPath(mockData.account.evm_address, 2)).reply(200, { transactions: [{}] });

      const nonce = await ethImpl.getTransactionCount(mockData.account.evm_address, blockNumberHex);
      expect(nonce).to.exist;
      expect(nonce).to.equal(EthImpl.oneHex);
    });

    it('should throw for historical numerical block with a missing contracts results', async() => {
      restMock.onGet(blockPath).reply(200,  mockData.blocks.blocks[2]);

      const transactionPath = (addresss, num) => `accounts/${addresss}?transactiontype=ETHEREUMTRANSACTION&timestamp=lte:${mockData.blocks.blocks[2].timestamp.to}&limit=${num}&order=desc`;
      restMock.onGet(transactionPath(mockData.account.evm_address, 2)).reply(200, { transactions: [{transaction_id: transactionId}, {}] });
      restMock.onGet(contractResultsPath).reply(404, mockData.notFound);

      const args = [mockData.account.evm_address, blockNumberHex];
      const errMessage = `Failed to retrieve contract results for transaction ${transactionId}`;

      await RelayAssertions.assertRejection(predefined.RESOURCE_NOT_FOUND(errMessage), ethImpl.getTransactionCount, true, ethImpl, args);
    });

    it('should return valid nonce for historical numerical block when contract result sender is not address', async() => {
      restMock.onGet(blockPath).reply(200,  mockData.blocks.blocks[2]);

      const transactionPath = (addresss, num) => `accounts/${addresss}?transactiontype=ETHEREUMTRANSACTION&timestamp=lte:${mockData.blocks.blocks[2].timestamp.to}&limit=${num}&order=desc`;
      restMock.onGet(transactionPath(mockData.account.evm_address, 2)).reply(200, { transactions: [{transaction_id: transactionId}, {}] });
      restMock.onGet(contractResultsPath).reply(200, {address: mockData.contract.evm_address});
      restMock.onGet(accountPath).reply(200, mockData.account);

      const nonce = await ethImpl.getTransactionCount(mockData.account.evm_address, blockNumberHex);
      expect(nonce).to.exist;
      expect(nonce).to.equal(numberTo0x(mockData.account.ethereum_nonce));
    });

    it('should return valid nonce for historical numerical block', async() => {
      restMock.onGet(blockPath).reply(200,  mockData.blocks.blocks[2]);

      const transactionPath = (addresss, num) => `accounts/${addresss}?transactiontype=ETHEREUMTRANSACTION&timestamp=lte:${mockData.blocks.blocks[2].timestamp.to}&limit=${num}&order=desc`;
      restMock.onGet(transactionPath(mockData.account.evm_address, 2)).reply(200, { transactions: [{transaction_id: transactionId}, {}] });
      restMock.onGet(contractResultsPath).reply(200, {address: mockData.account.evm_address, nonce: mockData.account.ethereum_nonce - 1});

      const nonce = await ethImpl.getTransactionCount(mockData.account.evm_address, blockNumberHex);
      expect(nonce).to.exist;
      expect(nonce).to.equal(numberTo0x(mockData.account.ethereum_nonce));
    });

    it('should throw for -1 invalid block tag', async() => {
      const args = [mockData.account.evm_address, '-1'];

      await RelayAssertions.assertRejection(predefined.UNKNOWN_BLOCK, ethImpl.getTransactionCount, true, ethImpl, args);
    });

    it('should throw for invalid block tag', async() => {
      const args = [mockData.account.evm_address, 'notablock'];

      await RelayAssertions.assertRejection(predefined.UNKNOWN_BLOCK, ethImpl.getTransactionCount, true, ethImpl, args);
    });

    it('should return 0x1 for pre-hip-729 contracts with nonce=null', async() => {
      restMock.onGet(accountPath).reply(200, {...mockData.account, ethereum_nonce: null});
      const nonce = await ethImpl.getTransactionCount(mockData.account.evm_address, EthImpl.blockLatest);
      expect(nonce).to.exist;
      expect(nonce).to.equal(EthImpl.oneHex);
    });
  });
});

describe('Eth', async function () {
  this.timeout(10000);

  let ethImpl: EthImpl;
  this.beforeAll(() => {
    // @ts-ignore
    clientCache = new ClientCache(logger.child({ name: `cache` }), registry);
    mirrorNodeInstance = new MirrorNodeClient(process.env.MIRROR_NODE_URL, logger.child({ name: `mirror-node` }), registry, clientCache);
    ethImpl = new EthImpl(null, mirrorNodeInstance, logger, "0x12a", registry, clientCache);
    restMock = new MockAdapter(mirrorNodeInstance.getMirrorNodeRestInstance(), { onNoMatch: "throwException" });
  });

  const contractEvmAddress = '0xd8db0b1dbf8ba6721ef5256ad5fe07d72d1d04b9';
  const defaultTxHash = '0x4a563af33c4871b51a8b108aa2fe1dd5280a30dfb7236170ae5e5e7957eb6392';
  const defaultTransaction = {
    "accessList": undefined,
    "blockHash": "0xd693b532a80fed6392b428604171fb32fdbf953728a3a7ecc7d4062b1652c042",
    "blockNumber": "0x11",
    "chainId": "0x12a",
    "from": `${defaultEvmAddress}`,
    "gas": "0x7b",
    "gasPrice": "0x4a817c80",
    "hash": defaultTxHash,
    "input": "0x0707",
    "maxFeePerGas": null,
    "maxPriorityFeePerGas": null,
    "nonce": 1,
    "r": "0xd693b532a80fed6392b428604171fb32fdbf953728a3a7ecc7d4062b1652c042",
    "s": "0x24e9c602ac800b983b035700a14b23f78a253ab762deab5dc27e3555a750b354",
    "to": "0x0000000000000000000000000000000000001389",
    "transactionIndex": "0x1",
    "type": 2,
    "v": 1,
    "value": "0x77359400"
  };

  const defaultDetailedContractResultByHash = {
    "address": "0xd8db0b1dbf8ba6721ef5256ad5fe07d72d1d04b9",
    "amount": 2000000000,
    "bloom":
        "0x00000000000000000000000000000000000000000000000000000000000000000000000000000000000000000000000000000000000000000000000000000000000000000000000000000000000000000000000000000000000000000000000000000000000000000000000000000000000000000000000000000000000000000000000000000000000000000000000000000000000000000000000000000000000000000000000000000000000000000000000000000000000000000000000000000000000000000000000000000000000000000000000000000000000000000000000000000000000000000000000000000000000000000000000000000000",
    "call_result": "0x0606",
    "contract_id": "0.0.5001",
    "created_contract_ids": ["0.0.7001"],
    "error_message": null,
    "from": "0x0000000000000000000000000000000000001f41",
    "function_parameters": "0x0707",
    "gas_limit": 1000000,
    "gas_used": 123,
    "timestamp": "167654.000123456",
    "to": "0x0000000000000000000000000000000000001389",
    "block_hash": "0xd693b532a80fed6392b428604171fb32fdbf953728a3a7ecc7d4062b1652c042000102030405060708090a0b0c0d0e0f",
    "block_number": 17,
    "logs": [{
      "address": "0x0000000000000000000000000000000000001389",
      "bloom": "0x00000000000000000000000000000000000000000000000000000000000000000000000000000000000000000000000000000000000000000000000000000000000000000000000000000000000000000000000000000000000000000000000000000000000000000000000000000000000000000000000000000000000000000000000000000000000000000000000000000000000000000000000000000000000000000000000000000000000000000000000000000000000000000000000000000000000000000000000000000000000000000000000000000000000000000000000000000000000000000000000000000000000000000000000000000000",
      "contract_id": "0.0.5001",
      "data": "0x0123",
      "index": 0,
      "topics": ["0x97c1fc0a6ed5551bc831571325e9bdb365d06803100dc20648640ba24ce69750"]
    }],
    "result": "SUCCESS",
    "transaction_index": 1,
    "hash": "0x4a563af33c4871b51a8b108aa2fe1dd5280a30dfb7236170ae5e5e7957eb6392",
    "state_changes": [{
      "address": "0x0000000000000000000000000000000000001389",
      "contract_id": "0.0.5001",
      "slot": "0x0000000000000000000000000000000000000000000000000000000000000101",
      "value_read": "0x97c1fc0a6ed5551bc831571325e9bdb365d06803100dc20648640ba24ce69750",
      "value_written": "0x8c5be1e5ebec7d5bd14f71427d1e84f3dd0314c0f7b2291e5b200ac8c7c3b925"
    }],
    "status": "0x1",
    "access_list": "0x",
    "block_gas_used": 50000000,
    "chain_id": "0x12a",
    "gas_price": "0x4a817c80",
    "max_fee_per_gas": "0x",
    "max_priority_fee_per_gas": "0x",
    "r": "0xd693b532a80fed6392b428604171fb32fdbf953728a3a7ecc7d4062b1652c042",
    "s": "0x24e9c602ac800b983b035700a14b23f78a253ab762deab5dc27e3555a750b354",
    "type": 2,
    "v": 1,
    "nonce": 1
  };


  const defaultDetailedContractResultByHashReverted = {
    ...defaultDetailedContractResultByHash, ...{
      "result": "CONTRACT_REVERT_EXECUTED",
      "status": "0x0",
      "error_message": "0x08c379a000000000000000000000000000000000000000000000000000000000000000200000000000000000000000000000000000000000000000000000000000000013536f6d6520726576657274206d65737361676500000000000000000000000000"
    }
  };

  const defaultReceipt = {
    "blockHash": "0xd693b532a80fed6392b428604171fb32fdbf953728a3a7ecc7d4062b1652c042",
    "blockNumber": "0x11",
    "cumulativeGasUsed": "0x2faf080",
    "effectiveGasPrice": "0xad78ebc5ac620000",
    "from": "0x0000000000000000000000000000000000001f41",
    "to": "0x0000000000000000000000000000000000001389",
    "gasUsed": "0x7b",
    "logs": [{
      "address": "0x0000000000000000000000000000000000001389",
      "blockHash": "0xd693b532a80fed6392b428604171fb32fdbf953728a3a7ecc7d4062b1652c042",
      "blockNumber": "0x11",
      "data": "0x0123",
      "logIndex": "0x0",
      "removed": false,
      "topics": [
        "0x97c1fc0a6ed5551bc831571325e9bdb365d06803100dc20648640ba24ce69750"
      ],
      "transactionHash": "0x4a563af33c4871b51a8b108aa2fe1dd5280a30dfb7236170ae5e5e7957eb6392",
      "transactionIndex": "0x1"
    }],
    "logsBloom": "0x00000000000000000000000000000000000000000000000000000000000000000000000000000000000000000000000000000000000000000000000000000000000000000000000000000000000000000000000000000000000000000000000000000000000000000000000000000000000000000000000000000000000000000000000000000000000000000000000000000000000000000000000000000000000000000000000000000000000000000000000000000000000000000000000000000000000000000000000000000000000000000000000000000000000000000000000000000000000000000000000000000000000000000000000000000000",
    "status": "0x1",
    "transactionHash": "0x4a563af33c4871b51a8b108aa2fe1dd5280a30dfb7236170ae5e5e7957eb6392",
    "transactionIndex": "0x1",
    "contractAddress": "0xd8db0b1dbf8ba6721ef5256ad5fe07d72d1d04b9",
    "root": undefined
  };

  this.afterEach(() => {
    restMock.resetHandlers();
  });


  it('should execute "eth_chainId"', async function () {
    const chainId = Relay.eth().chainId();

    expect(chainId).to.be.equal('0x' + Number(process.env.CHAIN_ID).toString(16));
  });

  it('should execute "eth_accounts"', async function () {
    const accounts = Relay.eth().accounts();

    expect(accounts).to.be.an('Array');
    expect(accounts.length).to.be.equal(0);
  });

  it('should execute "eth_getUncleByBlockHashAndIndex"', async function () {
    const result = await Relay.eth().getUncleByBlockHashAndIndex();
    expect(result).to.be.null;
  });

  it('should execute "eth_getUncleByBlockNumberAndIndex"', async function () {
    const result = await Relay.eth().getUncleByBlockNumberAndIndex();
    expect(result).to.be.null;
  });

  it('should execute "eth_getUncleCountByBlockHash"', async function () {
    const result = await Relay.eth().getUncleCountByBlockHash();
    expect(result).to.eq('0x0');
  });

  it('should execute "eth_getUncleCountByBlockNumber"', async function () {
    const result = await Relay.eth().getUncleCountByBlockNumber();
    expect(result).to.eq('0x0');
  });

  it('should execute "eth_hashrate"', async function () {
    const result = await Relay.eth().hashrate();
    expect(result).to.eq('0x0');
  });

  it('should execute "eth_mining"', async function () {
    const result = await Relay.eth().mining();
    expect(result).to.eq(false);
  });

  it('should execute "eth_submitWork"', async function () {
    const result = await Relay.eth().submitWork();
    expect(result).to.eq(false);
  });

  it('should execute "eth_syncing"', async function () {
    const result = await Relay.eth().syncing();
    expect(result).to.eq(false);
  });

  it('should execute "eth_getWork"', async function () {
    const result = Relay.eth().getWork();
    expect(result).to.have.property('code');
    expect(result.code).to.be.equal(-32601);
    expect(result).to.have.property('name');
    expect(result.name).to.be.equal('Method not found');
    expect(result).to.have.property('message');
    expect(result.message).to.be.equal('Unsupported JSON-RPC method');
  });

  it('should execute "eth_maxPriorityFeePerGas"', async function () {
    const result = await Relay.eth().maxPriorityFeePerGas();
    expect(result).to.eq('0x0');
  });

  const unsupportedMethods = [
    'submitHashrate',
    'signTransaction',
    'sign',
    'sendTransaction',
    'protocolVersion',
    'coinbase',
  ];

  unsupportedMethods.forEach(method => {
    it(`should execute "eth_${method}" and return unsupported message`, async function () {
      const result = await Relay.eth()[method]();
      expectUnsupportedMethod(result);
    });
  });

  describe('eth_getTransactionReceipt', async function () {
    this.beforeEach(() => {
      clientCache.clear();
    });

    it('returns `null` for non-existent hash', async function () {
      const txHash = '0x0000000000000000000000000000000000000000000000000000000000000001';
      restMock.onGet(`contracts/results/${txHash}`).reply(404, {
        '_status': {
          'messages': [
            {
              'message': 'No correlating transaction'
            }
          ]
        }
      });
      const receipt = await ethImpl.getTransactionReceipt(txHash);
      expect(receipt).to.be.null;
    });

    it('valid receipt on match', async function () {
      // mirror node request mocks
      restMock.onGet(`contracts/results/${defaultTxHash}`).reply(200, defaultDetailedContractResultByHash);
      restMock.onGet(`contracts/${defaultDetailedContractResultByHash.created_contract_ids[0]}`).reply(404);
      const receipt = await ethImpl.getTransactionReceipt(defaultTxHash);

      // Assert the data format
      RelayAssertions.assertTransactionReceipt(receipt, defaultReceipt);
    });

    it('valid receipt on match should hit cache', async function() {
      restMock.onGet(`contracts/results/${defaultTxHash}`).replyOnce(200, defaultDetailedContractResultByHash);
      restMock.onGet(`contracts/${defaultDetailedContractResultByHash.created_contract_ids[0]}`).replyOnce(404);

      for (let i = 0; i < 3; i++) {
        const receipt = await ethImpl.getTransactionReceipt(defaultTxHash);
        expect(receipt).to.exist;
        if (receipt == null) return;
        expect(RelayAssertions.validateHash(receipt.transactionHash, 64)).to.eq(true);
        expect(receipt.transactionHash).to.exist;
        expect(receipt.to).to.eq(defaultReceipt.to);
        expect(receipt.contractAddress).to.eq(defaultReceipt.contractAddress);
        expect(receipt.logs).to.deep.eq(defaultReceipt.logs);
      }
    });

    it('valid receipt with evm address on match', async function() {
      // mirror node request mocks
      restMock.onGet(`contracts/results/${defaultTxHash}`).reply(200, defaultDetailedContractResultByHash);
      restMock.onGet(`contracts/${defaultDetailedContractResultByHash.created_contract_ids[0]}`).reply(200, {
        evm_address: contractEvmAddress
      });
      const receipt = await ethImpl.getTransactionReceipt(defaultTxHash);

      expect(receipt).to.exist;
      if (receipt == null) return;

      expect(RelayAssertions.validateHash(receipt.from, 40)).to.eq(true);
      if (receipt.contractAddress) {
        expect(RelayAssertions.validateHash(receipt.contractAddress, 40)).to.eq(true);
      }
      expect(receipt.contractAddress).to.eq(contractEvmAddress);
    });

    it("Handles null effectiveGasPrice", async function() {
      const contractResult = {
        ...defaultDetailedContractResultByHash,
        gas_price: null,
        max_fee_per_gas: null
      };

      const uniqueTxHash = '0x07cdd7b820375d10d73af57a6a3e84353645fdb1305ea58ff52daa53ec640533';

      restMock.onGet(`contracts/results/${uniqueTxHash}`).reply(200, contractResult);
      restMock.onGet(`contracts/${defaultDetailedContractResultByHash.created_contract_ids[0]}`).reply(404);
      const receipt = await ethImpl.getTransactionReceipt(uniqueTxHash);

      expect(receipt).to.exist;
      if (receipt == null) return;

      expect(receipt.effectiveGasPrice).to.eq('0x0');
    });

    it('handles empty bloom', async function () {
      const receiptWith0xBloom = {
        ...defaultDetailedContractResultByHash,
        bloom: '0x'
      };
      restMock.onGet(`contracts/results/${defaultTxHash}`).reply(200, receiptWith0xBloom);
      restMock.onGet(`contracts/${defaultDetailedContractResultByHash.created_contract_ids[0]}`).reply(404);
      const receipt = await ethImpl.getTransactionReceipt(defaultTxHash);

      expect(receipt).to.exist;
      if (receipt == null) return;
      expect(receipt.logsBloom).to.eq(EthImpl.emptyBloom);
    });

    it('Adds a revertReason field for receipts with errorMessage', async function() {
      const receiptWithErrorMessage = {
        ...defaultDetailedContractResultByHash,
        error_message: defaultErrorMessageHex
      };

      // fake unique hash so request dont re-use the cached value but the mock defined
      const uniqueTxHash = '0x04cad7b827375d10d73af57b6a3e843536457d31305ea58ff52dda53ec640533';

      restMock.onGet(`contracts/results/${uniqueTxHash}`).reply(200, receiptWithErrorMessage);
      restMock.onGet(`contracts/${defaultDetailedContractResultByHash.created_contract_ids[0]}`).reply(404);
      const receipt = await ethImpl.getTransactionReceipt(uniqueTxHash);

      expect(receipt).to.exist;
      expect(receipt.revertReason).to.eq(defaultErrorMessageHex);
    });

    it('handles empty gas_used', async function () {
      const receiptWithNullGasUsed = {
        ...defaultDetailedContractResultByHash,
        gas_used: null
      };

      // fake unique hash so request dont re-use the cached value but the mock defined
      const uniqueTxHash = '0x08cad7b827375d12d73af57b6a3e84353645fd31305ea59ff52dda53ec640533';
      restMock.onGet(`contracts/results/${uniqueTxHash}`).reply(200, receiptWithNullGasUsed);
      restMock.onGet(`contracts/${defaultDetailedContractResultByHash.created_contract_ids[0]}`).reply(404);
      const receipt = await ethImpl.getTransactionReceipt(uniqueTxHash);

      expect(receipt).to.exist;
      if (receipt == null) return;
      expect(receipt.gasUsed).to.eq("0x0");
    });

    it('handles missing transaction index', async function() {
      // fake unique hash so request dont re-use the cached value but the mock defined
      const uniqueTxHash = '0x17cad7b827375d12d73af57b6a3e84353645fd31305ea58ff52dda53ec640533';

      // mirror node request mocks
      restMock.onGet(`contracts/results/${uniqueTxHash}`).reply(200, {
        ...defaultDetailedContractResultByHash, ...{
          transaction_index: undefined
        }
      });
      restMock.onGet(`contracts/${defaultDetailedContractResultByHash.created_contract_ids[0]}`).reply(200, {
        evm_address: contractEvmAddress
      });
      const receipt = await ethImpl.getTransactionReceipt(uniqueTxHash);

      expect(receipt).to.exist;

      expect(receipt.logs[0].transactionIndex).to.eq(null);
      expect(receipt.transactionIndex).to.eq(null);
    });

    it('valid receipt on cache match', async function () {
      // clear cache
      clientCache.clear();

      // set cache with synthetic log
      const cacheKeySyntheticLog1 = `${constants.CACHE_KEY.SYNTHETIC_LOG_TRANSACTION_HASH}${defaultDetailedContractResultByHash.hash}`;
      const cachedLog = new Log({
        address: defaultLogs1[0].address,
        blockHash: toHash32(defaultLogs1[0].block_hash),
        blockNumber: numberTo0x(defaultLogs1[0].block_number),
        data: defaultLogs1[0].data,
        logIndex: numberTo0x(defaultLogs1[0].index),
        removed: false,
        topics: defaultLogs1[0].topics,
        transactionHash: toHash32(defaultLogs1[0].transaction_hash),
        transactionIndex: nullableNumberTo0x(defaultLogs1[0].transaction_index)
      });

      clientCache.set(cacheKeySyntheticLog1, cachedLog);

      // w no mirror node requests
      const receipt = await ethImpl.getTransactionReceipt(defaultTxHash);

      // Assert the matching reciept
      expect(receipt.blockHash).to.eq(cachedLog.blockHash);
      expect(receipt.blockNumber).to.eq(cachedLog.blockNumber);
      expect(receipt.contractAddress).to.eq(cachedLog.address);
      expect(receipt.cumulativeGasUsed).to.eq(EthImpl.zeroHex);
      expect(receipt.effectiveGasPrice).to.eq(EthImpl.zeroHex);
      expect(receipt.from).to.eq(EthImpl.zeroAddressHex);
      expect(receipt.gasUsed).to.eq(EthImpl.zeroHex);
      expect(receipt.logs).to.deep.eq([cachedLog]);
      expect(receipt.logsBloom).to.be.eq(EthImpl.emptyBloom);
      expect(receipt.status).to.eq(EthImpl.oneHex);
      expect(receipt.to).to.eq(cachedLog.address);
      expect(receipt.transactionHash).to.eq(cachedLog.transactionHash);
      expect(receipt.transactionIndex).to.eq(cachedLog.transactionIndex);
      expect(receipt.root).to.eq(EthImpl.zeroHex32Byte);
    });
  });

  describe('eth_getTransactionByHash', async function () {
    const uniqueTxHash = '0x27cad7b827375d12d73af57b6a3e84353645fd31305ea58ff52dda53ec640533';

    beforeEach(function() {
      restMock.onGet(`accounts/${defaultFromLongZeroAddress}${noTransactions}`).reply(200, {
        evm_address: `${defaultTransaction.from}`
      });
    });

    it('returns `null` for non-existing hash', async function () {
      restMock.onGet(`contracts/results/${uniqueTxHash}`).reply(404, {
        '_status': {
          'messages': [
            {
              'message': 'No correlating transaction'
            }
          ]
        }
      });

      const result = await ethImpl.getTransactionByHash(uniqueTxHash);
      expect(result).to.equal(null);
    });

    it('account should be cached', async function() {
      restMock.onGet(`contracts/results/${defaultTxHash}`).reply(200, defaultDetailedContractResultByHash);
      const resBeforeCache = await ethImpl.getTransactionByHash(defaultTxHash);
      restMock.onGet(`accounts/${defaultFromLongZeroAddress}${noTransactions}`).reply(404);
      const resAfterCache = await ethImpl.getTransactionByHash(defaultTxHash);
      expect(resBeforeCache).to.deep.equal(resAfterCache);
    });

    it('returns correct transaction for existing hash', async function () {
      restMock.onGet(`contracts/results/${defaultTxHash}`).reply(200, defaultDetailedContractResultByHash);
      const result = await ethImpl.getTransactionByHash(defaultTxHash);
      RelayAssertions.assertTransaction(result, defaultTransaction);
    });

    it('returns correct transaction for existing hash w no sigs', async function () {
      const detailedResultsWithNullNullableValues = {
        ...defaultDetailedContractResultByHash,
        r: null,
        s: null
      };

      const uniqueTxHash = '0x97cad7b827375d12d73af57b6a3f84353645fd31305ea58ff52dda53ec640533';

      restMock.onGet(`contracts/results/${uniqueTxHash}`).reply(200, detailedResultsWithNullNullableValues);
      const result = await ethImpl.getTransactionByHash(uniqueTxHash);
      RelayAssertions.assertTransaction(result, {
        ...defaultTransaction,
        r: null,
        s: null
      });
    });

    it('handles transactions with null gas_used', async function () {
      const detailedResultsWithNullNullableValues = {
        ...defaultDetailedContractResultByHash,
        gas_used: null
      };
      const uniqueTxHash = '0x14aad7b827375d12d73af57b6a3e84353645fd31305ea58ff52dda53ec640533';

      restMock.onGet(`contracts/results/${uniqueTxHash}`).reply(200, detailedResultsWithNullNullableValues);
      const result = await ethImpl.getTransactionByHash(uniqueTxHash);
      expect(result).to.not.be.null;

      expect(result).to.exist;
      expect(result.gas).to.eq('0x0');
    });

    it('handles transactions with null amount', async function () {
      const detailedResultsWithNullNullableValues = {
        ...defaultDetailedContractResultByHash,
        amount: null
      };
      const uniqueTxHash = '0x0aaad7b827375d12d73af57b6a3e84353645fd31305ea58ff52dda53ec640533';

      restMock.onGet(`contracts/results/${uniqueTxHash}`).reply(200, detailedResultsWithNullNullableValues);
      const result = await ethImpl.getTransactionByHash(uniqueTxHash);
      expect(result).to.not.be.null;

      expect(result).to.exist;
      expect(result.value).to.eq('0x0');
    });

    it('handles transactions with v as null', async function () {
      const detailedResultsWithNullNullableValues = {
        ...defaultDetailedContractResultByHash,
        v: null
      };
      const uniqueTxHash = '0xb4cad7b827375d12d73af57b6a3e84353645fd31305ea58ff52dda53ec640533';

      restMock.onGet(`contracts/results/${uniqueTxHash}`).reply(200, detailedResultsWithNullNullableValues);
      const result = await ethImpl.getTransactionByHash(uniqueTxHash);
      expect(result).to.not.be.null;

      expect(result).to.exist;
      expect(result.v).to.eq('0x0');
    });

    it('handles transactions with undefined transaction_index', async function () {
      const detailedResultsWithNullNullableValues = {
        ...defaultDetailedContractResultByHash,
        transaction_index: undefined
      };
      const uniqueTxHash = '0x14aad7b827375d12d73af57b6a3e84353645fd31305ea58ff52dda53ec640534';

      restMock.onGet(`contracts/results/${uniqueTxHash}`).reply(200, detailedResultsWithNullNullableValues);
      const result = await ethImpl.getTransactionByHash(uniqueTxHash);
      expect(result).to.not.be.null;

      expect(result).to.exist;
      expect(result.transactionIndex).to.be.null;
    });

    it('handles transactions with undefined block_number', async function () {
      const detailedResultsWithNullNullableValues = {
        ...defaultDetailedContractResultByHash,
        block_number: undefined
      };
      const uniqueTxHash = '0x14aad7b827375d12d73af57b6a3e84353645fd31305ea58ff52dda53ec640511';

      restMock.onGet(`contracts/results/${uniqueTxHash}`).reply(200, detailedResultsWithNullNullableValues);
      const result = await ethImpl.getTransactionByHash(uniqueTxHash);
      expect(result).to.not.be.null;

      expect(result).to.exist;
      expect(result.blockNumber).to.be.null;
    });

    it('handles transactions with undefined transaction_index and block_number', async function () {
      const detailedResultsWithNullNullableValues = {
        ...defaultDetailedContractResultByHash,
        block_number: undefined,
        transaction_index: undefined
      };

      const uniqueTxHash = '0x14aad7b827375d12d73af57b6a3e84353645fd31305ea58ff52d1a53ec640511';

      restMock.onGet(`contracts/results/${uniqueTxHash}`).reply(200, detailedResultsWithNullNullableValues);
      const result = await ethImpl.getTransactionByHash(uniqueTxHash);
      expect(result).to.not.be.null;

      expect(result).to.exist;
      expect(result.blockNumber).to.be.null;
      expect(result.transactionIndex).to.be.null;
    });

    it('returns reverted transactions', async function () {
      restMock.onGet(`contracts/results/${defaultTxHash}`).reply(200, defaultDetailedContractResultByHashReverted);

      const result = await ethImpl.getTransactionByHash(defaultTxHash);
      RelayAssertions.assertTransaction(result, defaultTransaction);
    });

    it('throws error for reverted transactions when DEV_MODE=true', async function () {
      const initialDevModeValue = process.env.DEV_MODE;
      process.env.DEV_MODE = 'true';

      const uniqueTxHash = '0xa8cad7b827375d12d73af57b6a3f84353645fd31305ea58ff52dda53ec640533';
      restMock.onGet(`contracts/results/${uniqueTxHash}`).reply(200, defaultDetailedContractResultByHashReverted);
      const args = [uniqueTxHash];
      const errMessage = defaultDetailedContractResultByHashReverted.error_message;
      const data = defaultDetailedContractResultByHashReverted.error_message;
      await RelayAssertions.assertRejection(predefined.CONTRACT_REVERT(errMessage, data), ethImpl.getTransactionByHash, true, ethImpl, args);
      process.env.DEV_MODE = initialDevModeValue;
    });
  });
});<|MERGE_RESOLUTION|>--- conflicted
+++ resolved
@@ -1769,12 +1769,8 @@
             'from': '1651560899.060890921',
             'to': '1651560900.060890941'
           },
-<<<<<<< HEAD
-        });
-=======
         };
 
->>>>>>> 596f365b
         restMock.onGet(`blocks/2`).reply(200, recentBlockWithinLastfifteen);
         restMock.onGet(`accounts/${contractId1}?limit=100`).reply(200, {
           account: contractId1,
@@ -1974,17 +1970,10 @@
 
       it('Given a blockNumber, return the account balance at that blocknumber, with transactions that debit the account balance', async () => {
         const transactionsInBlockTimestamp: any[] =
-<<<<<<< HEAD
-          [
-            buildCryptoTransferTransaction("0.0.98", contractId1, 100, {"timestamp":`${timestamp1}.060890955`}),
-            buildCryptoTransferTransaction("0.0.98", contractId1, 50, {"timestamp":`${timestamp1}.060890954`}),
-          ];
-=======
             [
               buildCryptoTransferTransaction("0.0.98", contractId1, 100, {"timestamp":`${timestamp1}.060890955`}),
               buildCryptoTransferTransaction("0.0.98", contractId1, 50, {"timestamp":`${timestamp1}.060890954`}),
             ];
->>>>>>> 596f365b
 
         const resultingUpdate = ethImpl.getBalanceAtBlockTimestamp(contractId1, transactionsInBlockTimestamp, Number(`${timestamp1}.060890950`));
         // Transactions up to the block timestamp.to timestamp will be subsctracted from the current balance to get the block's balance.
@@ -1993,17 +1982,10 @@
 
       it('Given a blockNumber, return the account balance at that blocknumber, with transactions that credit the account balance', async () => {
         const transactionsInBlockTimestamp: any[] =
-<<<<<<< HEAD
-          [
-            buildCryptoTransferTransaction(contractId1, "0.0.98", 100, {"timestamp":`${timestamp1}.060890955`}),
-            buildCryptoTransferTransaction(contractId1, "0.0.98", 50, {"timestamp":`${timestamp1}.060890954`}),
-          ];
-=======
             [
               buildCryptoTransferTransaction(contractId1, "0.0.98", 100, {"timestamp":`${timestamp1}.060890955`}),
               buildCryptoTransferTransaction(contractId1, "0.0.98", 50, {"timestamp":`${timestamp1}.060890954`}),
             ];
->>>>>>> 596f365b
 
         const resultingUpdate = ethImpl.getBalanceAtBlockTimestamp(contractId1, transactionsInBlockTimestamp, Number(`${timestamp1}.060890950`));
         // Transactions up to the block timestamp.to timestamp will be subsctracted from the current balance to get the block's balance.
@@ -2012,17 +1994,10 @@
 
       it('Given a blockNumber, return the account balance at that blocknumber, with transactions that debit and credit the account balance', async () => {
         const transactionsInBlockTimestamp: any[] =
-<<<<<<< HEAD
-          [
-            buildCryptoTransferTransaction("0.0.98", contractId1, 100, {"timestamp":`${timestamp1}.060890955`}),
-            buildCryptoTransferTransaction(contractId1, "0.0.98", 50, {"timestamp":`${timestamp1}.060890954`}),
-          ];
-=======
             [
               buildCryptoTransferTransaction("0.0.98", contractId1, 100, {"timestamp":`${timestamp1}.060890955`}),
               buildCryptoTransferTransaction(contractId1, "0.0.98", 50, {"timestamp":`${timestamp1}.060890954`}),
             ];
->>>>>>> 596f365b
 
         const resultingUpdate = ethImpl.getBalanceAtBlockTimestamp(contractId1, transactionsInBlockTimestamp, Number(`${timestamp1}.060890950`));
         // Transactions up to the block timestamp.to timestamp will be subsctracted from the current balance to get the block's balance.
@@ -2031,19 +2006,11 @@
 
       it('Given a blockNumber, return the account balance at that blocknumber, with transactions that debit, credit, and debit the account balance', async () => {
         const transactionsInBlockTimestamp: any[] =
-<<<<<<< HEAD
-          [
-            buildCryptoTransferTransaction("0.0.98", contractId1, 100, {"timestamp":`${timestamp1}.060890955`}),
-            buildCryptoTransferTransaction(contractId1, "0.0.98", 50, {"timestamp":`${timestamp1}.060890954`}),
-            buildCryptoTransferTransaction("0.0.98", contractId1, 20, {"timestamp":`${timestamp1}.060890955`}),
-          ];
-=======
             [
               buildCryptoTransferTransaction("0.0.98", contractId1, 100, {"timestamp":`${timestamp1}.060890955`}),
               buildCryptoTransferTransaction(contractId1, "0.0.98", 50, {"timestamp":`${timestamp1}.060890954`}),
               buildCryptoTransferTransaction("0.0.98", contractId1, 20, {"timestamp":`${timestamp1}.060890955`}),
             ];
->>>>>>> 596f365b
 
         const resultingUpdate = ethImpl.getBalanceAtBlockTimestamp(contractId1, transactionsInBlockTimestamp, Number(`${timestamp1}.060890950`));
         // Transactions up to the block timestamp.to timestamp will be subsctracted from the current balance to get the block's balance.
@@ -2135,21 +2102,12 @@
       restMock.onGet(`contracts/results/logs?timestamp=gte:${defaultBlock.timestamp.from}&timestamp=lte:${defaultBlock.timestamp.to}&limit=100&order=asc`).reply(200, filteredLogs);
 
       await ethGetLogsFailing(
-<<<<<<< HEAD
-        ethImpl,
-        [blockHash, null, null, null, null],
-        (error) => {
-          expect(error.statusCode).to.equal(504);
-          expect(error.message).to.eq("timeout of 10000ms exceeded");
-        }
-=======
           ethImpl,
           [blockHash, null, null, null, null],
           (error) => {
             expect(error.statusCode).to.equal(504);
             expect(error.message).to.eq("timeout of 10000ms exceeded");
           }
->>>>>>> 596f365b
       );
     });
 
@@ -2158,12 +2116,12 @@
       restMock.onGet(`contracts/${contractAddress1}/results/logs?timestamp=gte:${defaultBlock.timestamp.from}&timestamp=lte:${defaultBlock.timestamp.to}&limit=100&order=asc`).timeout();
 
       await ethGetLogsFailing(
-        ethImpl,
-        [null, null, null, contractAddress1, null],
-        (error) => {
-          expect(error.statusCode).to.equal(504);
-          expect(error.message).to.eq("timeout of 10000ms exceeded");
-        }
+          ethImpl,
+          [null, null, null, contractAddress1, null],
+          (error) => {
+            expect(error.statusCode).to.equal(504);
+            expect(error.message).to.eq("timeout of 10000ms exceeded");
+          }
       );
     });
 
@@ -2252,11 +2210,7 @@
       restMock.onGet("blocks?limit=1&order=desc").reply(200, { blocks: [defaultBlock] });
 
       restMock.onGet(`contracts/results/logs?timestamp=gte:${defaultBlock.timestamp.from}&timestamp=lte:${defaultBlock.timestamp.to}&limit=2&order=asc`).replyOnce(200, filteredLogs)
-<<<<<<< HEAD
-        .onGet('contracts/results/logs?limit=2&order=desc&timestamp=lte:1668432962.375200975&index=lt:0').replyOnce(200, filteredLogsNext);
-=======
           .onGet('contracts/results/logs?limit=2&order=desc&timestamp=lte:1668432962.375200975&index=lt:0').replyOnce(200, filteredLogsNext);
->>>>>>> 596f365b
 
       unfilteredLogs.logs.forEach((log , index) => {
         restMock.onGet(`contracts/${log.address}`).reply(200, {...defaultContract, contract_id: `0.0.105${index}`});
@@ -2441,13 +2395,13 @@
       restMock.onGet('blocks/5').reply(200, {blocks: [defaultBlock]});
 
       await ethGetLogsFailing(
-        ethImpl,
-        [null, null, '0x5', null, null],
-        (error) => {
-          expect(error.code).to.equal(-32011);
-          expect(error.name).to.equal('Missing fromBlock parameter');
-          expect(error.message).to.equal('Provided toBlock parameter without specifying fromBlock');
-        }
+          ethImpl,
+          [null, null, '0x5', null, null],
+          (error) => {
+            expect(error.code).to.equal(-32011);
+            expect(error.name).to.equal('Missing fromBlock parameter');
+            expect(error.message).to.equal('Provided toBlock parameter without specifying fromBlock');
+          }
       );
     });
 
@@ -2488,11 +2442,11 @@
       restMock.onGet('blocks/1003').reply(200, toBlock);
 
       await ethGetLogsFailing(
-        ethImpl,
-        [null, '0x1', '0x3eb', null, null],
-        (error) => {
-          expect(error.message).to.equal('Exceeded maximum block range: 1000');
-        }
+          ethImpl,
+          [null, '0x1', '0x3eb', null, null],
+          (error) => {
+            expect(error.message).to.equal('Exceeded maximum block range: 1000');
+          }
       );
     });
 
@@ -3508,10 +3462,10 @@
       restMock.onGet(`contracts/${contractAddress2}`).reply(200, defaultContract2);
 
       sdkClientStub.submitContractCallQueryWithRetry.returns({
-          asBytes: function () {
-            return Uint8Array.of(0);
+            asBytes: function () {
+              return Uint8Array.of(0);
+            }
           }
-        }
       );
 
       const result = await ethImpl.call({
@@ -3531,10 +3485,10 @@
       });
       restMock.onGet(`contracts/${contractAddress2}`).reply(200, defaultContract2);
       sdkClientStub.submitContractCallQueryWithRetry.returns({
-          asBytes: function () {
-            return Uint8Array.of(0);
+            asBytes: function () {
+              return Uint8Array.of(0);
+            }
           }
-        }
       );
 
       const result = await ethImpl.call({
@@ -3591,10 +3545,10 @@
       });
       restMock.onGet(`contracts/${contractAddress2}`).reply(200, defaultContract2);
       sdkClientStub.submitContractCallQueryWithRetry.returns({
-          asBytes: function () {
-            return Uint8Array.of(0);
+            asBytes: function () {
+              return Uint8Array.of(0);
+            }
           }
-        }
       );
 
       const result = await ethImpl.call({
@@ -3616,16 +3570,10 @@
       });
       restMock.onGet(`contracts/${contractAddress2}`).reply(200, defaultContract2);
       sdkClientStub.submitContractCallQueryWithRetry.returns({
-<<<<<<< HEAD
-          asBytes: function () {
-            return Uint8Array.of(0);
-=======
             asBytes: function () {
               return Uint8Array.of(0);
             }
->>>>>>> 596f365b
           }
-        }
       );
 
       for (let index = 0; index < 3; index++) {
@@ -3891,10 +3839,10 @@
       web3Mock.onPost('contracts/call', {...callData, estimate: false}).reply(501, mockData.notSupported);
 
       sdkClientStub.submitContractCallQueryWithRetry.returns({
-          asBytes: function () {
-            return Uint8Array.of(0);
+            asBytes: function () {
+              return Uint8Array.of(0);
+            }
           }
-        }
       );
 
       const result = await ethImpl.call(callData, 'latest');
@@ -3994,7 +3942,7 @@
     const transactionId = '0.0.902-1684375868-230217103';
     const value = '0x511617DE831B9E173';
     const contractResultEndpoint = `contracts/results/${transactionId}`;
-    const ethereumHash = '0x6d20b034eecc8d455c4c040fb3763082d499353a8b7d318b1085ad8d7de15f7e';
+    const ethereumHash = '0x720767603b7af0d096b51d24f485f28713299b16765a5736b913f29c3d970f49';
 
     this.beforeEach(()=> {
       sinon.restore();
