--- conflicted
+++ resolved
@@ -32,10 +32,6 @@
 import { EthImpl } from '../../src/lib/eth';
 import { MirrorNodeClient } from '../../src/lib/clients/mirrorNodeClient';
 import {
-<<<<<<< HEAD
-=======
-  defaultContractResults,
->>>>>>> 54bb7d49
   defaultEvmAddress,
   defaultFromLongZeroAddress,
   expectUnsupportedMethod,
@@ -46,7 +42,6 @@
 import constants from '../../src/lib/constants';
 import { SDKClient } from '../../src/lib/clients';
 import { SDKClientError } from '../../src/lib/errors/SDKClientError';
-import { isTypedArray } from 'util/types';
 
 const logger = pino();
 const registry = new Registry();
