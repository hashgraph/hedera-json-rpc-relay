--- conflicted
+++ resolved
@@ -1831,10 +1831,6 @@
           },
         };
         
-<<<<<<< HEAD
-
-=======
->>>>>>> 8d7338bd
         restMock.onGet('blocks?limit=1&order=desc').reply(200, {
           blocks: [latestBlock]
         });
@@ -1946,10 +1942,7 @@
             next: null
           }
         });
-<<<<<<< HEAD
-=======
-
->>>>>>> 8d7338bd
+
         const latestBlock = {
           ...defaultBlock,
           number: 4,
@@ -3153,11 +3146,7 @@
       gasPrice: "0xF4240"
     };
 
-<<<<<<< HEAD
-    ethImpl.contractCallPrecheck(transaction);
-=======
     ethImpl.contractCallFormat(transaction);
->>>>>>> 8d7338bd
     expect(transaction.value).to.eq(1110);
     expect(transaction.gasPrice).to.eq(1000000);
   });
