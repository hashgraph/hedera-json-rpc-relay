--- conflicted
+++ resolved
@@ -1403,12 +1403,8 @@
         await ethImpl.getLogs(null, null, null, contractAddress1, null);
         expect(true).to.eq(false);
       } catch (error: any) {
-<<<<<<< HEAD
-        expect(error.statusCode).to.equal(MirrorNodeClientError.statusCodes.TIMEOUT);
-=======
         expect(error.statusCode).to.equal(504);
         expect(error.message).to.eq("timeout of 10000ms exceeded");
->>>>>>> 86215d83
       }
     });
 
