/*-
 *
 * Hedera JSON RPC Relay
 *
 * Copyright (C) 2022-2024 Hedera Hashgraph, LLC
 *
 * Licensed under the Apache License, Version 2.0 (the "License");
 * you may not use this file except in compliance with the License.
 * You may obtain a copy of the License at
 *
 *      http://www.apache.org/licenses/LICENSE-2.0
 *
 * Unless required by applicable law or agreed to in writing, software
 * distributed under the License is distributed on an "AS IS" BASIS,
 * WITHOUT WARRANTIES OR CONDITIONS OF ANY KIND, either express or implied.
 * See the License for the specific language governing permissions and
 * limitations under the License.
 *
 */

import { ConfigService } from '@hashgraph/json-rpc-config-service/dist/services';
import { configServiceTestHelper } from '../../../../config-service/tests/configServiceTestHelper';
import { expect, use } from 'chai';
import { v4 as uuid } from 'uuid';
import { AbiCoder, keccak256 } from 'ethers';
import chaiAsPromised from 'chai-as-promised';
import { EthImpl } from '../../../src/lib/eth';
import { Eth, JsonRpcError } from '../../../src';
import { generateEthTestEnv } from './eth-helpers';
import constants from '../../../src/lib/constants';
import { Precheck } from '../../../src/lib/precheck';
import { SDKClient } from '../../../src/lib/clients';
import { numberTo0x } from '../../../src/formatters';
import { createStubInstance, SinonStub, SinonStubbedInstance, stub } from 'sinon';
import { IContractCallRequest, IContractCallResponse, RequestDetails } from '../../../src/lib/types';
import {
  ACCOUNT_ADDRESS_1,
  DEFAULT_NETWORK_FEES,
  NO_TRANSACTIONS,
  ONE_TINYBAR_IN_WEI_HEX,
  RECEIVER_ADDRESS,
} from './eth-config';

use(chaiAsPromised);

let sdkClientStub: SinonStubbedInstance<SDKClient>;
let getSdkClientStub: SinonStub<[], SDKClient>;
let ethImplOverridden: Eth;
let currentMaxBlockRange: number;
const defaultGasOverride = constants.TX_DEFAULT_GAS_DEFAULT + 1;

describe('@ethEstimateGas Estimate Gas spec', async function () {
  this.timeout(10000);
  const { restMock, web3Mock, hapiServiceInstance, ethImpl, cacheService, mirrorNodeInstance, logger, registry } =
    generateEthTestEnv();

  const requestDetails = new RequestDetails({ requestId: 'eth_estimateGasTest', ipAddress: '0.0.0.0' });

  async function mockContractCall(
    callData: IContractCallRequest,
    estimate: boolean,
    statusCode: number,
    result: IContractCallResponse,
    requestDetails: RequestDetails,
  ) {
    const formattedData = { ...callData, estimate };
    await ethImpl.contractCallFormat(formattedData, requestDetails);
    return web3Mock.onPost('contracts/call', formattedData).reply(statusCode, result);
  }

  function mockGetAccount(idOrAliasOrEvmAddress: string, statusCode: number, result: any) {
    return restMock.onGet(`accounts/${idOrAliasOrEvmAddress}?transactions=false`).reply(statusCode, result);
  }

  const transaction = {
    from: '0x05fba803be258049a27b820088bab1cad2058871',
    data: '0x60806040523480156200001157600080fd5b50604051620019f4380380620019f48339818101604052810190620000379190620001fa565b818181600390816200004a9190620004ca565b5080600490816200005c9190620004ca565b5050505050620005b1565b6000604051905090565b600080fd5b600080fd5b600080fd5b600080fd5b6000601f19601f8301169050919050565b7f4e487b7100000000000000000000000000000000000000000000000000000000600052604160045260246000fd5b620000d08262000085565b810181811067ffffffffffffffff82111715620000f257620000f162000096565b5b80604052505',
  };
  const id = uuid();

  before(() => {
    configServiceTestHelper.dynamicOverride('TX_DEFAULT_GAS', defaultGasOverride.toString());
  });

  this.beforeEach(() => {
    // reset cache and restMock
    cacheService.clear(requestDetails);
    restMock.reset();
    sdkClientStub = createStubInstance(SDKClient);
    getSdkClientStub = stub(hapiServiceInstance, 'getSDKClient').returns(sdkClientStub);
    ethImplOverridden = new EthImpl(hapiServiceInstance, mirrorNodeInstance, logger, '0x12a', registry, cacheService);
    restMock.onGet('network/fees').reply(200, DEFAULT_NETWORK_FEES);
    currentMaxBlockRange = Number(ConfigService.get('ETH_GET_TRANSACTION_COUNT_MAX_BLOCK_RANGE'));
    configServiceTestHelper.dynamicOverride('ETH_GET_TRANSACTION_COUNT_MAX_BLOCK_RANGE', '1');
    restMock.onGet(`accounts/undefined${NO_TRANSACTIONS}`).reply(404);
    mockGetAccount(hapiServiceInstance.getMainClientInstance().operatorAccountId!.toString(), 200, {
      evm_address: ACCOUNT_ADDRESS_1,
    });
  });

  this.afterEach(() => {
    getSdkClientStub.restore();
    restMock.resetHandlers();
    configServiceTestHelper.dynamicOverride(
      'ETH_GET_TRANSACTION_COUNT_MAX_BLOCK_RANGE',
      currentMaxBlockRange.toString(),
    );
  });

  describe('eth_estimateGas with contract call', async function () {});

  it('should eth_estimateGas with transaction.data null does not fail', async function () {
    const callData: IContractCallRequest = {
      from: '0x05fba803be258049a27b820088bab1cad2058871',
      value: '0x0',
      gasPrice: '0x0',
      data: null,
    };
    await mockContractCall(callData, true, 501, { errorMessage: '', statusCode: 501 }, requestDetails);

    const gas = await ethImpl.estimateGas(callData, null, requestDetails);
    expect(gas).to.equal(numberTo0x(constants.TX_DEFAULT_GAS_DEFAULT));
  });

  it('should eth_estimateGas to mirror node for contract call returns 501', async function () {
    const callData: IContractCallRequest = {
      data: '0x608060405234801561001057600080fd5b506040516107893803806107898339818101604052810190610032919061015a565b806000908051906020019061004892919061004f565b50506102f6565b82805461005b90610224565b90600052602060002090601f01602090048101928261007d57600085556100c4565b82601f1061009657805160ff19168380011785556100c4565b828001600101855582156100c4579182015b828111156100c35782518255916020019190600101906100a8565b5b5090506100d191906100d5565b5090565b5b808211156100ee5760008160009055506001016100d6565b5090565b6000610105610100846101c0565b61019b565b90508281526020810184848401111561011d57600080fd5b6101288482856101f1565b509392505050565b600082601f83011261014157600080fd5b81516101518482602086016100f2565b91505092915050565b60006020828403121561016c57600080fd5b600082015167ffffffffffffffff81111561018657600080fd5b61019284828501610130565b91505092915050565b60006101a56101b6565b90506101b18282610256565b919050565b6000604051905090565b600067ffffffffffffffff8211156101db576101da6102b6565b5b6101e4826102e5565b9050602081019050919050565b60005b8381101561020f5780820151818401526020810190506101f4565b8381111561021e576000848401525b50505050565b6000600282049050600182168061023c57607f821691505b602082108114156102505761024f610287565b5b50919050565b61025f826102e5565b810181811067ffffffffffffffff8211171561027e5761027d6102b6565b5b80604052505050565b7f4e487b7100000000000000000000000000000000000000000000000000000000600052602260045260246000fd5b7f4e487b7100000000000000000000000000000000000000000000000000000000600052604160045260246000fd5b6000601f19601f8301169050919050565b610484806103056000396000f3fe608060405234801561001057600080fd5b50600436106100365760003560e01c8063a41368621461003b578063cfae321714610057575b600080fd5b6100556004803603810190610050919061022c565b610075565b005b61005f61008f565b60405161006c91906102a6565b60405180910390f35b806000908051906020019061008b929190610121565b5050565b60606000805461009e9061037c565b80601f01602080910402602001604051908101604052809291908181526020018280546100ca9061037c565b80156101175780601f106100ec57610100808354040283529160200191610117565b820191906000526020600020905b8154815290600101906020018083116100fa57829003601f168201915b5050505050905090565b82805461012d9061037c565b90600052602060002090601f01602090048101928261014f5760008555610196565b82601f1061016857805160ff1916838001178555610196565b82800160010185558215610196579182015b8281111561019557825182559160200191906001019061017a565b5b5090506101a391906101a7565b5090565b5b808211156101c05760008160009055506001016101a8565b5090565b60006101d76101d2846102ed565b6102c8565b9050828152602081018484840111156101ef57600080fd5b6101fa84828561033a565b509392505050565b600082601f83011261021357600080fd5b81356102238482602086016101c4565b91505092915050565b60006020828403121561023e57600080fd5b600082013567ffffffffffffffff81111561025857600080fd5b61026484828501610202565b91505092915050565b60006102788261031e565b6102828185610329565b9350610292818560208601610349565b61029b8161043d565b840191505092915050565b600060208201905081810360008301526102c0818461026d565b905092915050565b60006102d26102e3565b90506102de82826103ae565b919050565b6000604051905090565b600067ffffffffffffffff8211156103085761030761040e565b5b6103118261043d565b9050602081019050919050565b600081519050919050565b600082825260208201905092915050565b82818337600083830152505050565b60005b8381101561036757808201518184015260208101905061034c565b83811115610376576000848401525b50505050565b6000600282049050600182168061039457607f821691505b602082108114156103a8576103a76103df565b5b50919050565b6103b78261043d565b810181811067ffffffffffffffff821117156103d6576103d561040e565b5b80604052505050565b7f4e487b7100000000000000000000000000000000000000000000000000000000600052602260045260246000fd5b7f4e487b7100000000000000000000000000000000000000000000000000000000600052604160045260246000fd5b6000601f19601f830116905091905056fea264697066735822122070d157c4efbb3fba4a1bde43cbba5b92b69f2fc455a650c0dfb61e9ed3d4bd6364736f6c634300080400330000000000000000000000000000000000000000000000000000000000000020000000000000000000000000000000000000000000000000000000000000000b696e697469616c5f6d7367000000000000000000000000000000000000000000',
      from: '0x81cb089c285e5ee3a7353704fb114955037443af',
      to: RECEIVER_ADDRESS,
    };
    await mockContractCall(callData, true, 501, { errorMessage: '', statusCode: 501 }, requestDetails);

    const gas = await ethImpl.estimateGas(callData, null, requestDetails);
    expect(gas).to.equal(numberTo0x(constants.TX_CONTRACT_CALL_AVERAGE_GAS));
  });

  it('should eth_estimateGas contract call returns workaround response from mirror-node', async function () {
    const callData: IContractCallRequest = {
      data: '0x608060405234801561001057600080fd5b506040516107893803806107898339818101604052810190610032919061015a565b806000908051906020019061004892919061004f565b50506102f6565b82805461005b90610224565b90600052602060002090601f01602090048101928261007d57600085556100c4565b82601f1061009657805160ff19168380011785556100c4565b828001600101855582156100c4579182015b828111156100c35782518255916020019190600101906100a8565b5b5090506100d191906100d5565b5090565b5b808211156100ee5760008160009055506001016100d6565b5090565b6000610105610100846101c0565b61019b565b90508281526020810184848401111561011d57600080fd5b6101288482856101f1565b509392505050565b600082601f83011261014157600080fd5b81516101518482602086016100f2565b91505092915050565b60006020828403121561016c57600080fd5b600082015167ffffffffffffffff81111561018657600080fd5b61019284828501610130565b91505092915050565b60006101a56101b6565b90506101b18282610256565b919050565b6000604051905090565b600067ffffffffffffffff8211156101db576101da6102b6565b5b6101e4826102e5565b9050602081019050919050565b60005b8381101561020f5780820151818401526020810190506101f4565b8381111561021e576000848401525b50505050565b6000600282049050600182168061023c57607f821691505b602082108114156102505761024f610287565b5b50919050565b61025f826102e5565b810181811067ffffffffffffffff8211171561027e5761027d6102b6565b5b80604052505050565b7f4e487b7100000000000000000000000000000000000000000000000000000000600052602260045260246000fd5b7f4e487b7100000000000000000000000000000000000000000000000000000000600052604160045260246000fd5b6000601f19601f8301169050919050565b610484806103056000396000f3fe608060405234801561001057600080fd5b50600436106100365760003560e01c8063a41368621461003b578063cfae321714610057575b600080fd5b6100556004803603810190610050919061022c565b610075565b005b61005f61008f565b60405161006c91906102a6565b60405180910390f35b806000908051906020019061008b929190610121565b5050565b60606000805461009e9061037c565b80601f01602080910402602001604051908101604052809291908181526020018280546100ca9061037c565b80156101175780601f106100ec57610100808354040283529160200191610117565b820191906000526020600020905b8154815290600101906020018083116100fa57829003601f168201915b5050505050905090565b82805461012d9061037c565b90600052602060002090601f01602090048101928261014f5760008555610196565b82601f1061016857805160ff1916838001178555610196565b82800160010185558215610196579182015b8281111561019557825182559160200191906001019061017a565b5b5090506101a391906101a7565b5090565b5b808211156101c05760008160009055506001016101a8565b5090565b60006101d76101d2846102ed565b6102c8565b9050828152602081018484840111156101ef57600080fd5b6101fa84828561033a565b509392505050565b600082601f83011261021357600080fd5b81356102238482602086016101c4565b91505092915050565b60006020828403121561023e57600080fd5b600082013567ffffffffffffffff81111561025857600080fd5b61026484828501610202565b91505092915050565b60006102788261031e565b6102828185610329565b9350610292818560208601610349565b61029b8161043d565b840191505092915050565b600060208201905081810360008301526102c0818461026d565b905092915050565b60006102d26102e3565b90506102de82826103ae565b919050565b6000604051905090565b600067ffffffffffffffff8211156103085761030761040e565b5b6103118261043d565b9050602081019050919050565b600081519050919050565b600082825260208201905092915050565b82818337600083830152505050565b60005b8381101561036757808201518184015260208101905061034c565b83811115610376576000848401525b50505050565b6000600282049050600182168061039457607f821691505b602082108114156103a8576103a76103df565b5b50919050565b6103b78261043d565b810181811067ffffffffffffffff821117156103d6576103d561040e565b5b80604052505050565b7f4e487b7100000000000000000000000000000000000000000000000000000000600052602260045260246000fd5b7f4e487b7100000000000000000000000000000000000000000000000000000000600052604160045260246000fd5b6000601f19601f830116905091905056fea264697066735822122070d157c4efbb3fba4a1bde43cbba5b92b69f2fc455a650c0dfb61e9ed3d4bd6364736f6c634300080400330000000000000000000000000000000000000000000000000000000000000020000000000000000000000000000000000000000000000000000000000000000b696e697469616c5f6d7367000000000000000000000000000000000000000000',
      from: '0x81cb089c285e5ee3a7353704fb114955037443af',
    };
    await mockContractCall(callData, true, 200, { result: `0x61A80` }, requestDetails);

    const gas = await ethImpl.estimateGas(callData, null, requestDetails);
    expect((gas as string).toLowerCase()).to.equal(numberTo0x(constants.TX_DEFAULT_GAS_DEFAULT).toLowerCase());
  });

  it('should eth_estimateGas contract call with value is converted to tinybars before it is sent to mirror node', async function () {
    const callData: IContractCallRequest = {
      data: '0x608060405234801561001057600080fd5b506040516107893803806107898339818101604052810190610032919061015a565b806000908051906020019061004892919061004f565b50506102f6565b82805461005b90610224565b90600052602060002090601f01602090048101928261007d57600085556100c4565b82601f1061009657805160ff19168380011785556100c4565b828001600101855582156100c4579182015b828111156100c35782518255916020019190600101906100a8565b5b5090506100d191906100d5565b5090565b5b808211156100ee5760008160009055506001016100d6565b5090565b6000610105610100846101c0565b61019b565b90508281526020810184848401111561011d57600080fd5b6101288482856101f1565b509392505050565b600082601f83011261014157600080fd5b81516101518482602086016100f2565b91505092915050565b60006020828403121561016c57600080fd5b600082015167ffffffffffffffff81111561018657600080fd5b61019284828501610130565b91505092915050565b60006101a56101b6565b90506101b18282610256565b919050565b6000604051905090565b600067ffffffffffffffff8211156101db576101da6102b6565b5b6101e4826102e5565b9050602081019050919050565b60005b8381101561020f5780820151818401526020810190506101f4565b8381111561021e576000848401525b50505050565b6000600282049050600182168061023c57607f821691505b602082108114156102505761024f610287565b5b50919050565b61025f826102e5565b810181811067ffffffffffffffff8211171561027e5761027d6102b6565b5b80604052505050565b7f4e487b7100000000000000000000000000000000000000000000000000000000600052602260045260246000fd5b7f4e487b7100000000000000000000000000000000000000000000000000000000600052604160045260246000fd5b6000601f19601f8301169050919050565b610484806103056000396000f3fe608060405234801561001057600080fd5b50600436106100365760003560e01c8063a41368621461003b578063cfae321714610057575b600080fd5b6100556004803603810190610050919061022c565b610075565b005b61005f61008f565b60405161006c91906102a6565b60405180910390f35b806000908051906020019061008b929190610121565b5050565b60606000805461009e9061037c565b80601f01602080910402602001604051908101604052809291908181526020018280546100ca9061037c565b80156101175780601f106100ec57610100808354040283529160200191610117565b820191906000526020600020905b8154815290600101906020018083116100fa57829003601f168201915b5050505050905090565b82805461012d9061037c565b90600052602060002090601f01602090048101928261014f5760008555610196565b82601f1061016857805160ff1916838001178555610196565b82800160010185558215610196579182015b8281111561019557825182559160200191906001019061017a565b5b5090506101a391906101a7565b5090565b5b808211156101c05760008160009055506001016101a8565b5090565b60006101d76101d2846102ed565b6102c8565b9050828152602081018484840111156101ef57600080fd5b6101fa84828561033a565b509392505050565b600082601f83011261021357600080fd5b81356102238482602086016101c4565b91505092915050565b60006020828403121561023e57600080fd5b600082013567ffffffffffffffff81111561025857600080fd5b61026484828501610202565b91505092915050565b60006102788261031e565b6102828185610329565b9350610292818560208601610349565b61029b8161043d565b840191505092915050565b600060208201905081810360008301526102c0818461026d565b905092915050565b60006102d26102e3565b90506102de82826103ae565b919050565b6000604051905090565b600067ffffffffffffffff8211156103085761030761040e565b5b6103118261043d565b9050602081019050919050565b600081519050919050565b600082825260208201905092915050565b82818337600083830152505050565b60005b8381101561036757808201518184015260208101905061034c565b83811115610376576000848401525b50505050565b6000600282049050600182168061039457607f821691505b602082108114156103a8576103a76103df565b5b50919050565b6103b78261043d565b810181811067ffffffffffffffff821117156103d6576103d561040e565b5b80604052505050565b7f4e487b7100000000000000000000000000000000000000000000000000000000600052602260045260246000fd5b7f4e487b7100000000000000000000000000000000000000000000000000000000600052604160045260246000fd5b6000601f19601f830116905091905056fea264697066735822122070d157c4efbb3fba4a1bde43cbba5b92b69f2fc455a650c0dfb61e9ed3d4bd6364736f6c634300080400330000000000000000000000000000000000000000000000000000000000000020000000000000000000000000000000000000000000000000000000000000000b696e697469616c5f6d7367000000000000000000000000000000000000000000',
      from: '0x81cb089c285e5ee3a7353704fb114955037443af',
      value: 1,
    };
    await mockContractCall(callData, true, 200, { result: `0x61A80` }, requestDetails);

    const gas = await ethImpl.estimateGas({ ...callData, value: ONE_TINYBAR_IN_WEI_HEX }, null, requestDetails);
    expect((gas as string).toLowerCase()).to.equal(numberTo0x(constants.TX_DEFAULT_GAS_DEFAULT).toLowerCase());
  });

  it('should eth_estimateGas for contract deploy returns default', async function () {
    const callData: IContractCallRequest = {
      data: '0x01',
    };
    await mockContractCall(callData, true, 501, { errorMessage: '', statusCode: 501 }, requestDetails);

    const gas = await ethImpl.estimateGas({ data: '0x01' }, null, requestDetails);
    expect(gas).to.equal(numberTo0x(Precheck.transactionIntrinsicGasCost(callData.data!)));
  });

  it('should eth_estimateGas to mirror node for transfer returns 501', async function () {
    const callData: IContractCallRequest = {
      data: '0x',
      from: '0x81cb089c285e5ee3a7353704fb114955037443af',
      to: RECEIVER_ADDRESS,
      value: '0x2540BE400',
    };
    await mockContractCall(callData, true, 501, { errorMessage: '', statusCode: 501 }, requestDetails);
    restMock
      .onGet(`accounts/${RECEIVER_ADDRESS}${NO_TRANSACTIONS}`)
      .reply(200, { address: RECEIVER_ADDRESS }, requestDetails);

    const gas = await ethImpl.estimateGas(callData, null, requestDetails);
    expect(gas).to.equal(numberTo0x(constants.TX_BASE_COST));
  });

  it('should eth_estimateGas to mirror node for transfer without value returns 501', async function () {
    const callData: IContractCallRequest = {
      data: '0x',
      from: '0x81cb089c285e5ee3a7353704fb114955037443af',
      to: RECEIVER_ADDRESS,
    };
    await mockContractCall(callData, true, 501, { errorMessage: '', statusCode: 501 }, requestDetails);
    restMock
      .onGet(`accounts/${RECEIVER_ADDRESS}${NO_TRANSACTIONS}`)
      .reply(200, { address: RECEIVER_ADDRESS }, requestDetails);

    const result = await ethImpl.estimateGas(callData, null, requestDetails);
    expect(result).to.not.be.null;
    expect((result as JsonRpcError).code).to.eq(-32602);
  });

  it('should eth_estimateGas transfer to existing account', async function () {
    const callData: IContractCallRequest = {
      to: RECEIVER_ADDRESS,
      value: 10, //in tinybars
    };
    await mockContractCall(callData, true, 501, { errorMessage: '', statusCode: 501 }, requestDetails);
    restMock.onGet(`accounts/${RECEIVER_ADDRESS}${NO_TRANSACTIONS}`).reply(200, { address: RECEIVER_ADDRESS });

    const gas = await ethImpl.estimateGas(
      {
        to: RECEIVER_ADDRESS,
        value: 100_000_000_000,
      },
      null,
      requestDetails,
    );
    expect(gas).to.equal(EthImpl.gasTxBaseCost);
  });

  it('should eth_estimateGas transfer to existing cached account', async function () {
    const callData: IContractCallRequest = {
      to: RECEIVER_ADDRESS,
      value: 10, //in tinybars
    };
    await mockContractCall(callData, true, 501, { errorMessage: '', statusCode: 501 }, requestDetails);
    restMock.onGet(`accounts/${RECEIVER_ADDRESS}${NO_TRANSACTIONS}`).reply(200, { address: RECEIVER_ADDRESS });

    const gasBeforeCache = await ethImpl.estimateGas(
      {
        to: RECEIVER_ADDRESS,
        value: 100_000_000_000,
      },
      null,
      requestDetails,
    );

    restMock.onGet(`accounts/${RECEIVER_ADDRESS}${NO_TRANSACTIONS}`).reply(404);
    const gasAfterCache = await ethImpl.estimateGas(
      {
        to: RECEIVER_ADDRESS,
        value: 100_000_000_000,
      },
      null,
      requestDetails,
    );

    expect(gasBeforeCache).to.equal(EthImpl.gasTxBaseCost);
    expect(gasAfterCache).to.equal(EthImpl.gasTxBaseCost);
  });

  it('should eth_estimateGas transfer to non existing account', async function () {
    const callData: IContractCallRequest = {
      to: RECEIVER_ADDRESS,
      value: 10, //in tinybars
    };
    await mockContractCall(callData, true, 501, { errorMessage: '', statusCode: 501 }, requestDetails);
    restMock.onGet(`accounts/${RECEIVER_ADDRESS}${NO_TRANSACTIONS}`).reply(404);

    const hollowAccountGasCreation = await ethImpl.estimateGas(
      {
        to: RECEIVER_ADDRESS,
        value: 100_000_000_000,
      },
      null,
      requestDetails,
    );

    expect(Number(hollowAccountGasCreation)).to.be.greaterThanOrEqual(Number(EthImpl.minGasTxHollowAccountCreation));
  });

  it('should eth_estimateGas transfer with 0 value', async function () {
    const callData: IContractCallRequest = {
      to: RECEIVER_ADDRESS,
      value: 0, //in tinybars
    };
    await mockContractCall(callData, true, 501, { errorMessage: '', statusCode: 501 }, requestDetails);
    const result = await ethImpl.estimateGas(
      {
        to: RECEIVER_ADDRESS,
        value: 0,
      },
      null,
      requestDetails,
    );

    expect(result).to.exist;
    expect((result as JsonRpcError).code).to.equal(-32602);
    expect((result as JsonRpcError).message).to.equal(
      `Invalid parameter 0: Invalid 'value' field in transaction param. Value must be greater than 0`,
    );
  });

  it('should eth_estimateGas for contract create with input field and absent data field', async () => {
    const gasEstimation = 1357410;

    const callData: IContractCallRequest = {
      from: '0x81cb089c285e5ee3a7353704fb114955037443af',
      to: null,
      value: '0x0',
      input:
        '0x81cb089c285e5ee3a7353704fb114955037443af85e5ee3a7353704fb114955037443af85e5ee3a7353704fb114955037443af85e5ee3a7353704fb114955037443af',
    };
    await mockContractCall(callData, true, 200, { result: `0x14b662` }, requestDetails);

    const gas = await ethImpl.estimateGas(callData, null, requestDetails);

    expect((gas as string).toLowerCase()).to.equal(numberTo0x(gasEstimation).toLowerCase());
  });

  it('should eth_estimateGas transfer with invalid value', async function () {
    const callData: IContractCallRequest = {
      to: RECEIVER_ADDRESS,
      value: null, //in tinybars
    };
    await mockContractCall(callData, true, 501, { errorMessage: '', statusCode: 501 }, requestDetails);
    const result = await ethImpl.estimateGas(
      {
        to: RECEIVER_ADDRESS,
        value: null,
      },
      null,
      requestDetails,
    );

    expect(result).to.exist;
    expect((result as JsonRpcError).code).to.equal(-32602);
    expect((result as JsonRpcError).message).to.equal(
      `Invalid parameter 0: Invalid 'value' field in transaction param. Value must be greater than 0`,
    );
  });

  it('should eth_estimateGas empty call returns transfer cost', async function () {
    const callData: IContractCallRequest = {};
    await mockContractCall(callData, true, 501, { errorMessage: '', statusCode: 501 }, requestDetails);

    const gas = await ethImpl.estimateGas({}, null, requestDetails);
    expect(gas).to.equal(numberTo0x(constants.TX_DEFAULT_GAS_DEFAULT));
  });

  it('should eth_estimateGas empty call returns transfer cost with overridden default gas', async function () {
    const callData: IContractCallRequest = {};
    await mockContractCall(callData, true, 200, { result: numberTo0x(defaultGasOverride) }, requestDetails);

    const gas = await ethImplOverridden.estimateGas({}, null, requestDetails);
    expect(gas).to.equal(numberTo0x(defaultGasOverride));
  });

  it('should eth_estimateGas empty input transfer cost', async function () {
    const callData: IContractCallRequest = {
      data: '',
      estimate: true,
    };
    const contractsCallResponse: IContractCallResponse = { errorMessage: '', statusCode: 501 };

    await mockContractCall(callData, true, 501, contractsCallResponse, requestDetails);

    const gas = await ethImpl.estimateGas({ data: '' }, null, requestDetails);
    expect(gas).to.equal(numberTo0x(constants.TX_DEFAULT_GAS_DEFAULT));
  });

  it('should eth_estimateGas empty input transfer cost with overridden default gas', async function () {
    const callData: IContractCallRequest = {
      data: '',
    };
    await mockContractCall(callData, true, 501, { errorMessage: '', statusCode: 501 }, requestDetails);

    const gas = await ethImplOverridden.estimateGas({ data: '' }, null, requestDetails);
    expect(gas).to.equal(numberTo0x(defaultGasOverride));
  });

  it('should eth_estimateGas zero input returns transfer cost', async function () {
    const callData: IContractCallRequest = {
      data: '0x',
      to: RECEIVER_ADDRESS,
      value: '0x1',
    };
    await mockContractCall(callData, true, 501, { errorMessage: '', statusCode: 501 }, requestDetails);
    mockGetAccount(RECEIVER_ADDRESS, 200, { account: '0.0.1234', evm_address: RECEIVER_ADDRESS });

    const gas = await ethImpl.estimateGas(callData, null, requestDetails);
    expect(gas).to.equal(numberTo0x(constants.TX_BASE_COST));
  });

  it('should eth_estimateGas zero input returns transfer cost with overridden default gas', async function () {
    const callData: IContractCallRequest = {
      data: '0x0',
    };
    await mockContractCall(callData, true, 501, { errorMessage: '', statusCode: 501 }, requestDetails);

    const gas = await ethImplOverridden.estimateGas({ data: '0x' }, null, requestDetails);
    expect(gas).to.equal(numberTo0x(defaultGasOverride));
  });

  it('should eth_estimateGas with contract revert and message does not equal executionReverted', async function () {
    const contractCallResult: IContractCallResponse = {
      _status: {
        messages: [
          {
            message: 'data field invalid hexadecimal string',
            detail: '',
            data: '',
          },
        ],
      },
    };
    await mockContractCall(transaction, true, 400, contractCallResult, requestDetails);

    const estimatedGas = await ethImpl.estimateGas(transaction, id, requestDetails);

    expect(estimatedGas).to.equal(numberTo0x(Precheck.transactionIntrinsicGasCost(transaction.data!)));
  });

  it('should eth_estimateGas with contract revert and message does not equal executionReverted and ESTIMATE_GAS_THROWS is set to false', async function () {
    const estimateGasThrows = ConfigService.get('ESTIMATE_GAS_THROWS');
<<<<<<< HEAD
    configServiceTestHelper.dynamicOverride('ESTIMATE_GAS_THROWS', false);
    await mockContractCall(transaction, true, 400, {
      _status: {
        messages: [
          {
            message: 'data field invalid hexadecimal string',
            detail: '',
            data: '',
          },
        ],
=======
    configServiceTestHelper.dynamicOverride('ESTIMATE_GAS_THROWS', 'false');
    await mockContractCall(
      transaction,
      true,
      400,
      {
        _status: {
          messages: [
            {
              message: 'data field invalid hexadecimal string',
              detail: '',
              data: '',
            },
          ],
        },
>>>>>>> 877f95d5
      },
      requestDetails,
    );

    const result: any = await ethImpl.estimateGas(transaction, id, requestDetails);

    expect(result).to.equal(numberTo0x(Precheck.transactionIntrinsicGasCost(transaction.data!)));
    configServiceTestHelper.dynamicOverride('ESTIMATE_GAS_THROWS', estimateGasThrows);
  });

  it('should eth_estimateGas with contract revert and message equals "execution reverted: Invalid number of recipients"', async function () {
    await mockContractCall(
      transaction,
      true,
      400,
      {
        _status: {
          messages: [
            {
              data: '0x08c379a00000000000000000000000000000000000000000000000000000000000000020000000000000000000000000000000000000000000000000000000000000001c496e76616c6964206e756d626572206f6620726563697069656e747300000000',
              detail: 'Invalid number of recipients',
              message: 'CONTRACT_REVERT_EXECUTED',
            },
          ],
        },
      },
      requestDetails,
    );

    const result: any = await ethImpl.estimateGas(transaction, id, requestDetails);

    expect(result.data).to.equal(
      '0x08c379a00000000000000000000000000000000000000000000000000000000000000020000000000000000000000000000000000000000000000000000000000000001c496e76616c6964206e756d626572206f6620726563697069656e747300000000',
    );
    expect(result.message).to.equal('execution reverted: Invalid number of recipients');
  });

  it('should eth_estimateGas with contract revert for contract call and custom contract error', async function () {
    const decodedMessage = 'Some error message';
    const customErrorSignature = keccak256(Buffer.from('CustomError(string)')).slice(0, 10); // 0x8d6ea8be
    const encodedMessage = new AbiCoder().encode(['string'], [decodedMessage]).replace('0x', '');
    const encodedCustomError = customErrorSignature + encodedMessage;

    await mockContractCall(
      transaction,
      true,
      400,
      {
        _status: {
          messages: [
            {
              message: 'CONTRACT_REVERT_EXECUTED',
              detail: decodedMessage,
              data: encodedCustomError,
            },
          ],
        },
      },
      requestDetails,
    );

    const result: any = await ethImpl.estimateGas(transaction, id, requestDetails);

    expect(result.data).to.equal(encodedCustomError);
    expect(result.message).to.equal(`execution reverted: ${decodedMessage}`);
  });

  it('should eth_estimateGas with contract revert for contract call and generic revert error', async function () {
    const decodedMessage = 'Some error message';
    const defaultErrorSignature = keccak256(Buffer.from('Error(string)')).slice(0, 10); // 0x08c379a0
    const encodedMessage = new AbiCoder().encode(['string'], [decodedMessage]).replace('0x', '');
    const encodedGenericError = defaultErrorSignature + encodedMessage;

    await mockContractCall(
      transaction,
      true,
      400,
      {
        _status: {
          messages: [
            {
              message: 'CONTRACT_REVERT_EXECUTED',
              detail: decodedMessage,
              data: encodedGenericError,
            },
          ],
        },
      },
      requestDetails,
    );

    const result: any = await ethImpl.estimateGas(transaction, id, requestDetails);

    expect(result.data).to.equal(encodedGenericError);
    expect(result.message).to.equal(`execution reverted: ${decodedMessage}`);
  });

  it('should eth_estimateGas handles a 501 unimplemented response from the mirror node correctly by returning default gas', async function () {
    await mockContractCall(
      transaction,
      true,
      501,
      {
        _status: {
          messages: [
            {
              message: 'Auto account creation is not supported.',
              detail: '',
              data: '',
            },
          ],
        },
      },
      requestDetails,
    );

    const result: any = await ethImpl.estimateGas({ ...transaction, data: '0x', value: '0x1' }, id, requestDetails);
    expect(result).to.equal(numberTo0x(constants.TX_DEFAULT_GAS_DEFAULT));
  });

  it('should should perform estimateGas precheck', async function () {
    const transaction = {
      from: '0x05fba803be258049a27b820088bab1cad2058871',
      data: '0x',
      value: '0xA186B8E9800',
      gasPrice: '0xF4240',
      gas: '0xd97010',
    };

    await ethImpl.contractCallFormat(transaction, requestDetails);
    expect(transaction.value).to.eq(1110);
    expect(transaction.gasPrice).to.eq(1000000);
    expect(transaction.gas).to.eq(14250000);
  });

  it('should accepts both input and data fields but copy value of input field to data field', async () => {
    const inputValue = 'input value';
    const dataValue = 'data value';
    const transaction = {
      from: '0x05fba803be258049a27b820088bab1cad2058871',
      input: inputValue,
      data: dataValue,
      value: '0xA186B8E9800',
      gasPrice: '0xF4240',
      gas: '0xd97010',
    };

    await ethImpl.contractCallFormat(transaction, requestDetails);
    expect(transaction.data).to.eq(inputValue);
    expect(transaction.data).to.not.eq(dataValue);
    expect(transaction.input).to.be.undefined;
    expect(transaction.value).to.eq(1110);
    expect(transaction.gasPrice).to.eq(1000000);
    expect(transaction.gas).to.eq(14250000);
  });
});<|MERGE_RESOLUTION|>--- conflicted
+++ resolved
@@ -413,19 +413,7 @@
 
   it('should eth_estimateGas with contract revert and message does not equal executionReverted and ESTIMATE_GAS_THROWS is set to false', async function () {
     const estimateGasThrows = ConfigService.get('ESTIMATE_GAS_THROWS');
-<<<<<<< HEAD
     configServiceTestHelper.dynamicOverride('ESTIMATE_GAS_THROWS', false);
-    await mockContractCall(transaction, true, 400, {
-      _status: {
-        messages: [
-          {
-            message: 'data field invalid hexadecimal string',
-            detail: '',
-            data: '',
-          },
-        ],
-=======
-    configServiceTestHelper.dynamicOverride('ESTIMATE_GAS_THROWS', 'false');
     await mockContractCall(
       transaction,
       true,
@@ -440,7 +428,6 @@
             },
           ],
         },
->>>>>>> 877f95d5
       },
       requestDetails,
     );
