/*-
 *
 * Hedera JSON RPC Relay
 *
 * Copyright (C) 2022-2024 Hedera Hashgraph, LLC
 *
 * Licensed under the Apache License, Version 2.0 (the "License");
 * you may not use this file except in compliance with the License.
 * You may obtain a copy of the License at
 *
 *      http://www.apache.org/licenses/LICENSE-2.0
 *
 * Unless required by applicable law or agreed to in writing, software
 * distributed under the License is distributed on an "AS IS" BASIS,
 * WITHOUT WARRANTIES OR CONDITIONS OF ANY KIND, either express or implied.
 * See the License for the specific language governing permissions and
 * limitations under the License.
 *
 */

import { ConfigService } from '@hashgraph/json-rpc-config-service/dist/services';
import { configServiceTestHelper } from '../../../../config-service/tests/configServiceTestHelper';
import { expect, use } from 'chai';
import { v4 as uuid } from 'uuid';
import { AbiCoder, keccak256 } from 'ethers';
import chaiAsPromised from 'chai-as-promised';
import { EthImpl } from '../../../src/lib/eth';
import { Eth, JsonRpcError } from '../../../src';
import { generateEthTestEnv } from './eth-helpers';
import constants from '../../../src/lib/constants';
import { Precheck } from '../../../src/lib/precheck';
import { SDKClient } from '../../../src/lib/clients';
import { numberTo0x } from '../../../src/formatters';
import { createStubInstance, SinonStub, SinonStubbedInstance, stub } from 'sinon';
import { IContractCallRequest, IContractCallResponse, RequestDetails } from '../../../src/lib/types';
import {
  ACCOUNT_ADDRESS_1,
  DEFAULT_NETWORK_FEES,
  NO_TRANSACTIONS,
  ONE_TINYBAR_IN_WEI_HEX,
  RECEIVER_ADDRESS,
} from './eth-config';

use(chaiAsPromised);

let sdkClientStub: SinonStubbedInstance<SDKClient>;
let getSdkClientStub: SinonStub<[], SDKClient>;
let ethImplOverridden: Eth;
let currentMaxBlockRange: number;
const defaultGasOverride = constants.TX_DEFAULT_GAS_DEFAULT + 1;

describe('@ethEstimateGas Estimate Gas spec', async function () {
  this.timeout(10000);
  const { restMock, web3Mock, hapiServiceInstance, ethImpl, cacheService, mirrorNodeInstance, logger, registry } =
    generateEthTestEnv();

  const requestDetails = new RequestDetails({ requestId: 'eth_estimateGasTest', ipAddress: '0.0.0.0' });

  async function mockContractCall(
    callData: IContractCallRequest,
    estimate: boolean,
    statusCode: number,
    result: IContractCallResponse,
    requestDetails: RequestDetails,
  ) {
    const formattedData = { ...callData, estimate };
    await ethImpl.contractCallFormat(formattedData, requestDetails);
    return web3Mock.onPost('contracts/call', formattedData).reply(statusCode, result);
  }

  function mockGetAccount(idOrAliasOrEvmAddress: string, statusCode: number, result: any) {
    return restMock.onGet(`accounts/${idOrAliasOrEvmAddress}?transactions=false`).reply(statusCode, result);
  }

  const transaction = {
    from: '0x05fba803be258049a27b820088bab1cad2058871',
    data: '0x60806040523480156200001157600080fd5b50604051620019f4380380620019f48339818101604052810190620000379190620001fa565b818181600390816200004a9190620004ca565b5080600490816200005c9190620004ca565b5050505050620005b1565b6000604051905090565b600080fd5b600080fd5b600080fd5b600080fd5b6000601f19601f8301169050919050565b7f4e487b7100000000000000000000000000000000000000000000000000000000600052604160045260246000fd5b620000d08262000085565b810181811067ffffffffffffffff82111715620000f257620000f162000096565b5b80604052505',
  };
  const id = uuid();

  before(() => {
    configServiceTestHelper.dynamicOverride('TX_DEFAULT_GAS', defaultGasOverride.toString());
  });

  this.beforeEach(() => {
    // reset cache and restMock
    cacheService.clear(requestDetails);
    restMock.reset();
    sdkClientStub = createStubInstance(SDKClient);
    getSdkClientStub = stub(hapiServiceInstance, 'getSDKClient').returns(sdkClientStub);
    ethImplOverridden = new EthImpl(hapiServiceInstance, mirrorNodeInstance, logger, '0x12a', registry, cacheService);
    restMock.onGet('network/fees').reply(200, DEFAULT_NETWORK_FEES);
    currentMaxBlockRange = Number(ConfigService.get('ETH_GET_TRANSACTION_COUNT_MAX_BLOCK_RANGE'));
    configServiceTestHelper.dynamicOverride('ETH_GET_TRANSACTION_COUNT_MAX_BLOCK_RANGE', '1');
    restMock.onGet(`accounts/undefined${NO_TRANSACTIONS}`).reply(404);
    mockGetAccount(hapiServiceInstance.getMainClientInstance().operatorAccountId!.toString(), 200, {
      evm_address: ACCOUNT_ADDRESS_1,
    });
  });

  this.afterEach(() => {
    getSdkClientStub.restore();
    restMock.resetHandlers();
    configServiceTestHelper.dynamicOverride(
      'ETH_GET_TRANSACTION_COUNT_MAX_BLOCK_RANGE',
      currentMaxBlockRange.toString(),
    );
  });

  describe('eth_estimateGas with contract call', async function () {});

  it('should eth_estimateGas with transaction.data null does not fail', async function () {
    const callData: IContractCallRequest = {
      from: '0x05fba803be258049a27b820088bab1cad2058871',
      value: '0x0',
      gasPrice: '0x0',
      data: null,
    };
    await mockContractCall(callData, true, 501, { errorMessage: '', statusCode: 501 }, requestDetails);

    const gas = await ethImpl.estimateGas(callData, null, requestDetails);
    expect(gas).to.equal(numberTo0x(constants.TX_DEFAULT_GAS_DEFAULT));
  });

  it('should eth_estimateGas to mirror node for contract call returns 501', async function () {
    const callData: IContractCallRequest = {
      data: '0x608060405234801561001057600080fd5b506040516107893803806107898339818101604052810190610032919061015a565b806000908051906020019061004892919061004f565b50506102f6565b82805461005b90610224565b90600052602060002090601f01602090048101928261007d57600085556100c4565b82601f1061009657805160ff19168380011785556100c4565b828001600101855582156100c4579182015b828111156100c35782518255916020019190600101906100a8565b5b5090506100d191906100d5565b5090565b5b808211156100ee5760008160009055506001016100d6565b5090565b6000610105610100846101c0565b61019b565b90508281526020810184848401111561011d57600080fd5b6101288482856101f1565b509392505050565b600082601f83011261014157600080fd5b81516101518482602086016100f2565b91505092915050565b60006020828403121561016c57600080fd5b600082015167ffffffffffffffff81111561018657600080fd5b61019284828501610130565b91505092915050565b60006101a56101b6565b90506101b18282610256565b919050565b6000604051905090565b600067ffffffffffffffff8211156101db576101da6102b6565b5b6101e4826102e5565b9050602081019050919050565b60005b8381101561020f5780820151818401526020810190506101f4565b8381111561021e576000848401525b50505050565b6000600282049050600182168061023c57607f821691505b602082108114156102505761024f610287565b5b50919050565b61025f826102e5565b810181811067ffffffffffffffff8211171561027e5761027d6102b6565b5b80604052505050565b7f4e487b7100000000000000000000000000000000000000000000000000000000600052602260045260246000fd5b7f4e487b7100000000000000000000000000000000000000000000000000000000600052604160045260246000fd5b6000601f19601f8301169050919050565b610484806103056000396000f3fe608060405234801561001057600080fd5b50600436106100365760003560e01c8063a41368621461003b578063cfae321714610057575b600080fd5b6100556004803603810190610050919061022c565b610075565b005b61005f61008f565b60405161006c91906102a6565b60405180910390f35b806000908051906020019061008b929190610121565b5050565b60606000805461009e9061037c565b80601f01602080910402602001604051908101604052809291908181526020018280546100ca9061037c565b80156101175780601f106100ec57610100808354040283529160200191610117565b820191906000526020600020905b8154815290600101906020018083116100fa57829003601f168201915b5050505050905090565b82805461012d9061037c565b90600052602060002090601f01602090048101928261014f5760008555610196565b82601f1061016857805160ff1916838001178555610196565b82800160010185558215610196579182015b8281111561019557825182559160200191906001019061017a565b5b5090506101a391906101a7565b5090565b5b808211156101c05760008160009055506001016101a8565b5090565b60006101d76101d2846102ed565b6102c8565b9050828152602081018484840111156101ef57600080fd5b6101fa84828561033a565b509392505050565b600082601f83011261021357600080fd5b81356102238482602086016101c4565b91505092915050565b60006020828403121561023e57600080fd5b600082013567ffffffffffffffff81111561025857600080fd5b61026484828501610202565b91505092915050565b60006102788261031e565b6102828185610329565b9350610292818560208601610349565b61029b8161043d565b840191505092915050565b600060208201905081810360008301526102c0818461026d565b905092915050565b60006102d26102e3565b90506102de82826103ae565b919050565b6000604051905090565b600067ffffffffffffffff8211156103085761030761040e565b5b6103118261043d565b9050602081019050919050565b600081519050919050565b600082825260208201905092915050565b82818337600083830152505050565b60005b8381101561036757808201518184015260208101905061034c565b83811115610376576000848401525b50505050565b6000600282049050600182168061039457607f821691505b602082108114156103a8576103a76103df565b5b50919050565b6103b78261043d565b810181811067ffffffffffffffff821117156103d6576103d561040e565b5b80604052505050565b7f4e487b7100000000000000000000000000000000000000000000000000000000600052602260045260246000fd5b7f4e487b7100000000000000000000000000000000000000000000000000000000600052604160045260246000fd5b6000601f19601f830116905091905056fea264697066735822122070d157c4efbb3fba4a1bde43cbba5b92b69f2fc455a650c0dfb61e9ed3d4bd6364736f6c634300080400330000000000000000000000000000000000000000000000000000000000000020000000000000000000000000000000000000000000000000000000000000000b696e697469616c5f6d7367000000000000000000000000000000000000000000',
      from: '0x81cb089c285e5ee3a7353704fb114955037443af',
      to: RECEIVER_ADDRESS,
    };
    await mockContractCall(callData, true, 501, { errorMessage: '', statusCode: 501 }, requestDetails);

    const gas = await ethImpl.estimateGas(callData, null, requestDetails);
    expect(gas).to.equal(numberTo0x(constants.TX_CONTRACT_CALL_AVERAGE_GAS));
  });

  it('should eth_estimateGas contract call returns workaround response from mirror-node', async function () {
    const callData: IContractCallRequest = {
      data: '0x608060405234801561001057600080fd5b506040516107893803806107898339818101604052810190610032919061015a565b806000908051906020019061004892919061004f565b50506102f6565b82805461005b90610224565b90600052602060002090601f01602090048101928261007d57600085556100c4565b82601f1061009657805160ff19168380011785556100c4565b828001600101855582156100c4579182015b828111156100c35782518255916020019190600101906100a8565b5b5090506100d191906100d5565b5090565b5b808211156100ee5760008160009055506001016100d6565b5090565b6000610105610100846101c0565b61019b565b90508281526020810184848401111561011d57600080fd5b6101288482856101f1565b509392505050565b600082601f83011261014157600080fd5b81516101518482602086016100f2565b91505092915050565b60006020828403121561016c57600080fd5b600082015167ffffffffffffffff81111561018657600080fd5b61019284828501610130565b91505092915050565b60006101a56101b6565b90506101b18282610256565b919050565b6000604051905090565b600067ffffffffffffffff8211156101db576101da6102b6565b5b6101e4826102e5565b9050602081019050919050565b60005b8381101561020f5780820151818401526020810190506101f4565b8381111561021e576000848401525b50505050565b6000600282049050600182168061023c57607f821691505b602082108114156102505761024f610287565b5b50919050565b61025f826102e5565b810181811067ffffffffffffffff8211171561027e5761027d6102b6565b5b80604052505050565b7f4e487b7100000000000000000000000000000000000000000000000000000000600052602260045260246000fd5b7f4e487b7100000000000000000000000000000000000000000000000000000000600052604160045260246000fd5b6000601f19601f8301169050919050565b610484806103056000396000f3fe608060405234801561001057600080fd5b50600436106100365760003560e01c8063a41368621461003b578063cfae321714610057575b600080fd5b6100556004803603810190610050919061022c565b610075565b005b61005f61008f565b60405161006c91906102a6565b60405180910390f35b806000908051906020019061008b929190610121565b5050565b60606000805461009e9061037c565b80601f01602080910402602001604051908101604052809291908181526020018280546100ca9061037c565b80156101175780601f106100ec57610100808354040283529160200191610117565b820191906000526020600020905b8154815290600101906020018083116100fa57829003601f168201915b5050505050905090565b82805461012d9061037c565b90600052602060002090601f01602090048101928261014f5760008555610196565b82601f1061016857805160ff1916838001178555610196565b82800160010185558215610196579182015b8281111561019557825182559160200191906001019061017a565b5b5090506101a391906101a7565b5090565b5b808211156101c05760008160009055506001016101a8565b5090565b60006101d76101d2846102ed565b6102c8565b9050828152602081018484840111156101ef57600080fd5b6101fa84828561033a565b509392505050565b600082601f83011261021357600080fd5b81356102238482602086016101c4565b91505092915050565b60006020828403121561023e57600080fd5b600082013567ffffffffffffffff81111561025857600080fd5b61026484828501610202565b91505092915050565b60006102788261031e565b6102828185610329565b9350610292818560208601610349565b61029b8161043d565b840191505092915050565b600060208201905081810360008301526102c0818461026d565b905092915050565b60006102d26102e3565b90506102de82826103ae565b919050565b6000604051905090565b600067ffffffffffffffff8211156103085761030761040e565b5b6103118261043d565b9050602081019050919050565b600081519050919050565b600082825260208201905092915050565b82818337600083830152505050565b60005b8381101561036757808201518184015260208101905061034c565b83811115610376576000848401525b50505050565b6000600282049050600182168061039457607f821691505b602082108114156103a8576103a76103df565b5b50919050565b6103b78261043d565b810181811067ffffffffffffffff821117156103d6576103d561040e565b5b80604052505050565b7f4e487b7100000000000000000000000000000000000000000000000000000000600052602260045260246000fd5b7f4e487b7100000000000000000000000000000000000000000000000000000000600052604160045260246000fd5b6000601f19601f830116905091905056fea264697066735822122070d157c4efbb3fba4a1bde43cbba5b92b69f2fc455a650c0dfb61e9ed3d4bd6364736f6c634300080400330000000000000000000000000000000000000000000000000000000000000020000000000000000000000000000000000000000000000000000000000000000b696e697469616c5f6d7367000000000000000000000000000000000000000000',
      from: '0x81cb089c285e5ee3a7353704fb114955037443af',
    };
    await mockContractCall(callData, true, 200, { result: `0x61A80` }, requestDetails);

    const gas = await ethImpl.estimateGas(callData, null, requestDetails);
    expect((gas as string).toLowerCase()).to.equal(numberTo0x(constants.TX_DEFAULT_GAS_DEFAULT).toLowerCase());
  });

  it('should eth_estimateGas contract call with value is converted to tinybars before it is sent to mirror node', async function () {
    const callData: IContractCallRequest = {
      data: '0x608060405234801561001057600080fd5b506040516107893803806107898339818101604052810190610032919061015a565b806000908051906020019061004892919061004f565b50506102f6565b82805461005b90610224565b90600052602060002090601f01602090048101928261007d57600085556100c4565b82601f1061009657805160ff19168380011785556100c4565b828001600101855582156100c4579182015b828111156100c35782518255916020019190600101906100a8565b5b5090506100d191906100d5565b5090565b5b808211156100ee5760008160009055506001016100d6565b5090565b6000610105610100846101c0565b61019b565b90508281526020810184848401111561011d57600080fd5b6101288482856101f1565b509392505050565b600082601f83011261014157600080fd5b81516101518482602086016100f2565b91505092915050565b60006020828403121561016c57600080fd5b600082015167ffffffffffffffff81111561018657600080fd5b61019284828501610130565b91505092915050565b60006101a56101b6565b90506101b18282610256565b919050565b6000604051905090565b600067ffffffffffffffff8211156101db576101da6102b6565b5b6101e4826102e5565b9050602081019050919050565b60005b8381101561020f5780820151818401526020810190506101f4565b8381111561021e576000848401525b50505050565b6000600282049050600182168061023c57607f821691505b602082108114156102505761024f610287565b5b50919050565b61025f826102e5565b810181811067ffffffffffffffff8211171561027e5761027d6102b6565b5b80604052505050565b7f4e487b7100000000000000000000000000000000000000000000000000000000600052602260045260246000fd5b7f4e487b7100000000000000000000000000000000000000000000000000000000600052604160045260246000fd5b6000601f19601f8301169050919050565b610484806103056000396000f3fe608060405234801561001057600080fd5b50600436106100365760003560e01c8063a41368621461003b578063cfae321714610057575b600080fd5b6100556004803603810190610050919061022c565b610075565b005b61005f61008f565b60405161006c91906102a6565b60405180910390f35b806000908051906020019061008b929190610121565b5050565b60606000805461009e9061037c565b80601f01602080910402602001604051908101604052809291908181526020018280546100ca9061037c565b80156101175780601f106100ec57610100808354040283529160200191610117565b820191906000526020600020905b8154815290600101906020018083116100fa57829003601f168201915b5050505050905090565b82805461012d9061037c565b90600052602060002090601f01602090048101928261014f5760008555610196565b82601f1061016857805160ff1916838001178555610196565b82800160010185558215610196579182015b8281111561019557825182559160200191906001019061017a565b5b5090506101a391906101a7565b5090565b5b808211156101c05760008160009055506001016101a8565b5090565b60006101d76101d2846102ed565b6102c8565b9050828152602081018484840111156101ef57600080fd5b6101fa84828561033a565b509392505050565b600082601f83011261021357600080fd5b81356102238482602086016101c4565b91505092915050565b60006020828403121561023e57600080fd5b600082013567ffffffffffffffff81111561025857600080fd5b61026484828501610202565b91505092915050565b60006102788261031e565b6102828185610329565b9350610292818560208601610349565b61029b8161043d565b840191505092915050565b600060208201905081810360008301526102c0818461026d565b905092915050565b60006102d26102e3565b90506102de82826103ae565b919050565b6000604051905090565b600067ffffffffffffffff8211156103085761030761040e565b5b6103118261043d565b9050602081019050919050565b600081519050919050565b600082825260208201905092915050565b82818337600083830152505050565b60005b8381101561036757808201518184015260208101905061034c565b83811115610376576000848401525b50505050565b6000600282049050600182168061039457607f821691505b602082108114156103a8576103a76103df565b5b50919050565b6103b78261043d565b810181811067ffffffffffffffff821117156103d6576103d561040e565b5b80604052505050565b7f4e487b7100000000000000000000000000000000000000000000000000000000600052602260045260246000fd5b7f4e487b7100000000000000000000000000000000000000000000000000000000600052604160045260246000fd5b6000601f19601f830116905091905056fea264697066735822122070d157c4efbb3fba4a1bde43cbba5b92b69f2fc455a650c0dfb61e9ed3d4bd6364736f6c634300080400330000000000000000000000000000000000000000000000000000000000000020000000000000000000000000000000000000000000000000000000000000000b696e697469616c5f6d7367000000000000000000000000000000000000000000',
      from: '0x81cb089c285e5ee3a7353704fb114955037443af',
      value: 1,
    };
    await mockContractCall(callData, true, 200, { result: `0x61A80` }, requestDetails);

    const gas = await ethImpl.estimateGas({ ...callData, value: ONE_TINYBAR_IN_WEI_HEX }, null, requestDetails);
    expect((gas as string).toLowerCase()).to.equal(numberTo0x(constants.TX_DEFAULT_GAS_DEFAULT).toLowerCase());
  });

  it('should eth_estimateGas for contract deploy returns default', async function () {
    const callData: IContractCallRequest = {
      data: '0x01',
    };
    await mockContractCall(callData, true, 501, { errorMessage: '', statusCode: 501 }, requestDetails);

    const gas = await ethImpl.estimateGas({ data: '0x01' }, null, requestDetails);
    expect(gas).to.equal(numberTo0x(Precheck.transactionIntrinsicGasCost(callData.data!)));
  });

  it('should eth_estimateGas to mirror node for transfer returns 501', async function () {
    const callData: IContractCallRequest = {
      data: '0x',
      from: '0x81cb089c285e5ee3a7353704fb114955037443af',
      to: RECEIVER_ADDRESS,
      value: '0x2540BE400',
    };
    await mockContractCall(callData, true, 501, { errorMessage: '', statusCode: 501 }, requestDetails);
    restMock
      .onGet(`accounts/${RECEIVER_ADDRESS}${NO_TRANSACTIONS}`)
      .reply(200, { address: RECEIVER_ADDRESS }, requestDetails);

    const gas = await ethImpl.estimateGas(callData, null, requestDetails);
    expect(gas).to.equal(numberTo0x(constants.TX_BASE_COST));
  });

  it('should eth_estimateGas to mirror node for transfer without value returns 501', async function () {
    const callData: IContractCallRequest = {
      data: '0x',
      from: '0x81cb089c285e5ee3a7353704fb114955037443af',
      to: RECEIVER_ADDRESS,
    };
    await mockContractCall(callData, true, 501, { errorMessage: '', statusCode: 501 }, requestDetails);
    restMock
      .onGet(`accounts/${RECEIVER_ADDRESS}${NO_TRANSACTIONS}`)
      .reply(200, { address: RECEIVER_ADDRESS }, requestDetails);

    const result = await ethImpl.estimateGas(callData, null, requestDetails);
    expect(result).to.not.be.null;
    expect((result as JsonRpcError).code).to.eq(-32602);
  });

  it('should eth_estimateGas transfer to existing account', async function () {
    const callData: IContractCallRequest = {
      to: RECEIVER_ADDRESS,
      value: 10, //in tinybars
    };
    await mockContractCall(callData, true, 501, { errorMessage: '', statusCode: 501 }, requestDetails);
    restMock.onGet(`accounts/${RECEIVER_ADDRESS}${NO_TRANSACTIONS}`).reply(200, { address: RECEIVER_ADDRESS });

    const gas = await ethImpl.estimateGas(
      {
        to: RECEIVER_ADDRESS,
        value: 100_000_000_000,
      },
      null,
      requestDetails,
    );
    expect(gas).to.equal(EthImpl.gasTxBaseCost);
  });

  it('should eth_estimateGas transfer to existing cached account', async function () {
    const callData: IContractCallRequest = {
      to: RECEIVER_ADDRESS,
      value: 10, //in tinybars
    };
    await mockContractCall(callData, true, 501, { errorMessage: '', statusCode: 501 }, requestDetails);
    restMock.onGet(`accounts/${RECEIVER_ADDRESS}${NO_TRANSACTIONS}`).reply(200, { address: RECEIVER_ADDRESS });

    const gasBeforeCache = await ethImpl.estimateGas(
      {
        to: RECEIVER_ADDRESS,
        value: 100_000_000_000,
      },
      null,
      requestDetails,
    );

    restMock.onGet(`accounts/${RECEIVER_ADDRESS}${NO_TRANSACTIONS}`).reply(404);
    const gasAfterCache = await ethImpl.estimateGas(
      {
        to: RECEIVER_ADDRESS,
        value: 100_000_000_000,
      },
      null,
      requestDetails,
    );

    expect(gasBeforeCache).to.equal(EthImpl.gasTxBaseCost);
    expect(gasAfterCache).to.equal(EthImpl.gasTxBaseCost);
  });

  it('should eth_estimateGas transfer to non existing account', async function () {
    const callData: IContractCallRequest = {
      to: RECEIVER_ADDRESS,
      value: 10, //in tinybars
    };
    await mockContractCall(callData, true, 501, { errorMessage: '', statusCode: 501 }, requestDetails);
    restMock.onGet(`accounts/${RECEIVER_ADDRESS}${NO_TRANSACTIONS}`).reply(404);

    const hollowAccountGasCreation = await ethImpl.estimateGas(
      {
        to: RECEIVER_ADDRESS,
        value: 100_000_000_000,
      },
      null,
      requestDetails,
    );

    expect(Number(hollowAccountGasCreation)).to.be.greaterThanOrEqual(Number(EthImpl.minGasTxHollowAccountCreation));
  });

  it('should eth_estimateGas transfer with 0 value', async function () {
    const callData: IContractCallRequest = {
      to: RECEIVER_ADDRESS,
      value: 0, //in tinybars
    };
    await mockContractCall(callData, true, 501, { errorMessage: '', statusCode: 501 }, requestDetails);
    const result = await ethImpl.estimateGas(
      {
        to: RECEIVER_ADDRESS,
        value: 0,
      },
      null,
      requestDetails,
    );

    expect(result).to.exist;
    expect((result as JsonRpcError).code).to.equal(-32602);
    expect((result as JsonRpcError).message).to.equal(
      `Invalid parameter 0: Invalid 'value' field in transaction param. Value must be greater than 0`,
    );
  });

  it('should eth_estimateGas for contract create with input field and absent data field', async () => {
    const gasEstimation = 1357410;

    const callData: IContractCallRequest = {
      from: '0x81cb089c285e5ee3a7353704fb114955037443af',
      to: null,
      value: '0x0',
      input:
        '0x81cb089c285e5ee3a7353704fb114955037443af85e5ee3a7353704fb114955037443af85e5ee3a7353704fb114955037443af85e5ee3a7353704fb114955037443af',
    };
    await mockContractCall(callData, true, 200, { result: `0x14b662` }, requestDetails);

    const gas = await ethImpl.estimateGas(callData, null, requestDetails);

    expect((gas as string).toLowerCase()).to.equal(numberTo0x(gasEstimation).toLowerCase());
  });

  it('should eth_estimateGas transfer with invalid value', async function () {
    const callData: IContractCallRequest = {
      to: RECEIVER_ADDRESS,
      value: null, //in tinybars
    };
    await mockContractCall(callData, true, 501, { errorMessage: '', statusCode: 501 }, requestDetails);
    const result = await ethImpl.estimateGas(
      {
        to: RECEIVER_ADDRESS,
        value: null,
      },
      null,
      requestDetails,
    );

    expect(result).to.exist;
    expect((result as JsonRpcError).code).to.equal(-32602);
    expect((result as JsonRpcError).message).to.equal(
      `Invalid parameter 0: Invalid 'value' field in transaction param. Value must be greater than 0`,
    );
  });

  it('should eth_estimateGas empty call returns transfer cost', async function () {
    const callData: IContractCallRequest = {};
    await mockContractCall(callData, true, 501, { errorMessage: '', statusCode: 501 }, requestDetails);

    const gas = await ethImpl.estimateGas({}, null, requestDetails);
    expect(gas).to.equal(numberTo0x(constants.TX_DEFAULT_GAS_DEFAULT));
  });

  it('should eth_estimateGas empty call returns transfer cost with overridden default gas', async function () {
    const callData: IContractCallRequest = {};
    await mockContractCall(callData, true, 200, { result: numberTo0x(defaultGasOverride) }, requestDetails);

    const gas = await ethImplOverridden.estimateGas({}, null, requestDetails);
    expect(gas).to.equal(numberTo0x(defaultGasOverride));
  });

  it('should eth_estimateGas empty input transfer cost', async function () {
    const callData: IContractCallRequest = {
      data: '',
      estimate: true,
    };
    const contractsCallResponse: IContractCallResponse = { errorMessage: '', statusCode: 501 };

    await mockContractCall(callData, true, 501, contractsCallResponse, requestDetails);

    const gas = await ethImpl.estimateGas({ data: '' }, null, requestDetails);
    expect(gas).to.equal(numberTo0x(constants.TX_DEFAULT_GAS_DEFAULT));
  });

  it('should eth_estimateGas empty input transfer cost with overridden default gas', async function () {
    const callData: IContractCallRequest = {
      data: '',
    };
    await mockContractCall(callData, true, 501, { errorMessage: '', statusCode: 501 }, requestDetails);

    const gas = await ethImplOverridden.estimateGas({ data: '' }, null, requestDetails);
    expect(gas).to.equal(numberTo0x(defaultGasOverride));
  });

  it('should eth_estimateGas zero input returns transfer cost', async function () {
    const callData: IContractCallRequest = {
      data: '0x',
      to: RECEIVER_ADDRESS,
      value: '0x1',
    };
    await mockContractCall(callData, true, 501, { errorMessage: '', statusCode: 501 }, requestDetails);
    mockGetAccount(RECEIVER_ADDRESS, 200, { account: '0.0.1234', evm_address: RECEIVER_ADDRESS });

    const gas = await ethImpl.estimateGas(callData, null, requestDetails);
    expect(gas).to.equal(numberTo0x(constants.TX_BASE_COST));
  });

  it('should eth_estimateGas zero input returns transfer cost with overridden default gas', async function () {
    const callData: IContractCallRequest = {
      data: '0x0',
    };
    await mockContractCall(callData, true, 501, { errorMessage: '', statusCode: 501 }, requestDetails);

    const gas = await ethImplOverridden.estimateGas({ data: '0x' }, null, requestDetails);
    expect(gas).to.equal(numberTo0x(defaultGasOverride));
  });

  it('should eth_estimateGas with contract revert and message does not equal executionReverted', async function () {
    const contractCallResult: IContractCallResponse = {
      _status: {
        messages: [
          {
            message: 'data field invalid hexadecimal string',
            detail: '',
            data: '',
          },
        ],
      },
    };
    await mockContractCall(transaction, true, 400, contractCallResult, requestDetails);

    const estimatedGas = await ethImpl.estimateGas(transaction, id, requestDetails);

    expect(estimatedGas).to.equal(numberTo0x(Precheck.transactionIntrinsicGasCost(transaction.data!)));
  });

  it('should eth_estimateGas with contract revert and message does not equal executionReverted and ESTIMATE_GAS_THROWS is set to false', async function () {
<<<<<<< HEAD
    const estimateGasThrows = ConfigService.get('ESTIMATE_GAS_THROWS');
    configServiceTestHelper.dynamicOverride('ESTIMATE_GAS_THROWS', 'false');
    await mockContractCall(transaction, true, 400, {
      _status: {
        messages: [
          {
            message: 'data field invalid hexadecimal string',
            detail: '',
            data: '',
          },
        ],
=======
    const estimateGasThrows = process.env.ESTIMATE_GAS_THROWS;
    process.env.ESTIMATE_GAS_THROWS = 'false';
    await mockContractCall(
      transaction,
      true,
      400,
      {
        _status: {
          messages: [
            {
              message: 'data field invalid hexadecimal string',
              detail: '',
              data: '',
            },
          ],
        },
>>>>>>> f1794d8b
      },
      requestDetails,
    );

    const result: any = await ethImpl.estimateGas(transaction, id, requestDetails);

    expect(result).to.equal(numberTo0x(Precheck.transactionIntrinsicGasCost(transaction.data!)));
    configServiceTestHelper.dynamicOverride('ESTIMATE_GAS_THROWS', estimateGasThrows);
  });

  it('should eth_estimateGas with contract revert and message equals "execution reverted: Invalid number of recipients"', async function () {
    await mockContractCall(
      transaction,
      true,
      400,
      {
        _status: {
          messages: [
            {
              data: '0x08c379a00000000000000000000000000000000000000000000000000000000000000020000000000000000000000000000000000000000000000000000000000000001c496e76616c6964206e756d626572206f6620726563697069656e747300000000',
              detail: 'Invalid number of recipients',
              message: 'CONTRACT_REVERT_EXECUTED',
            },
          ],
        },
      },
      requestDetails,
    );

    const result: any = await ethImpl.estimateGas(transaction, id, requestDetails);

    expect(result.data).to.equal(
      '0x08c379a00000000000000000000000000000000000000000000000000000000000000020000000000000000000000000000000000000000000000000000000000000001c496e76616c6964206e756d626572206f6620726563697069656e747300000000',
    );
    expect(result.message).to.equal('execution reverted: Invalid number of recipients');
  });

  it('should eth_estimateGas with contract revert for contract call and custom contract error', async function () {
    const decodedMessage = 'Some error message';
    const customErrorSignature = keccak256(Buffer.from('CustomError(string)')).slice(0, 10); // 0x8d6ea8be
    const encodedMessage = new AbiCoder().encode(['string'], [decodedMessage]).replace('0x', '');
    const encodedCustomError = customErrorSignature + encodedMessage;

    await mockContractCall(
      transaction,
      true,
      400,
      {
        _status: {
          messages: [
            {
              message: 'CONTRACT_REVERT_EXECUTED',
              detail: decodedMessage,
              data: encodedCustomError,
            },
          ],
        },
      },
      requestDetails,
    );

    const result: any = await ethImpl.estimateGas(transaction, id, requestDetails);

    expect(result.data).to.equal(encodedCustomError);
    expect(result.message).to.equal(`execution reverted: ${decodedMessage}`);
  });

  it('should eth_estimateGas with contract revert for contract call and generic revert error', async function () {
    const decodedMessage = 'Some error message';
    const defaultErrorSignature = keccak256(Buffer.from('Error(string)')).slice(0, 10); // 0x08c379a0
    const encodedMessage = new AbiCoder().encode(['string'], [decodedMessage]).replace('0x', '');
    const encodedGenericError = defaultErrorSignature + encodedMessage;

    await mockContractCall(
      transaction,
      true,
      400,
      {
        _status: {
          messages: [
            {
              message: 'CONTRACT_REVERT_EXECUTED',
              detail: decodedMessage,
              data: encodedGenericError,
            },
          ],
        },
      },
      requestDetails,
    );

    const result: any = await ethImpl.estimateGas(transaction, id, requestDetails);

    expect(result.data).to.equal(encodedGenericError);
    expect(result.message).to.equal(`execution reverted: ${decodedMessage}`);
  });

  it('should eth_estimateGas handles a 501 unimplemented response from the mirror node correctly by returning default gas', async function () {
    await mockContractCall(
      transaction,
      true,
      501,
      {
        _status: {
          messages: [
            {
              message: 'Auto account creation is not supported.',
              detail: '',
              data: '',
            },
          ],
        },
      },
      requestDetails,
    );

    const result: any = await ethImpl.estimateGas({ ...transaction, data: '0x', value: '0x1' }, id, requestDetails);
    expect(result).to.equal(numberTo0x(constants.TX_DEFAULT_GAS_DEFAULT));
  });

  it('should should perform estimateGas precheck', async function () {
    const transaction = {
      from: '0x05fba803be258049a27b820088bab1cad2058871',
      data: '0x',
      value: '0xA186B8E9800',
      gasPrice: '0xF4240',
      gas: '0xd97010',
    };

    await ethImpl.contractCallFormat(transaction, requestDetails);
    expect(transaction.value).to.eq(1110);
    expect(transaction.gasPrice).to.eq(1000000);
    expect(transaction.gas).to.eq(14250000);
  });

  it('should accepts both input and data fields but copy value of input field to data field', async () => {
    const inputValue = 'input value';
    const dataValue = 'data value';
    const transaction = {
      from: '0x05fba803be258049a27b820088bab1cad2058871',
      input: inputValue,
      data: dataValue,
      value: '0xA186B8E9800',
      gasPrice: '0xF4240',
      gas: '0xd97010',
    };

    await ethImpl.contractCallFormat(transaction, requestDetails);
    expect(transaction.data).to.eq(inputValue);
    expect(transaction.data).to.not.eq(dataValue);
    expect(transaction.input).to.be.undefined;
    expect(transaction.value).to.eq(1110);
    expect(transaction.gasPrice).to.eq(1000000);
    expect(transaction.gas).to.eq(14250000);
  });
});<|MERGE_RESOLUTION|>--- conflicted
+++ resolved
@@ -412,21 +412,8 @@
   });
 
   it('should eth_estimateGas with contract revert and message does not equal executionReverted and ESTIMATE_GAS_THROWS is set to false', async function () {
-<<<<<<< HEAD
     const estimateGasThrows = ConfigService.get('ESTIMATE_GAS_THROWS');
-    configServiceTestHelper.dynamicOverride('ESTIMATE_GAS_THROWS', 'false');
-    await mockContractCall(transaction, true, 400, {
-      _status: {
-        messages: [
-          {
-            message: 'data field invalid hexadecimal string',
-            detail: '',
-            data: '',
-          },
-        ],
-=======
-    const estimateGasThrows = process.env.ESTIMATE_GAS_THROWS;
-    process.env.ESTIMATE_GAS_THROWS = 'false';
+    ConfigService.dynamicOverride('ESTIMATE_GAS_THROWS', 'false');
     await mockContractCall(
       transaction,
       true,
@@ -441,7 +428,6 @@
             },
           ],
         },
->>>>>>> f1794d8b
       },
       requestDetails,
     );
