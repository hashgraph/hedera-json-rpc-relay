/*-
 *
 * Hedera JSON RPC Relay
 *
 * Copyright (C) 2022-2024 Hedera Hashgraph, LLC
 *
 * Licensed under the Apache License, Version 2.0 (the "License");
 * you may not use this file except in compliance with the License.
 * You may obtain a copy of the License at
 *
 *      http://www.apache.org/licenses/LICENSE-2.0
 *
 * Unless required by applicable law or agreed to in writing, software
 * distributed under the License is distributed on an "AS IS" BASIS,
 * WITHOUT WARRANTIES OR CONDITIONS OF ANY KIND, either express or implied.
 * See the License for the specific language governing permissions and
 * limitations under the License.
 *
 */

import { ConfigService } from '@hashgraph/json-rpc-config-service/dist/services';
import { ConfigServiceTestHelper } from '../../../../config-service/tests/configServiceTestHelper';
import { expect, use } from 'chai';
import sinon from 'sinon';
import chaiAsPromised from 'chai-as-promised';

import constants from '../../../src/lib/constants';
import { SDKClient } from '../../../src/lib/clients';
import {
  BASE_FEE_PER_GAS_HEX,
  BLOCK_NUMBER_2,
  BLOCK_NUMBER_3,
  BLOCKS_LIMIT_ORDER_URL,
  DEFAULT_BLOCK,
  DEFAULT_NETWORK_FEES,
  GAS_USED_RATIO,
  NOT_FOUND_RES,
} from './eth-config';
import { numberTo0x } from '../../../src/formatters';
import { generateEthTestEnv } from './eth-helpers';
import { overrideEnvsInMochaDescribe } from '../../helpers';
import { RequestDetails } from '../../../src/lib/types';

use(chaiAsPromised);

let sdkClientStub: sinon.SinonStubbedInstance<SDKClient>;
let getSdkClientStub: sinon.SinonStub;

describe('@ethFeeHistory using MirrorNode', async function () {
  this.timeout(10000);

  let restMock, hapiServiceInstance, ethImpl, cacheService;

  before(() => {
    const generatedEthTestEnvs = generateEthTestEnv();
    restMock = generatedEthTestEnvs.restMock;
    hapiServiceInstance = generatedEthTestEnvs.hapiServiceInstance;
    ethImpl = generatedEthTestEnvs.ethImpl;
    cacheService = generatedEthTestEnvs.cacheService;
  });

  const requestDetails = new RequestDetails({ requestId: 'eth_feeHistoryTest', ipAddress: '0.0.0.0' });

  overrideEnvsInMochaDescribe({ ETH_GET_TRANSACTION_COUNT_MAX_BLOCK_RANGE: '1' });

  this.beforeEach(async () => {
    // reset cache and restMock
    await cacheService.clear(requestDetails);
    restMock.reset();
    sdkClientStub = sinon.createStubInstance(SDKClient);
    getSdkClientStub = sinon.stub(hapiServiceInstance, 'getSDKClient').returns(sdkClientStub);
    restMock.onGet('network/fees').reply(200, DEFAULT_NETWORK_FEES);
<<<<<<< HEAD
    currentMaxBlockRange = Number(ConfigService.get('ETH_GET_TRANSACTION_COUNT_MAX_BLOCK_RANGE'));
    ConfigServiceTestHelper.dynamicOverride('ETH_GET_TRANSACTION_COUNT_MAX_BLOCK_RANGE', '1');
  });

  this.afterAll(() => {
    ConfigServiceTestHelper.dynamicOverride('ETH_FEE_HISTORY_FIXED', ETH_FEE_HISTORY_VALUE);
=======
>>>>>>> afc33495
  });

  this.afterEach(() => {
    getSdkClientStub.restore();
    restMock.resetHandlers();
<<<<<<< HEAD
    ConfigServiceTestHelper.dynamicOverride(
      'ETH_GET_TRANSACTION_COUNT_MAX_BLOCK_RANGE',
      currentMaxBlockRange.toString(),
    );
=======
>>>>>>> afc33495
  });

  describe('eth_feeHistory with ... param', function () {
    const previousBlock = {
      ...DEFAULT_BLOCK,
      number: BLOCK_NUMBER_2,
      timestamp: {
        from: '1651560386.060890948',
        to: '1651560389.060890948',
      },
    };
    const latestBlock = { ...DEFAULT_BLOCK, number: BLOCK_NUMBER_3 };
    const previousFees = JSON.parse(JSON.stringify(DEFAULT_NETWORK_FEES));
    const latestFees = JSON.parse(JSON.stringify(DEFAULT_NETWORK_FEES));

    this.beforeEach(() => {
      restMock.onGet(BLOCKS_LIMIT_ORDER_URL).reply(200, { blocks: [latestBlock] });
      restMock.onGet(`blocks/${previousBlock.number}`).reply(200, previousBlock);
      restMock.onGet(`blocks/${latestBlock.number}`).reply(200, latestBlock);
      restMock.onGet(`network/fees?timestamp=lte:${previousBlock.timestamp.to}`).reply(200, previousFees);
      restMock.onGet(`network/fees?timestamp=lte:${latestBlock.timestamp.to}`).reply(200, latestFees);
    });

    it('eth_feeHistory', async function () {
      previousFees.fees[2].gas += 1;
      const feeHistory = await ethImpl.feeHistory(2, 'latest', [25, 75], requestDetails);

      expect(feeHistory).to.exist;
      expect(feeHistory['baseFeePerGas'].length).to.equal(3);
      expect(feeHistory['gasUsedRatio'].length).to.equal(2);
      expect(feeHistory['baseFeePerGas'][0]).to.equal('0x870ab1a800');
      expect(feeHistory['baseFeePerGas'][1]).to.equal('0x84b6a5c400');
      expect(feeHistory['baseFeePerGas'][2]).to.equal('0x84b6a5c400');
      expect(feeHistory['gasUsedRatio'][0]).to.equal(GAS_USED_RATIO);
      expect(feeHistory['oldestBlock']).to.equal(`0x${previousBlock.number.toString(16)}`);
      const rewards = feeHistory['reward'][0];
      expect(rewards[0]).to.equal('0x0');
      expect(rewards[1]).to.equal('0x0');
    });

    it('eth_feeHistory with latest param', async function () {
      const feeHistory = await ethImpl.feeHistory(1, 'latest', [25, 75], requestDetails);
      expect(feeHistory).to.exist;
      expect(feeHistory['oldestBlock']).to.eq('0x' + BLOCK_NUMBER_3);
    });

    it('eth_feeHistory with pending param', async function () {
      const feeHistory = await ethImpl.feeHistory(1, 'pending', [25, 75], requestDetails);
      expect(feeHistory).to.exist;
      expect(feeHistory['oldestBlock']).to.eq('0x' + BLOCK_NUMBER_3);
    });

    it('eth_feeHistory with finalized param', async function () {
      const feeHistory = await ethImpl.feeHistory(1, 'finalized', [25, 75], requestDetails);
      expect(feeHistory).to.exist;
      expect(feeHistory['oldestBlock']).to.eq('0x' + BLOCK_NUMBER_3);
    });

    it('eth_feeHistory with safe param', async function () {
      const feeHistory = await ethImpl.feeHistory(1, 'safe', [25, 75], requestDetails);
      expect(feeHistory).to.exist;
      expect(feeHistory['oldestBlock']).to.eq('0x' + BLOCK_NUMBER_3);
    });

    it('eth_feeHistory with earliest param', async function () {
      const firstBlockIndex = 0;
      const feeHistory = await ethImpl.feeHistory(1, 'earliest', [25, 75], requestDetails);
      expect(feeHistory).to.exist;
      expect(feeHistory['oldestBlock']).to.eq('0x' + firstBlockIndex);
    });

    it('eth_feeHistory with number param', async function () {
      const feeHistory = await ethImpl.feeHistory(1, '0x' + BLOCK_NUMBER_3, [25, 75], requestDetails);
      expect(feeHistory).to.exist;
      expect(feeHistory['oldestBlock']).to.eq('0x' + BLOCK_NUMBER_3);
    });
  });

  it('eth_feeHistory with max results', async function () {
    const maxResultsCap = Number(constants.DEFAULT_FEE_HISTORY_MAX_RESULTS);

    restMock.onGet(BLOCKS_LIMIT_ORDER_URL).reply(200, { blocks: [{ ...DEFAULT_BLOCK, number: 10 }] });
    restMock.onGet(`network/fees?timestamp=lte:${DEFAULT_BLOCK.timestamp.to}`).reply(200, DEFAULT_NETWORK_FEES);
    Array.from(Array(11).keys()).map((blockNumber) =>
      restMock.onGet(`blocks/${blockNumber}`).reply(200, { ...DEFAULT_BLOCK, number: blockNumber }),
    );

    const feeHistory = await ethImpl.feeHistory(200, '0x9', [0], requestDetails);

    expect(feeHistory).to.exist;
    expect(feeHistory['oldestBlock']).to.equal(`0x0`);
    expect(feeHistory['reward'].length).to.equal(maxResultsCap);
    expect(feeHistory['baseFeePerGas'].length).to.equal(maxResultsCap + 1);
    expect(feeHistory['gasUsedRatio'].length).to.equal(maxResultsCap);
  });

  it('eth_feeHistory verify cached value', async function () {
    const latestBlock = { ...DEFAULT_BLOCK, number: BLOCK_NUMBER_3 };
    const latestFees = DEFAULT_NETWORK_FEES;
    const hexBlockNumber = `0x${latestBlock.number.toString(16)}`;

    restMock.onGet(BLOCKS_LIMIT_ORDER_URL).reply(200, { blocks: [latestBlock] });
    restMock.onGet(`blocks/${latestBlock.number}`).reply(200, latestBlock);
    restMock.onGet(`network/fees?timestamp=lte:${latestBlock.timestamp.to}`).reply(200, latestFees);

    const firstFeeHistory = await ethImpl.feeHistory(1, hexBlockNumber, null, requestDetails);
    const secondFeeHistory = await ethImpl.feeHistory(1, hexBlockNumber, null, requestDetails);

    expect(firstFeeHistory).to.exist;
    expect(firstFeeHistory['baseFeePerGas'][0]).to.equal(BASE_FEE_PER_GAS_HEX);
    expect(firstFeeHistory['gasUsedRatio'][0]).to.equal(GAS_USED_RATIO);
    expect(firstFeeHistory['oldestBlock']).to.equal(hexBlockNumber);

    expect(firstFeeHistory).to.equal(secondFeeHistory);
  });

  describe('eth_feeHistory -> Mirror node returns error', function () {
    const latestBlock = { ...DEFAULT_BLOCK, number: BLOCK_NUMBER_3 };
    const fauxGasTinyBars = 25_000;
    const fauxGasWeiBarHex = '0xe35fa931a000';

    function feeHistoryOnErrorExpect(feeHistory: any) {
      expect(feeHistory).to.exist;
      expect(feeHistory['baseFeePerGas'][0]).to.equal(fauxGasWeiBarHex);
      expect(feeHistory['gasUsedRatio'][0]).to.equal(GAS_USED_RATIO);
      expect(feeHistory['oldestBlock']).to.equal(`0x${latestBlock.number.toString(16)}`);
    }

    this.beforeEach(() => {
      sdkClientStub.getTinyBarGasFee.resolves(fauxGasTinyBars);
      restMock.onGet(BLOCKS_LIMIT_ORDER_URL).reply(200, { blocks: [latestBlock] });
      restMock.onGet(`blocks/${latestBlock.number}`).reply(200, latestBlock);
      restMock.onGet(`network/fees?timestamp=lte:${latestBlock.timestamp.to}`).reply(404, NOT_FOUND_RES);
      restMock.onGet('network/fees').reply(200, DEFAULT_NETWORK_FEES);
    });

    it('eth_feeHistory on mirror 404', async function () {
      const feeHistory = await ethImpl.feeHistory(1, 'latest', [25, 75], requestDetails);
      feeHistoryOnErrorExpect(feeHistory);
      const rewards = feeHistory['reward'][0];
      expect(rewards[0]).to.equal('0x0');
      expect(rewards[1]).to.equal('0x0');
    });

    it('eth_feeHistory on mirror 500', async function () {
      const feeHistory = await ethImpl.feeHistory(1, 'latest', null, requestDetails);
      feeHistoryOnErrorExpect(feeHistory);
    });
  });

  describe('eth_feeHistory using fixed fees', function () {
    function checkCommonFeeHistoryFields(feeHistory: any) {
      expect(feeHistory).to.exist;
      expect(feeHistory['baseFeePerGas'][0]).to.eq(BASE_FEE_PER_GAS_HEX);
      expect(feeHistory['baseFeePerGas'][1]).to.eq(BASE_FEE_PER_GAS_HEX);
      expect(feeHistory['baseFeePerGas'][2]).to.eq(BASE_FEE_PER_GAS_HEX);
    }

    function defineLatestBlockRestMock(latestBlockNumber: number) {
      const latestBlock = { ...DEFAULT_BLOCK, number: latestBlockNumber };
      restMock.onGet(BLOCKS_LIMIT_ORDER_URL).reply(200, { blocks: [latestBlock] });

      return latestBlock;
    }

<<<<<<< HEAD
    this.beforeAll(function () {
      ConfigServiceTestHelper.dynamicOverride('ETH_FEE_HISTORY_FIXED', true);
    });
=======
    overrideEnvsInMochaDescribe({ ETH_FEE_HISTORY_FIXED: 'true' });
>>>>>>> afc33495

    beforeEach(async function () {
      await cacheService.clear(requestDetails);
      restMock.reset();
      restMock.onGet(`network/fees`).reply(200, DEFAULT_NETWORK_FEES);
    });

<<<<<<< HEAD
    this.afterAll(function () {
      ConfigServiceTestHelper.dynamicOverride('ETH_FEE_HISTORY_FIXED', false);
    });

=======
>>>>>>> afc33495
    it('eth_feeHistory with fixed fees', async function () {
      const latestBlockNumber = 20;
      const latestBlock = defineLatestBlockRestMock(latestBlockNumber);
      restMock.onGet(`blocks/${latestBlock.number}`).reply(200, latestBlock);

      const countBlocks = 2;

      const feeHistory = await ethImpl.feeHistory(countBlocks, 'latest', [25, 75], requestDetails);

      checkCommonFeeHistoryFields(feeHistory);
      expect(feeHistory['oldestBlock']).to.eq(numberTo0x(latestBlockNumber - countBlocks + 1));
      expect(feeHistory['baseFeePerGas'].length).to.eq(countBlocks + 1);
    });

    it('eth_feeHistory 5 blocks with latest with fixed fees', async function () {
      const latestBlockNumber = 20;
      const latestBlock = defineLatestBlockRestMock(latestBlockNumber);
      restMock.onGet(`blocks/${latestBlock.number}`).reply(200, latestBlock);

      const countBlocks = 5;

      const feeHistory = await ethImpl.feeHistory(countBlocks, 'latest', [], requestDetails);

      checkCommonFeeHistoryFields(feeHistory);
      expect(feeHistory['oldestBlock']).to.eq(numberTo0x(latestBlockNumber - countBlocks + 1));
      expect(feeHistory['baseFeePerGas'].length).to.eq(countBlocks + 1);
    });

    it('eth_feeHistory 5 blocks with custom newest with fixed fees', async function () {
      const latestBlockNumber = 10;
      const latestBlock = defineLatestBlockRestMock(latestBlockNumber);
      restMock.onGet(`blocks/${latestBlock.number}`).reply(200, latestBlock);

      const countBlocks = 5;

      const feeHistory = await ethImpl.feeHistory(countBlocks, 'latest', [], requestDetails);

      checkCommonFeeHistoryFields(feeHistory);
      expect(feeHistory['oldestBlock']).to.eq(numberTo0x(latestBlockNumber - countBlocks + 1));
      expect(feeHistory['baseFeePerGas'].length).to.eq(countBlocks + 1);
    });

    it('eth_feeHistory with pending param', async function () {
      const latestBlockNumber = 20;
      const latestBlock = defineLatestBlockRestMock(latestBlockNumber);
      restMock.onGet(`blocks/${latestBlock.number}`).reply(200, latestBlock);

      const countBlocks = 5;

      const feeHistory = await ethImpl.feeHistory(countBlocks, 'pending', [], requestDetails);

      expect(feeHistory).to.exist;
      expect(feeHistory['oldestBlock']).to.eq(numberTo0x(latestBlockNumber - countBlocks + 1));
      expect(feeHistory['baseFeePerGas'].length).to.eq(countBlocks + 1);
      expect(feeHistory['baseFeePerGas'][0]).to.eq(BASE_FEE_PER_GAS_HEX);
    });

    it('eth_feeHistory with earliest param', async function () {
      const latestBlockNumber = 10;
      const latestBlock = defineLatestBlockRestMock(latestBlockNumber);
      restMock.onGet(`blocks/1`).reply(200, latestBlock);
      const countBlocks = 1;

      const feeHistory = await ethImpl.feeHistory(countBlocks, 'earliest', [], requestDetails);

      expect(feeHistory).to.exist;
      expect(feeHistory['oldestBlock']).to.eq(numberTo0x(1));
      expect(feeHistory['baseFeePerGas'].length).to.eq(2);
      expect(feeHistory['baseFeePerGas'][0]).to.eq(BASE_FEE_PER_GAS_HEX);
    });

    it('eth_feeHistory with fixed fees using cache', async function () {
      const latestBlockNumber = 20;
      const latestBlock = defineLatestBlockRestMock(latestBlockNumber);
      restMock.onGet(`blocks/${latestBlock.number}`).reply(200, latestBlock);
      restMock.onGet(`network/fees`).reply(200, DEFAULT_NETWORK_FEES);

      const countBlocks = 2;

      const feeHistory = await ethImpl.feeHistory(countBlocks, 'latest', [], requestDetails);

      checkCommonFeeHistoryFields(feeHistory);
      expect(feeHistory['oldestBlock']).to.eq(numberTo0x(latestBlockNumber - countBlocks + 1));
      expect(feeHistory['baseFeePerGas'].length).to.eq(countBlocks + 1);

      restMock.onGet(BLOCKS_LIMIT_ORDER_URL).reply(404, {});
      restMock.onGet(`blocks/${latestBlock.number}`).reply(404, {});

      const feeHistoryUsingCache = await ethImpl.feeHistory(countBlocks, 'latest', [], requestDetails);
      checkCommonFeeHistoryFields(feeHistoryUsingCache);
      expect(feeHistoryUsingCache['oldestBlock']).to.eq(numberTo0x(latestBlockNumber - countBlocks + 1));
      expect(feeHistoryUsingCache['baseFeePerGas'].length).to.eq(countBlocks + 1);
    });
  });
});<|MERGE_RESOLUTION|>--- conflicted
+++ resolved
@@ -48,16 +48,7 @@
 
 describe('@ethFeeHistory using MirrorNode', async function () {
   this.timeout(10000);
-
-  let restMock, hapiServiceInstance, ethImpl, cacheService;
-
-  before(() => {
-    const generatedEthTestEnvs = generateEthTestEnv();
-    restMock = generatedEthTestEnvs.restMock;
-    hapiServiceInstance = generatedEthTestEnvs.hapiServiceInstance;
-    ethImpl = generatedEthTestEnvs.ethImpl;
-    cacheService = generatedEthTestEnvs.cacheService;
-  });
+  let { restMock, hapiServiceInstance, ethImpl, cacheService } = generateEthTestEnv();
 
   const requestDetails = new RequestDetails({ requestId: 'eth_feeHistoryTest', ipAddress: '0.0.0.0' });
 
@@ -70,27 +61,11 @@
     sdkClientStub = sinon.createStubInstance(SDKClient);
     getSdkClientStub = sinon.stub(hapiServiceInstance, 'getSDKClient').returns(sdkClientStub);
     restMock.onGet('network/fees').reply(200, DEFAULT_NETWORK_FEES);
-<<<<<<< HEAD
-    currentMaxBlockRange = Number(ConfigService.get('ETH_GET_TRANSACTION_COUNT_MAX_BLOCK_RANGE'));
-    ConfigServiceTestHelper.dynamicOverride('ETH_GET_TRANSACTION_COUNT_MAX_BLOCK_RANGE', '1');
-  });
-
-  this.afterAll(() => {
-    ConfigServiceTestHelper.dynamicOverride('ETH_FEE_HISTORY_FIXED', ETH_FEE_HISTORY_VALUE);
-=======
->>>>>>> afc33495
   });
 
   this.afterEach(() => {
     getSdkClientStub.restore();
     restMock.resetHandlers();
-<<<<<<< HEAD
-    ConfigServiceTestHelper.dynamicOverride(
-      'ETH_GET_TRANSACTION_COUNT_MAX_BLOCK_RANGE',
-      currentMaxBlockRange.toString(),
-    );
-=======
->>>>>>> afc33495
   });
 
   describe('eth_feeHistory with ... param', function () {
@@ -256,13 +231,7 @@
       return latestBlock;
     }
 
-<<<<<<< HEAD
-    this.beforeAll(function () {
-      ConfigServiceTestHelper.dynamicOverride('ETH_FEE_HISTORY_FIXED', true);
-    });
-=======
     overrideEnvsInMochaDescribe({ ETH_FEE_HISTORY_FIXED: 'true' });
->>>>>>> afc33495
 
     beforeEach(async function () {
       await cacheService.clear(requestDetails);
@@ -270,13 +239,6 @@
       restMock.onGet(`network/fees`).reply(200, DEFAULT_NETWORK_FEES);
     });
 
-<<<<<<< HEAD
-    this.afterAll(function () {
-      ConfigServiceTestHelper.dynamicOverride('ETH_FEE_HISTORY_FIXED', false);
-    });
-
-=======
->>>>>>> afc33495
     it('eth_feeHistory with fixed fees', async function () {
       const latestBlockNumber = 20;
       const latestBlock = defineLatestBlockRestMock(latestBlockNumber);
