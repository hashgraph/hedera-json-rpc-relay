--- conflicted
+++ resolved
@@ -22,8 +22,9 @@
 import { expect, use } from 'chai';
 import sinon from 'sinon';
 import chaiAsPromised from 'chai-as-promised';
-
-import { Eth, predefined } from '../../../src';
+import { Logger } from 'pino';
+
+import { predefined } from '../../../src';
 import { EthImpl } from '../../../src/lib/eth';
 import {
   blockLogsBloom,
@@ -87,14 +88,8 @@
 dotenv.config({ path: path.resolve(__dirname, '../test.env') });
 use(chaiAsPromised);
 
-<<<<<<< HEAD
-let sdkClientStub;
-let getSdkClientStub;
-=======
 let sdkClientStub: sinon.SinonStubbedInstance<SDKClient>;
 let getSdkClientStub: sinon.SinonStub;
-let currentMaxBlockRange: number;
->>>>>>> f1794d8b
 let ethImplLowTransactionCount: EthImpl;
 
 describe('@ethGetBlockByNumber using MirrorNode', async function () {
@@ -110,10 +105,10 @@
   }: {
     restMock: MockAdapter;
     hapiServiceInstance: HAPIService;
-    ethImpl: Eth;
+    ethImpl: EthImpl;
     cacheService: CacheService;
     mirrorNodeInstance: MirrorNodeClient;
-    logger: any;
+    logger: Logger;
     registry: Registry;
   } = generateEthTestEnv(true);
   const results = defaultContractResults.results;
@@ -138,13 +133,9 @@
     expect(transactions[1].gas).equal(hashNumber(GAS_USED_2));
   }
 
-<<<<<<< HEAD
   overrideEnvsInMochaDescribe({ ETH_GET_TRANSACTION_COUNT_MAX_BLOCK_RANGE: '1' });
 
-  this.beforeEach(() => {
-=======
   this.beforeEach(async () => {
->>>>>>> f1794d8b
     // reset cache and restMock
     await cacheService.clear(requestDetails);
     restMock.reset();
