/*-
 *
 * Hedera JSON RPC Relay
 *
 * Copyright (C) 2022-2024 Hedera Hashgraph, LLC
 *
 * Licensed under the Apache License, Version 2.0 (the "License");
 * you may not use this file except in compliance with the License.
 * You may obtain a copy of the License at
 *
 *      http://www.apache.org/licenses/LICENSE-2.0
 *
 * Unless required by applicable law or agreed to in writing, software
 * distributed under the License is distributed on an "AS IS" BASIS,
 * WITHOUT WARRANTIES OR CONDITIONS OF ANY KIND, either express or implied.
 * See the License for the specific language governing permissions and
 * limitations under the License.
 *
 */

import MockAdapter from 'axios-mock-adapter';
import { expect, use } from 'chai';
import chaiAsPromised from 'chai-as-promised';
import { ethers } from 'ethers';
import sinon from 'sinon';

import { Eth, predefined } from '../../../src';
import { SDKClient } from '../../../src/lib/clients';
import { CacheService } from '../../../src/lib/services/cacheService/cacheService';
import HAPIService from '../../../src/lib/services/hapiService/hapiService';
import { RequestDetails } from '../../../src/lib/types';
import {
  defaultDetailedContractResults,
  defaultDetailedContractResults2,
  defaultDetailedContractResults3,
  defaultEvmAddress,
  ethGetLogsFailing,
  expectLogData,
  expectLogData1,
  expectLogData2,
  expectLogData3,
  expectLogData4,
  overrideEnvsInMochaDescribe,
  withOverriddenEnvsInMochaTest,
} from '../../helpers';
import {
  BLOCK_HASH,
  BLOCK_NUMBER_2,
  BLOCK_NUMBER_3,
  BLOCKS_LIMIT_ORDER_URL,
  CONTRACT_ADDRESS_1,
  CONTRACT_ADDRESS_2,
  CONTRACT_RESULTS_LOGS_WITH_FILTER_URL,
  CONTRACTS_LOGS_WITH_FILTER,
  DEFAULT_BLOCK,
  DEFAULT_BLOCKS_RES,
  DEFAULT_CONTRACT,
  DEFAULT_CONTRACT_2,
  DEFAULT_LOG_TOPICS,
  DEFAULT_LOG_TOPICS_1,
  DEFAULT_LOGS,
  DEFAULT_LOGS_3,
  DEFAULT_LOGS_4,
  DEFAULT_NETWORK_FEES,
  DEFAULT_NULL_LOG_TOPICS,
  NOT_FOUND_RES,
} from './eth-config';
import { generateEthTestEnv } from './eth-helpers';

use(chaiAsPromised);

let sdkClientStub: sinon.SinonStubbedInstance<SDKClient>;
let getSdkClientStub: sinon.SinonStub;

describe('@ethGetLogs using MirrorNode', async function () {
  this.timeout(100000);
  const latestBlock = {
    ...DEFAULT_BLOCK,
    number: 17,
    timestamp: {
      from: `1651560393.060890949`,
      to: '1651560395.060890949',
    },
  };
  const {
    restMock,
    hapiServiceInstance,
    ethImpl,
    cacheService,
  }: { restMock: MockAdapter; hapiServiceInstance: HAPIService; ethImpl: Eth; cacheService: CacheService } =
    generateEthTestEnv();
  const filteredLogs = {
    logs: [DEFAULT_LOGS.logs[0], DEFAULT_LOGS.logs[1]],
  };

  const requestDetails = new RequestDetails({ requestId: 'eth_getLogsTest', ipAddress: '0.0.0.0' });

  overrideEnvsInMochaDescribe({ ETH_GET_TRANSACTION_COUNT_MAX_BLOCK_RANGE: 1 });

  beforeEach(async () => {
    // reset cache and restMock
    await cacheService.clear(requestDetails);
    restMock.reset();

    sdkClientStub = sinon.createStubInstance(SDKClient);
    getSdkClientStub = sinon.stub(hapiServiceInstance, 'getSDKClient').returns(sdkClientStub);
    restMock.onGet('network/fees').reply(200, JSON.stringify(DEFAULT_NETWORK_FEES));
  });

  afterEach(() => {
    getSdkClientStub.restore();
  });

  describe('timeout', async function () {
    beforeEach(() => {
      restMock.onGet(`blocks/${BLOCK_HASH}`).timeout();
      restMock.onGet(BLOCKS_LIMIT_ORDER_URL).reply(200, JSON.stringify(DEFAULT_BLOCKS_RES));
      restMock.onGet(CONTRACTS_LOGS_WITH_FILTER).timeout();
      restMock.onGet(CONTRACT_RESULTS_LOGS_WITH_FILTER_URL).reply(200, JSON.stringify(filteredLogs));
    });

    it('BLOCK_HASH filter timeouts and throws the expected error', async () => {
      await ethGetLogsFailing(ethImpl, [BLOCK_HASH, null, null, null, null, requestDetails], (error: any) => {
        expect(error.statusCode).to.equal(504);
        expect(error.message).to.eq('timeout of 10000ms exceeded');
      });
    });

    it('address filter timeouts and throws the expected error', async () => {
      await ethGetLogsFailing(ethImpl, [null, null, null, CONTRACT_ADDRESS_1, null, requestDetails], (error: any) => {
        expect(error.statusCode).to.equal(504);
        expect(error.message).to.eq('timeout of 10000ms exceeded');
      });
    });
  });

  it('error when retrieving logs', async function () {
    restMock.onGet(BLOCKS_LIMIT_ORDER_URL).reply(200, JSON.stringify(DEFAULT_BLOCKS_RES));
    restMock
      .onGet(CONTRACT_RESULTS_LOGS_WITH_FILTER_URL)
      .reply(400, JSON.stringify({ _status: { messages: [{ message: 'Mocked error' }] } }));

    let errorReceived = false;
    try {
      await ethImpl.getLogs(null, 'latest', 'latest', null, null, requestDetails);
    } catch (error: any) {
      errorReceived = true;
      expect(error.statusCode).to.equal(400);
      expect(error.message).to.eq('Mocked error');
    }

    expect(errorReceived, 'Error should be thrown').to.be.true;
  });

  it('no filters', async function () {
    const filteredLogs = {
      logs: [
        DEFAULT_LOGS.logs[0],
        { ...DEFAULT_LOGS.logs[1], address: '0x0000000000000000000000000000000002131952' },
        { ...DEFAULT_LOGS.logs[2], address: '0x0000000000000000000000000000000002131953' },
        { ...DEFAULT_LOGS.logs[3], address: '0x0000000000000000000000000000000002131954' },
      ],
    };
    restMock.onGet(BLOCKS_LIMIT_ORDER_URL).reply(200, JSON.stringify(DEFAULT_BLOCKS_RES));
    restMock.onGet(CONTRACT_RESULTS_LOGS_WITH_FILTER_URL).reply(200, JSON.stringify(filteredLogs));
    filteredLogs.logs.forEach((log, index) => {
      restMock.onGet(`contracts/${log.address}`).reply(200, JSON.stringify({ ...DEFAULT_CONTRACT, contract_id: `0.0.105${index}` }));
    });

    const result = await ethImpl.getLogs(null, 'latest', 'latest', null, null, requestDetails);
    expect(result).to.exist;

    expect(result.length).to.eq(4);
    expectLogData(result[0], filteredLogs.logs[0], defaultDetailedContractResults);
    expectLogData(result[1], filteredLogs.logs[1], defaultDetailedContractResults);
    expectLogData(result[2], filteredLogs.logs[2], defaultDetailedContractResults2);
    expectLogData(result[3], filteredLogs.logs[3], defaultDetailedContractResults3);
  });

  it('should throw an error if transaction_index is falsy', async function () {
    const filteredLogs = {
      logs: [
        { ...DEFAULT_LOGS.logs[0], transaction_index: undefined },
        { ...DEFAULT_LOGS.logs[1], transaction_index: undefined },
        { ...DEFAULT_LOGS.logs[2], transaction_index: undefined },
        { ...DEFAULT_LOGS.logs[3], transaction_index: undefined },
      ],
    };
    restMock.onGet(BLOCKS_LIMIT_ORDER_URL).reply(200, JSON.stringify(DEFAULT_BLOCKS_RES));
    restMock.onGet(CONTRACT_RESULTS_LOGS_WITH_FILTER_URL).reply(200, JSON.stringify(filteredLogs));
    filteredLogs.logs.forEach((log, index) => {
      restMock.onGet(`contracts/${log.address}`).reply(200, JSON.stringify({ ...DEFAULT_CONTRACT, contract_id: `0.0.105${index}` }));
    });

    try {
      await ethImpl.getLogs(null, 'latest', 'latest', null, null, requestDetails);
      expect.fail('should have thrown an error');
    } catch (error) {
      expect(error).to.exist;
      expect(error).to.eq(predefined.DEPENDENT_SERVICE_IMMATURE_RECORDS);
    }
  });

  withOverriddenEnvsInMochaTest({ MIRROR_NODE_LIMIT_PARAM: '2' }, () => {
    it('should be able to return more than two logs with limit of two per request', async function () {
      const unfilteredLogs = {
        logs: [
          { ...DEFAULT_LOGS.logs[0], address: '0x67D8d32E9Bf1a9968a5ff53B87d777Aa8EBBEe69' },
          { ...DEFAULT_LOGS.logs[1], address: '0x0000000000000000000000000000000002131952' },
          { ...DEFAULT_LOGS.logs[2], address: '0x0000000000000000000000000000000002131953' },
          { ...DEFAULT_LOGS.logs[3], address: '0x0000000000000000000000000000000002131954' },
        ],
      };
      const filteredLogs = {
        logs: [
          { ...DEFAULT_LOGS.logs[0], address: '0x67D8d32E9Bf1a9968a5ff53B87d777Aa8EBBEe69' },
          { ...DEFAULT_LOGS.logs[1], address: '0x0000000000000000000000000000000002131952' },
        ],
        links: { next: 'contracts/results/logs?limit=2&order=desc&timestamp=lte:1668432962.375200975&index=lt:0' },
      };
      const filteredLogsNext = {
        logs: [
          { ...DEFAULT_LOGS.logs[2], address: '0x0000000000000000000000000000000002131953' },
          { ...DEFAULT_LOGS.logs[3], address: '0x0000000000000000000000000000000002131954' },
        ],
        links: { next: null },
      };

      restMock.onGet(BLOCKS_LIMIT_ORDER_URL).reply(200, JSON.stringify(DEFAULT_BLOCKS_RES));

      restMock
        .onGet(
          `contracts/results/logs?timestamp=gte:${DEFAULT_BLOCK.timestamp.from}&timestamp=lte:${DEFAULT_BLOCK.timestamp.to}&limit=2&order=asc`,
        )
        .replyOnce(200, JSON.stringify(filteredLogs))
        .onGet('contracts/results/logs?limit=2&order=desc&timestamp=lte:1668432962.375200975&index=lt:0')
        .replyOnce(200, JSON.stringify(filteredLogsNext));

      unfilteredLogs.logs.forEach((log, index) => {
        restMock.onGet(`contracts/${log.address}`).reply(200, JSON.stringify({ ...DEFAULT_CONTRACT, contract_id: `0.0.105${index}` }));
      });

      const result = await ethImpl.getLogs(null, 'latest', 'latest', null, null, requestDetails);
      expect(result).to.exist;

      expect(result.length).to.eq(4);
      expectLogData(result[0], filteredLogs.logs[0], defaultDetailedContractResults);
      expectLogData(result[1], filteredLogs.logs[1], defaultDetailedContractResults);
      expectLogData(result[2], filteredLogsNext.logs[0], defaultDetailedContractResults2);
      expectLogData(result[3], filteredLogsNext.logs[1], defaultDetailedContractResults3);
    });
  });

  it('Should return evm address if contract has one', async function () {
    const filteredLogs = {
      logs: [
        {
          ...DEFAULT_LOGS.logs[0],
          address: defaultEvmAddress,
        },
      ],
    };

    restMock.onGet(BLOCKS_LIMIT_ORDER_URL).reply(200, JSON.stringify(DEFAULT_BLOCKS_RES));
    restMock.onGet(CONTRACT_RESULTS_LOGS_WITH_FILTER_URL).reply(200, JSON.stringify(filteredLogs));
    restMock
      .onGet(`contracts/${filteredLogs.logs[0].address}`)
      .reply(200, JSON.stringify({ ...DEFAULT_CONTRACT, evm_address: defaultEvmAddress }));

    const result = await ethImpl.getLogs(null, 'latest', 'latest', null, null, requestDetails);
    expect(result).to.exist;

    expect(result.length).to.eq(1);
    expect(result[0].address).to.eq(defaultEvmAddress);
  });

  it('address filter', async function () {
    const filteredLogs = {
      logs: [DEFAULT_LOGS.logs[0], DEFAULT_LOGS.logs[1], DEFAULT_LOGS.logs[2]],
    };
    restMock.onGet(BLOCKS_LIMIT_ORDER_URL).reply(200, JSON.stringify(DEFAULT_BLOCKS_RES));
    restMock.onGet(CONTRACTS_LOGS_WITH_FILTER).reply(200, JSON.stringify(filteredLogs));
    for (const log of filteredLogs.logs) {
      restMock.onGet(`contracts/${log.address}`).reply(200, JSON.stringify(DEFAULT_CONTRACT));
    }

    const result = await ethImpl.getLogs(null, 'latest', 'latest', CONTRACT_ADDRESS_1, null, requestDetails);

    expect(result).to.exist;

    expect(result.length).to.eq(3);
    expectLogData1(result[0]);
    expectLogData2(result[1]);
    expectLogData3(result[2]);
  });

  [CONTRACT_ADDRESS_1, [CONTRACT_ADDRESS_1]].forEach((address) => {
    it(`should filter logs by \`${JSON.stringify(address)}\` with a large block range`, async function () {
      const filteredLogs = {
        logs: [DEFAULT_LOGS.logs[0], DEFAULT_LOGS.logs[1], DEFAULT_LOGS.logs[2]],
      };
      restMock.onGet(CONTRACTS_LOGS_WITH_FILTER).reply(200, JSON.stringify(filteredLogs));
      for (const log of filteredLogs.logs) {
        restMock.onGet(`contracts/${log.address}`).reply(200, JSON.stringify(DEFAULT_CONTRACT));
      }

      const fromBlock = {
        ...DEFAULT_BLOCK,
        number: 1,
      };
      const toBlock = {
        ...DEFAULT_BLOCK,
        number: 1003,
      };

      const blockBeyondMaximumRange = {
        ...DEFAULT_BLOCK,
        number: 1007,
      };

      restMock.onGet(BLOCKS_LIMIT_ORDER_URL).reply(200, JSON.stringify({ blocks: [blockBeyondMaximumRange] }));
      restMock.onGet('blocks/1').reply(200, JSON.stringify(fromBlock));
      restMock.onGet('blocks/1003').reply(200, JSON.stringify(toBlock));

      const result = await ethImpl.getLogs(null, '0x1', '0x3eb', address, null, requestDetails);

      expect(result).to.exist;

      expect(result.length).to.eq(3);
      expectLogData1(result[0]);
      expectLogData2(result[1]);
      expectLogData3(result[2]);
    });
  });

  it('multiple addresses filter', async function () {
    const filteredLogsAddress1 = {
      logs: [DEFAULT_LOGS.logs[0], DEFAULT_LOGS.logs[1], DEFAULT_LOGS.logs[2]],
    };
    const filteredLogsAddress2 = {
      logs: DEFAULT_LOGS_3,
    };
    restMock.onGet(BLOCKS_LIMIT_ORDER_URL).reply(200, JSON.stringify(DEFAULT_BLOCKS_RES));
    restMock.onGet(CONTRACTS_LOGS_WITH_FILTER).reply(200, JSON.stringify(filteredLogsAddress1));
    restMock
      .onGet(
        `contracts/${CONTRACT_ADDRESS_2}/results/logs?timestamp=gte:${DEFAULT_BLOCK.timestamp.from}&timestamp=lte:${DEFAULT_BLOCK.timestamp.to}&limit=100&order=asc`,
      )
      .reply(200, JSON.stringify(filteredLogsAddress2));
    for (const log of filteredLogsAddress1.logs) {
      restMock.onGet(`contracts/${log.address}`).reply(200, JSON.stringify(DEFAULT_CONTRACT));
    }
    restMock.onGet(`contracts/${CONTRACT_ADDRESS_2}`).reply(200, JSON.stringify(DEFAULT_CONTRACT_2));

    const result = await ethImpl.getLogs(
      null,
      'latest',
      'latest',
      [CONTRACT_ADDRESS_1, CONTRACT_ADDRESS_2],
      null,
      requestDetails,
    );

    expect(result).to.exist;

    expect(result.length).to.eq(4);
    expectLogData1(result[0]);
    expectLogData2(result[1]);
    expectLogData3(result[2]);
    expectLogData4(result[3]);
  });

  it('BLOCK_HASH filter', async function () {
    const filteredLogs = {
      logs: [DEFAULT_LOGS.logs[0], DEFAULT_LOGS.logs[1]],
    };

    restMock.onGet(`blocks/${BLOCK_HASH}`).reply(200, JSON.stringify(DEFAULT_BLOCK));
    restMock.onGet(CONTRACT_RESULTS_LOGS_WITH_FILTER_URL).reply(200, JSON.stringify(filteredLogs));
    for (const log of filteredLogs.logs) {
      restMock.onGet(`contracts/${log.address}`).reply(200, JSON.stringify(DEFAULT_CONTRACT));
    }

    const result = await ethImpl.getLogs(BLOCK_HASH, 'latest', 'latest', null, null, requestDetails);

    expect(result).to.exist;
    expectLogData1(result[0]);
    expectLogData2(result[1]);
  });

  it('with valid fromBlock && toBlock filter', async function () {
    const filteredLogs = {
      logs: [DEFAULT_LOGS.logs[0], DEFAULT_LOGS.logs[1]],
    };
    const toBlock = {
      ...DEFAULT_BLOCK,
      number: 16,
      timestamp: {
        from: `1651560391.060890949`,
        to: '1651560393.060890949',
      },
    };

    restMock.onGet(BLOCKS_LIMIT_ORDER_URL).reply(200, JSON.stringify({ blocks: [latestBlock] }));
    restMock.onGet('blocks/5').reply(200, JSON.stringify(DEFAULT_BLOCK));
    restMock.onGet('blocks/16').reply(200, JSON.stringify(toBlock));
    restMock
      .onGet(
        `contracts/results/logs?timestamp=gte:${DEFAULT_BLOCK.timestamp.from}&timestamp=lte:${toBlock.timestamp.to}&limit=100&order=asc`,
      )
      .reply(200, JSON.stringify(filteredLogs));
    for (const log of filteredLogs.logs) {
      restMock.onGet(`contracts/${log.address}`).reply(200, JSON.stringify(DEFAULT_CONTRACT));
    }

    const result = await ethImpl.getLogs(null, '0x5', '0x10', null, null, requestDetails);

    expect(result).to.exist;
    expectLogData1(result[0]);
    expectLogData2(result[1]);
  });

  it('with non-existing fromBlock filter', async function () {
    restMock.onGet(BLOCKS_LIMIT_ORDER_URL).reply(200, JSON.stringify({ blocks: [latestBlock] }));

    restMock.onGet('blocks/5').reply(200, JSON.stringify(DEFAULT_BLOCK));
    restMock.onGet('blocks/16').reply(404, JSON.stringify(NOT_FOUND_RES));

    const result = await ethImpl.getLogs(null, '0x10', '0x5', null, null, requestDetails);

    expect(result).to.exist;
    expect(result).to.be.empty;
  });

  it('should return empty response if toBlock is not existed', async function () {
    const filteredLogs = {
      logs: [DEFAULT_LOGS.logs[0]],
    };

    restMock.onGet(BLOCKS_LIMIT_ORDER_URL).reply(200, JSON.stringify({ blocks: [latestBlock] }));
    restMock.onGet('blocks/5').reply(200, JSON.stringify(DEFAULT_BLOCK));
    restMock.onGet('blocks/16').reply(404, JSON.stringify(NOT_FOUND_RES));
    restMock
      .onGet(`contracts/results/logs?timestamp=gte:${DEFAULT_BLOCK.timestamp.from}&limit=100&order=asc`)
      .reply(200, JSON.stringify(filteredLogs));
    restMock.onGet(`contracts/${filteredLogs.logs[0].address}`).reply(200, JSON.stringify(DEFAULT_CONTRACT));

    const result = await ethImpl.getLogs(null, '0x5', '0x10', null, null, requestDetails);

    expect(result).to.exist;
    expect(result).to.be.empty;
  });

  it('when fromBlock > toBlock', async function () {
    const fromBlock = {
      ...DEFAULT_BLOCK,
      number: 16,
      timestamp: {
        from: `1651560391.060890949`,
        to: '1651560393.060890949',
      },
    };

<<<<<<< HEAD
    restMock.onGet(BLOCKS_LIMIT_ORDER_URL).reply(200, JSON.stringify({ blocks: [latestBlock] }));
    restMock.onGet('blocks/16').reply(200, JSON.stringify(fromBlock));
    restMock.onGet('blocks/5').reply(200, JSON.stringify(DEFAULT_BLOCK));
    const result = await ethImpl.getLogs(null, '0x10', '0x5', null, null, requestDetails);
=======
    restMock.onGet(BLOCKS_LIMIT_ORDER_URL).reply(200, { blocks: [latestBlock] });
    restMock.onGet('blocks/16').reply(200, fromBlock);
    restMock.onGet('blocks/5').reply(200, DEFAULT_BLOCK);
>>>>>>> 872755e5

    await expect(ethImpl.getLogs(null, '0x10', '0x5', null, null, requestDetails)).to.be.rejectedWith(
      predefined.INVALID_BLOCK_RANGE.message,
    );
  });

  it('with only toBlock', async function () {
    restMock.onGet(BLOCKS_LIMIT_ORDER_URL).reply(200, JSON.stringify({ blocks: [latestBlock] }));
    restMock.onGet('blocks/5').reply(200, JSON.stringify(DEFAULT_BLOCKS_RES));

    await ethGetLogsFailing(ethImpl, [null, null, '0x5', null, null, requestDetails], (error: any) => {
      expect(error.code).to.equal(-32011);
      expect(error.message).to.equal('Provided toBlock parameter without specifying fromBlock');
    });
  });

  it('with block tag', async function () {
    const filteredLogs = {
      logs: [DEFAULT_LOGS.logs[0]],
    };

    restMock.onGet(BLOCKS_LIMIT_ORDER_URL).reply(200, JSON.stringify(DEFAULT_BLOCKS_RES));
    restMock.onGet(CONTRACT_RESULTS_LOGS_WITH_FILTER_URL).reply(200, JSON.stringify(filteredLogs));
    for (const log of filteredLogs.logs) {
      restMock.onGet(`contracts/${log.address}`).reply(200, JSON.stringify(DEFAULT_CONTRACT));
    }

    const result = await ethImpl.getLogs(null, 'latest', 'latest', null, null, requestDetails);

    expect(result).to.exist;
    expectLogData1(result[0]);
  });

  [null, [], [CONTRACT_ADDRESS_1, CONTRACT_ADDRESS_2]].forEach((address) => {
    it(`should fail when block range is too large for address(es) \`${JSON.stringify(address)}\``, async function () {
      const fromBlock = {
        ...DEFAULT_BLOCK,
        number: 1,
      };
      const toBlock = {
        ...DEFAULT_BLOCK,
        number: 1003,
      };

      const blockBeyondMaximumRange = {
        ...DEFAULT_BLOCK,
        number: 1007,
      };

      restMock.onGet(BLOCKS_LIMIT_ORDER_URL).reply(200, JSON.stringify({ blocks: [blockBeyondMaximumRange] }));
      restMock.onGet('blocks/1').reply(200, JSON.stringify(fromBlock));
      restMock.onGet('blocks/1003').reply(200, JSON.stringify(toBlock));

      await ethGetLogsFailing(ethImpl, [null, '0x1', '0x3eb', address, null, requestDetails], (error: any) => {
        expect(error.message).to.equal('Exceeded maximum block range: 1000');
      });
    });
  });

  it('with topics filter', async function () {
    const filteredLogs = {
      logs: [DEFAULT_LOGS.logs[0], DEFAULT_LOGS.logs[1]],
    };

    restMock.onGet(BLOCKS_LIMIT_ORDER_URL).reply(200, JSON.stringify(DEFAULT_BLOCKS_RES));
    restMock
      .onGet(
        `contracts/results/logs` +
          `?timestamp=gte:${DEFAULT_BLOCK.timestamp.from}` +
          `&timestamp=lte:${DEFAULT_BLOCK.timestamp.to}` +
          `&topic0=${DEFAULT_LOG_TOPICS[0]}&topic1=${DEFAULT_LOG_TOPICS[1]}` +
          `&topic2=${DEFAULT_LOG_TOPICS[2]}&topic3=${DEFAULT_LOG_TOPICS[3]}&limit=100&order=asc`,
      )
      .reply(200, JSON.stringify(filteredLogs));
    for (const log of filteredLogs.logs) {
      restMock.onGet(`contracts/${log.address}`).reply(200, JSON.stringify(DEFAULT_CONTRACT));
    }

    const result = await ethImpl.getLogs(null, 'latest', 'latest', null, DEFAULT_LOG_TOPICS, requestDetails);

    expect(result).to.exist;
    expectLogData1(result[0]);
    expectLogData2(result[1]);
  });

  it('with null topics filter', async function () {
    const filteredLogs = {
      logs: [DEFAULT_LOGS_4[0]],
    };
    restMock.onGet(BLOCKS_LIMIT_ORDER_URL).reply(200, JSON.stringify(DEFAULT_BLOCKS_RES));
    restMock
      .onGet(
        `contracts/results/logs` +
          `?timestamp=gte:${DEFAULT_BLOCK.timestamp.from}` +
          `&timestamp=lte:${DEFAULT_BLOCK.timestamp.to}` +
          `&topic0=${DEFAULT_LOG_TOPICS_1[0]}` +
          `&topic1=${DEFAULT_LOG_TOPICS_1[1]}&limit=100&order=asc`,
      )
      .reply(200, JSON.stringify(filteredLogs));
    for (const log of filteredLogs.logs) {
      restMock.onGet(`contracts/${log.address}`).reply(200, JSON.stringify(DEFAULT_CONTRACT));
    }
    const result = await ethImpl.getLogs(null, 'latest', 'latest', null, DEFAULT_NULL_LOG_TOPICS, requestDetails);

    expect(result).to.exist;
    expect(result[0].topics.length).to.eq(DEFAULT_LOGS_4[0].topics.length);
    for (let index = 0; index < result[0].topics.length; index++) {
      expect(result[0].topics[index]).to.eq(DEFAULT_LOGS_4[0].topics[index]);
    }
  });

  it('with topics and blocks filter', async function () {
    const filteredLogs = {
      logs: [DEFAULT_LOGS.logs[0], DEFAULT_LOGS.logs[1]],
    };

    restMock.onGet(BLOCKS_LIMIT_ORDER_URL).reply(200, JSON.stringify({ blocks: [latestBlock] }));
    restMock.onGet('blocks/5').reply(200, JSON.stringify(DEFAULT_BLOCK));
    restMock.onGet('blocks/16').reply(200, JSON.stringify(DEFAULT_BLOCK));
    restMock
      .onGet(
        `contracts/results/logs` +
          `?timestamp=gte:${DEFAULT_BLOCK.timestamp.from}` +
          `&timestamp=lte:${DEFAULT_BLOCK.timestamp.to}` +
          `&topic0=${DEFAULT_LOG_TOPICS[0]}&topic1=${DEFAULT_LOG_TOPICS[1]}` +
          `&topic2=${DEFAULT_LOG_TOPICS[2]}&topic3=${DEFAULT_LOG_TOPICS[3]}&limit=100&order=asc`,
      )
      .reply(200, JSON.stringify(filteredLogs));
    for (const log of filteredLogs.logs) {
      restMock.onGet(`contracts/${log.address}`).reply(200, JSON.stringify(DEFAULT_CONTRACT));
    }

    const result = await ethImpl.getLogs(null, '0x5', '0x10', null, DEFAULT_LOG_TOPICS, requestDetails);

    expectLogData1(result[0]);
    expectLogData2(result[1]);
  });

  it('Should return empty log if address = ZeroAddress', async () => {
    restMock.onGet(BLOCKS_LIMIT_ORDER_URL).reply(200, JSON.stringify({ blocks: [latestBlock] }));
    restMock.onGet('blocks/0').reply(200, JSON.stringify(DEFAULT_BLOCK));
    restMock.onGet('blocks/latest').reply(200, JSON.stringify(DEFAULT_BLOCK));
    const result = await ethImpl.getLogs(null, '0x0', 'latest', ethers.ZeroAddress, DEFAULT_LOG_TOPICS, requestDetails);
    expect(result.length).to.eq(0);
    expect(result).to.deep.equal([]);
  });

  it('Should throw TIMESTAMP_RANGE_TOO_LARGE predefined error if timestamp range between fromBlock and toBlock exceed the maximum allowed duration of 7 days', async () => {
    const mockedFromTimeStamp = 1651560389;
    const mockedToTimeStamp = mockedFromTimeStamp + 604800 * 2 + 1; // 7 days (604800 seconds) and 1 second greater than mockedFromTimeStamp

    restMock.onGet(BLOCKS_LIMIT_ORDER_URL).reply(200, { blocks: [latestBlock] });
    restMock.onGet(`blocks/${BLOCK_NUMBER_2}`).reply(200, {
      ...DEFAULT_BLOCK,
      timestamp: { ...DEFAULT_BLOCK.timestamp, from: mockedFromTimeStamp.toString() },
      number: BLOCK_NUMBER_2,
    });

    restMock.onGet(`blocks/${BLOCK_NUMBER_3}`).reply(200, {
      ...DEFAULT_BLOCK,
      timestamp: { ...DEFAULT_BLOCK.timestamp, to: mockedToTimeStamp.toString() },
      number: BLOCK_NUMBER_3,
    });

    await expect(
      ethImpl.getLogs(
        null,
        BLOCK_NUMBER_2.toString(16),
        BLOCK_NUMBER_3.toString(16),
        ethers.ZeroAddress,
        DEFAULT_LOG_TOPICS,
        requestDetails,
      ),
    ).to.be.rejectedWith(
      predefined.TIMESTAMP_RANGE_TOO_LARGE(
        `0x${BLOCK_NUMBER_2.toString(16)}`,
        mockedFromTimeStamp,
        `0x${BLOCK_NUMBER_3.toString(16)}`,
        mockedToTimeStamp,
      ).message,
    );
  });
});<|MERGE_RESOLUTION|>--- conflicted
+++ resolved
@@ -461,16 +461,9 @@
       },
     };
 
-<<<<<<< HEAD
-    restMock.onGet(BLOCKS_LIMIT_ORDER_URL).reply(200, JSON.stringify({ blocks: [latestBlock] }));
-    restMock.onGet('blocks/16').reply(200, JSON.stringify(fromBlock));
-    restMock.onGet('blocks/5').reply(200, JSON.stringify(DEFAULT_BLOCK));
-    const result = await ethImpl.getLogs(null, '0x10', '0x5', null, null, requestDetails);
-=======
     restMock.onGet(BLOCKS_LIMIT_ORDER_URL).reply(200, { blocks: [latestBlock] });
     restMock.onGet('blocks/16').reply(200, fromBlock);
     restMock.onGet('blocks/5').reply(200, DEFAULT_BLOCK);
->>>>>>> 872755e5
 
     await expect(ethImpl.getLogs(null, '0x10', '0x5', null, null, requestDetails)).to.be.rejectedWith(
       predefined.INVALID_BLOCK_RANGE.message,
@@ -622,18 +615,18 @@
     const mockedFromTimeStamp = 1651560389;
     const mockedToTimeStamp = mockedFromTimeStamp + 604800 * 2 + 1; // 7 days (604800 seconds) and 1 second greater than mockedFromTimeStamp
 
-    restMock.onGet(BLOCKS_LIMIT_ORDER_URL).reply(200, { blocks: [latestBlock] });
-    restMock.onGet(`blocks/${BLOCK_NUMBER_2}`).reply(200, {
+    restMock.onGet(BLOCKS_LIMIT_ORDER_URL).reply(200, JSON.stringify({ blocks: [latestBlock] }));
+    restMock.onGet(`blocks/${BLOCK_NUMBER_2}`).reply(200, JSON.stringify({
       ...DEFAULT_BLOCK,
       timestamp: { ...DEFAULT_BLOCK.timestamp, from: mockedFromTimeStamp.toString() },
       number: BLOCK_NUMBER_2,
-    });
-
-    restMock.onGet(`blocks/${BLOCK_NUMBER_3}`).reply(200, {
+    }));
+
+    restMock.onGet(`blocks/${BLOCK_NUMBER_3}`).reply(200, JSON.stringify({
       ...DEFAULT_BLOCK,
       timestamp: { ...DEFAULT_BLOCK.timestamp, to: mockedToTimeStamp.toString() },
       number: BLOCK_NUMBER_3,
-    });
+    }));
 
     await expect(
       ethImpl.getLogs(
