/*-
 *
 * Hedera JSON RPC Relay
 *
 * Copyright (C) 2022-2024 Hedera Hashgraph, LLC
 *
 * Licensed under the Apache License, Version 2.0 (the "License");
 * you may not use this file except in compliance with the License.
 * You may obtain a copy of the License at
 *
 *      http://www.apache.org/licenses/LICENSE-2.0
 *
 * Unless required by applicable law or agreed to in writing, software
 * distributed under the License is distributed on an "AS IS" BASIS,
 * WITHOUT WARRANTIES OR CONDITIONS OF ANY KIND, either express or implied.
 * See the License for the specific language governing permissions and
 * limitations under the License.
 *
 */
import path from 'path';
import dotenv from 'dotenv';
import { expect, use } from 'chai';
import sinon from 'sinon';
import * as _ from 'lodash';
import chaiAsPromised from 'chai-as-promised';

<<<<<<< HEAD
import { predefined } from '../../../src';
=======
import { Eth, predefined } from '../../../src';
>>>>>>> f1794d8b
import { defaultContractResults, defaultDetailedContractResults } from '../../helpers';
import { Transaction } from '../../../src/lib/model';
import { SDKClient } from '../../../src/lib/clients';
import RelayAssertions from '../../assertions';
import { numberTo0x } from '../../../dist/formatters';
import {
  BLOCK_HASH_TRIMMED,
  BLOCK_NUMBER_HEX,
  CONTRACT_ADDRESS_1,
  CONTRACT_HASH_1,
  CONTRACT_TIMESTAMP_1,
  DEFAULT_BLOCK,
  DEFAULT_BLOCKS_RES,
  DEFAULT_NETWORK_FEES,
  NO_SUCH_CONTRACT_RESULT,
  NOT_FOUND_RES,
} from './eth-config';
import { contractResultsByNumberByIndexURL, generateEthTestEnv } from './eth-helpers';
import { RequestDetails } from '../../../src/lib/types';
import MockAdapter from 'axios-mock-adapter';
import HAPIService from '../../../src/lib/services/hapiService/hapiService';
import { CacheService } from '../../../src/lib/services/cacheService/cacheService';

dotenv.config({ path: path.resolve(__dirname, '../test.env') });
use(chaiAsPromised);

let sdkClientStub: sinon.SinonStubbedInstance<SDKClient>;
<<<<<<< HEAD
let getSdkClientStub: sinon.SinonStub<[], SDKClient>;
=======
let getSdkClientStub: sinon.SinonStub;
>>>>>>> f1794d8b

function verifyAggregatedInfo(result: Transaction | null) {
  // verify aggregated info
  expect(result).to.exist;
  expect(result).to.not.be.null;
  if (result) {
    expect(result.blockHash).equal(BLOCK_HASH_TRIMMED);
    expect(result.blockNumber).equal(BLOCK_NUMBER_HEX);
    expect(result.hash).equal(CONTRACT_HASH_1);
    expect(result.to).equal(CONTRACT_ADDRESS_1);
  }
}

describe('@ethGetTransactionByBlockNumberAndIndex using MirrorNode', async function () {
  this.timeout(10000);
  const {
    restMock,
    hapiServiceInstance,
    ethImpl,
    cacheService,
  }: { restMock: MockAdapter; hapiServiceInstance: HAPIService; ethImpl: Eth; cacheService: CacheService } =
    generateEthTestEnv();

  const requestDetails = new RequestDetails({
    requestId: 'eth_getTransactionByBlockNumberAndIndexTest',
    ipAddress: '0.0.0.0',
  });

  this.beforeEach(() => {
    // reset cache and restMock
    cacheService.clear(requestDetails);
    restMock.reset();
    sdkClientStub = sinon.createStubInstance(SDKClient);
    getSdkClientStub = sinon.stub(hapiServiceInstance, 'getSDKClient').returns(sdkClientStub);
    restMock.onGet('network/fees').reply(200, DEFAULT_NETWORK_FEES);
    restMock.onGet(`blocks/${DEFAULT_BLOCK.number}`).reply(200, DEFAULT_BLOCK);
    restMock.onGet(`accounts/${defaultContractResults.results[0].from}?transactions=false`).reply(200);
    restMock.onGet(`accounts/${defaultContractResults.results[1].from}?transactions=false`).reply(200);
    restMock.onGet(`accounts/${defaultContractResults.results[0].to}?transactions=false`).reply(200);
    restMock.onGet(`accounts/${defaultContractResults.results[1].to}?transactions=false`).reply(200);
    restMock.onGet(`contracts/${defaultContractResults.results[0].from}`).reply(404, NOT_FOUND_RES);
    restMock.onGet(`contracts/${defaultContractResults.results[1].from}`).reply(404, NOT_FOUND_RES);
    restMock.onGet(`contracts/${defaultContractResults.results[0].to}`).reply(200);
    restMock.onGet(`contracts/${defaultContractResults.results[1].to}`).reply(200);
    restMock.onGet(`tokens/${defaultContractResults.results[0].contract_id}`).reply(200);
    restMock.onGet(`tokens/${defaultContractResults.results[1].contract_id}`).reply(200);
  });

  this.afterEach(() => {
    getSdkClientStub.restore();
    restMock.resetHandlers();
  });

  it('eth_getTransactionByBlockNumberAndIndex with match', async function () {
    // mirror node request mocks
    restMock
      .onGet(contractResultsByNumberByIndexURL(DEFAULT_BLOCK.number, DEFAULT_BLOCK.count, DEFAULT_BLOCK.timestamp))
      .reply(200, defaultContractResults);
    restMock
      .onGet(`contracts/${CONTRACT_ADDRESS_1}/results/${CONTRACT_TIMESTAMP_1}`)
      .reply(200, defaultDetailedContractResults);

    const result = await ethImpl.getTransactionByBlockNumberAndIndex(
      numberTo0x(DEFAULT_BLOCK.number),
      numberTo0x(DEFAULT_BLOCK.count),
      requestDetails,
    );

    verifyAggregatedInfo(result);
  });

  it('eth_getTransactionByBlockNumberAndIndex with null amount', async function () {
    const randomBlock = {
      number: 1009,
      count: 37,
      timestamp: DEFAULT_BLOCK.timestamp,
    };
    const nullableDefaultContractResults = _.cloneDeep(defaultContractResults);
    // @ts-ignore
    nullableDefaultContractResults.results[0].amount = null;
    restMock.onGet(`blocks/${randomBlock.number}`).reply(200, randomBlock);
    restMock
      .onGet(contractResultsByNumberByIndexURL(randomBlock.number, randomBlock.count, randomBlock.timestamp))
      .reply(200, nullableDefaultContractResults);

    const result = await ethImpl.getTransactionByBlockNumberAndIndex(
      numberTo0x(randomBlock.number),
      numberTo0x(randomBlock.count),
      requestDetails,
    );
    expect(result).to.exist;
    expect(result).to.not.be.null;

    if (result) {
      // verify aggregated info
      expect(result.value).equal('0x0');
    }
  });

  it('eth_getTransactionByBlockNumberAndIndex with no contract result match', async function () {
    restMock
      .onGet(contractResultsByNumberByIndexURL(DEFAULT_BLOCK.number, DEFAULT_BLOCK.count, DEFAULT_BLOCK.timestamp))
      .reply(404, NO_SUCH_CONTRACT_RESULT);

    const result = await ethImpl.getTransactionByBlockNumberAndIndex(
      numberTo0x(DEFAULT_BLOCK.number),
      numberTo0x(DEFAULT_BLOCK.count),
      requestDetails,
    );
    expect(result).to.equal(null);
  });

  it('eth_getTransactionByBlockNumberAndIndex should throw for internal error', async function () {
    const defaultContractResultsWithNullableFrom = _.cloneDeep(defaultContractResults);
    defaultContractResultsWithNullableFrom.results[0].from = null;
    const randomBlock = {
      number: 5644,
      count: 33,
      timestamp: DEFAULT_BLOCK.timestamp,
    };
    restMock.onGet(`blocks/${randomBlock.number}`).reply(200, randomBlock);
    restMock
      .onGet(contractResultsByNumberByIndexURL(randomBlock.number, randomBlock.count, randomBlock.timestamp))
      .reply(200, defaultContractResultsWithNullableFrom);

    const args = [numberTo0x(randomBlock.number), numberTo0x(randomBlock.count), requestDetails];
    const errMessage = "Cannot read properties of null (reading 'substring')";

    await RelayAssertions.assertRejection(
      predefined.INTERNAL_ERROR(errMessage),
      ethImpl.getTransactionByBlockNumberAndIndex,
      true,
      ethImpl,
      args,
    );
  });

  it('eth_getTransactionByBlockNumberAndIndex with no contract results', async function () {
    restMock
      .onGet(contractResultsByNumberByIndexURL(DEFAULT_BLOCK.number, DEFAULT_BLOCK.count, DEFAULT_BLOCK.timestamp))
      .reply(200, { results: [] });

    const result = await ethImpl.getTransactionByBlockNumberAndIndex(
      numberTo0x(DEFAULT_BLOCK.number),
      numberTo0x(DEFAULT_BLOCK.count),
      requestDetails,
    );
    expect(result).to.equal(null);
  });

  it('eth_getTransactionByBlockNumberAndIndex with latest tag', async function () {
    // mirror node request mocks
    restMock.onGet('blocks?limit=1&order=desc').reply(200, DEFAULT_BLOCKS_RES);
    restMock
      .onGet(contractResultsByNumberByIndexURL(DEFAULT_BLOCK.number, DEFAULT_BLOCK.count, DEFAULT_BLOCK.timestamp))
      .reply(200, defaultContractResults);

    const result = await ethImpl.getTransactionByBlockNumberAndIndex(
      'latest',
      numberTo0x(DEFAULT_BLOCK.count),
      requestDetails,
    );
    verifyAggregatedInfo(result);
  });

  it('eth_getTransactionByBlockNumberAndIndex with finalized tag', async function () {
    // mirror node request mocks
    restMock.onGet('blocks?limit=1&order=desc').reply(200, DEFAULT_BLOCKS_RES);
    restMock
      .onGet(contractResultsByNumberByIndexURL(DEFAULT_BLOCK.number, DEFAULT_BLOCK.count, DEFAULT_BLOCK.timestamp))
      .reply(200, defaultContractResults);

    const result = await ethImpl.getTransactionByBlockNumberAndIndex(
      'finalized',
      numberTo0x(DEFAULT_BLOCK.count),
      requestDetails,
    );
    verifyAggregatedInfo(result);
  });

  it('eth_getTransactionByBlockNumberAndIndex with safe tag', async function () {
    // mirror node request mocks
    restMock.onGet('blocks?limit=1&order=desc').reply(200, DEFAULT_BLOCKS_RES);
    restMock
      .onGet(contractResultsByNumberByIndexURL(DEFAULT_BLOCK.number, DEFAULT_BLOCK.count, DEFAULT_BLOCK.timestamp))
      .reply(200, defaultContractResults);

    const result = await ethImpl.getTransactionByBlockNumberAndIndex(
      'safe',
      numberTo0x(DEFAULT_BLOCK.count),
      requestDetails,
    );
    verifyAggregatedInfo(result);
  });

  it('eth_getTransactionByBlockNumberAndIndex with match pending tag', async function () {
    // mirror node request mocks
    restMock.onGet('blocks?limit=1&order=desc').reply(200, DEFAULT_BLOCKS_RES);
    restMock
      .onGet(contractResultsByNumberByIndexURL(DEFAULT_BLOCK.number, DEFAULT_BLOCK.count, DEFAULT_BLOCK.timestamp))
      .reply(200, defaultContractResults);

    const result = await ethImpl.getTransactionByBlockNumberAndIndex(
      'pending',
      numberTo0x(DEFAULT_BLOCK.count),
      requestDetails,
    );
    verifyAggregatedInfo(result);
  });

  it('eth_getTransactionByBlockNumberAndIndex with earliest tag', async function () {
    const number = 0;
    restMock.onGet(`blocks/${number}`).reply(200, { ...DEFAULT_BLOCK, number });
    restMock
      .onGet(contractResultsByNumberByIndexURL(number, DEFAULT_BLOCK.count, DEFAULT_BLOCK.timestamp))
      .reply(200, defaultContractResults);

    const result = await ethImpl.getTransactionByBlockNumberAndIndex(
      'earliest',
      numberTo0x(DEFAULT_BLOCK.count),
      requestDetails,
    );
    verifyAggregatedInfo(result);
  });

  it('eth_getTransactionByBlockNumberAndIndex with hex number', async function () {
    const number = 3735929054;
    restMock.onGet(`blocks/${number}`).reply(200, { ...DEFAULT_BLOCK, number });
    restMock
      .onGet(contractResultsByNumberByIndexURL(number, DEFAULT_BLOCK.count, DEFAULT_BLOCK.timestamp))
      .reply(200, defaultContractResults);

    const result = await ethImpl.getTransactionByBlockNumberAndIndex(
      numberTo0x(number),
      numberTo0x(DEFAULT_BLOCK.count),
      requestDetails,
    );
    verifyAggregatedInfo(result);
  });
});<|MERGE_RESOLUTION|>--- conflicted
+++ resolved
@@ -24,11 +24,7 @@
 import * as _ from 'lodash';
 import chaiAsPromised from 'chai-as-promised';
 
-<<<<<<< HEAD
-import { predefined } from '../../../src';
-=======
 import { Eth, predefined } from '../../../src';
->>>>>>> f1794d8b
 import { defaultContractResults, defaultDetailedContractResults } from '../../helpers';
 import { Transaction } from '../../../src/lib/model';
 import { SDKClient } from '../../../src/lib/clients';
@@ -56,11 +52,7 @@
 use(chaiAsPromised);
 
 let sdkClientStub: sinon.SinonStubbedInstance<SDKClient>;
-<<<<<<< HEAD
 let getSdkClientStub: sinon.SinonStub<[], SDKClient>;
-=======
-let getSdkClientStub: sinon.SinonStub;
->>>>>>> f1794d8b
 
 function verifyAggregatedInfo(result: Transaction | null) {
   // verify aggregated info
