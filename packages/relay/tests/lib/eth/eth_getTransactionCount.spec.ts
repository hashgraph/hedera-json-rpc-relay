--- conflicted
+++ resolved
@@ -92,23 +92,11 @@
     restMock
       .onGet(transactionPath(mockData.account.evm_address, 2))
       .reply(200, { transactions: [{ transaction_id: transactionId }, {}] });
-<<<<<<< HEAD
-    currentMaxBlockRange = Number(ConfigService.get('ETH_GET_TRANSACTION_COUNT_MAX_BLOCK_RANGE'));
-    ConfigServiceTestHelper.dynamicOverride('ETH_GET_TRANSACTION_COUNT_MAX_BLOCK_RANGE', '1');
-=======
->>>>>>> afc33495
   });
 
   this.afterEach(async () => {
     getSdkClientStub.restore();
     restMock.resetHandlers();
-<<<<<<< HEAD
-    ConfigServiceTestHelper.dynamicOverride(
-      'ETH_GET_TRANSACTION_COUNT_MAX_BLOCK_RANGE',
-      currentMaxBlockRange.toString(),
-    );
-=======
->>>>>>> afc33495
     // reset cache and restMock
     await cacheService.clear(requestDetails);
     restMock.reset();
