/*-
 *
 * Hedera JSON RPC Relay
 *
 * Copyright (C) 2022-2024 Hedera Hashgraph, LLC
 *
 * Licensed under the Apache License, Version 2.0 (the "License");
 * you may not use this file except in compliance with the License.
 * You may obtain a copy of the License at
 *
 *      http://www.apache.org/licenses/LICENSE-2.0
 *
 * Unless required by applicable law or agreed to in writing, software
 * distributed under the License is distributed on an "AS IS" BASIS,
 * WITHOUT WARRANTIES OR CONDITIONS OF ANY KIND, either express or implied.
 * See the License for the specific language governing permissions and
 * limitations under the License.
 *
 */
import path from 'path';
import dotenv from 'dotenv';
import { expect, use } from 'chai';
import sinon from 'sinon';
import chaiAsPromised from 'chai-as-promised';
import { Hbar, HbarUnit, TransactionId, TransactionResponse } from '@hashgraph/sdk';

import { SDKClient } from '../../../src/lib/clients';
import { ACCOUNT_ADDRESS_1, DEFAULT_NETWORK_FEES, MAX_GAS_LIMIT_HEX, NO_TRANSACTIONS } from './eth-config';
import { JsonRpcError, predefined } from '../../../src';
import RelayAssertions from '../../assertions';
import { getRequestId, mockData, overrideEnvsInMochaDescribe, signTransaction } from '../../helpers';
import { generateEthTestEnv } from './eth-helpers';
import { SDKClientError } from '../../../src/lib/errors/SDKClientError';
import { RequestDetails } from '../../../src/lib/types';

dotenv.config({ path: path.resolve(__dirname, '../test.env') });
use(chaiAsPromised);

<<<<<<< HEAD
let sdkClientStub;
let getSdkClientStub;
=======
let sdkClientStub: sinon.SinonStubbedInstance<SDKClient>;
let getSdkClientStub: sinon.SinonStub;
let currentMaxBlockRange: number;
>>>>>>> f1794d8b

describe('@ethSendRawTransaction eth_sendRawTransaction spec', async function () {
  this.timeout(10000);
  let { restMock, hapiServiceInstance, ethImpl, cacheService } = generateEthTestEnv();

<<<<<<< HEAD
  overrideEnvsInMochaDescribe({ ETH_GET_TRANSACTION_COUNT_MAX_BLOCK_RANGE: '1' });
=======
  const requestDetails = new RequestDetails({ requestId: 'testId', ipAddress: '0.0.0.0' });
>>>>>>> f1794d8b

  this.beforeEach(() => {
    // reset cache and restMock
    cacheService.clear(requestDetails);
    restMock.reset();
    sdkClientStub = sinon.createStubInstance(SDKClient);
    getSdkClientStub = sinon.stub(hapiServiceInstance, 'getSDKClient').returns(sdkClientStub);
    restMock.onGet('network/fees').reply(200, DEFAULT_NETWORK_FEES);
  });

  this.afterEach(() => {
    getSdkClientStub.restore();
    restMock.resetHandlers();
  });

  describe('eth_sendRawTransaction', async function () {
    const accountAddress = '0x9eaee9E66efdb91bfDcF516b034e001cc535EB57';
    const accountEndpoint = `accounts/${accountAddress}${NO_TRANSACTIONS}`;
    const gasPrice = '0xad78ebc5ac620000';
    const transactionIdServicesFormat = '0.0.902@1684375868.230217103';
    const transactionId = '0.0.902-1684375868-230217103';
    const value = '0x511617DE831B9E173';
    const contractResultEndpoint = `contracts/results/${transactionId}`;
    const networkExchangeRateEndpoint = 'network/exchangerate';
    const ethereumHash = '0x6d20b034eecc8d455c4c040fb3763082d499353a8b7d318b1085ad8d7de15f7e';
    const mockedExchangeRate = {
      current_rate: {
        cent_equivalent: 12,
        expiration_time: 4102444800,
        hbar_equivalent: 1,
      },
    };
    const transaction = {
      chainId: Number(process.env.CHAIN_ID || 0x12a),
      to: ACCOUNT_ADDRESS_1,
      from: accountAddress,
      value,
      gasPrice,
      gasLimit: MAX_GAS_LIMIT_HEX,
    };
    const ACCOUNT_RES = {
      account: accountAddress,
      balance: {
        balance: Hbar.from(100_000_000_000, HbarUnit.Hbar).to(HbarUnit.Tinybar),
      },
    };

    beforeEach(() => {
      sinon.restore();
      sdkClientStub = sinon.createStubInstance(SDKClient);
      sinon.stub(hapiServiceInstance, 'getSDKClient').returns(sdkClientStub);
      restMock.onGet(accountEndpoint).reply(200, ACCOUNT_RES);
      restMock.onGet(networkExchangeRateEndpoint).reply(200, mockedExchangeRate);
    });

    afterEach(() => {
      sinon.restore();
    });

    it('should return a predefined GAS_LIMIT_TOO_HIGH instead of NUMERIC_FAULT as precheck exception', async function () {
      // tx with 'gasLimit: BigNumber { value: "30678687678687676876786786876876876000" }'
      const txHash =
        '0x02f881820128048459682f0086014fa0186f00901714801554cbe52dd95512bedddf68e09405fba803be258049a27b820088bab1cad205887185174876e80080c080a0cab3f53602000c9989be5787d0db637512acdd2ad187ce15ba83d10d9eae2571a07802515717a5a1c7d6fa7616183eb78307b4657d7462dbb9e9deca820dd28f62';
      await RelayAssertions.assertRejection(
        predefined.GAS_LIMIT_TOO_HIGH(null, null),
        ethImpl.sendRawTransaction,
        false,
        ethImpl,
        [txHash, requestDetails],
      );
    });

    it('should return a computed hash if unable to retrieve EthereumHash from record due to contract revert', async function () {
      const signed = await signTransaction(transaction);

      restMock.onGet(`transactions/${transactionId}`).reply(200, null);

      const resultingHash = await ethImpl.sendRawTransaction(signed, requestDetails);
      expect(resultingHash).to.equal(ethereumHash);
    });

    it('should throw internal error when transaction returned from mirror node is null', async function () {
      const signed = await signTransaction(transaction);

      restMock.onGet(contractResultEndpoint).reply(404, mockData.notFound);
      restMock.onGet(`transactions/${transactionId}?nonce=0`).reply(200, null);

      sdkClientStub.submitEthereumTransaction.resolves({
        txResponse: {
          transactionId: '',
        } as unknown as TransactionResponse,
        fileId: null,
      });

      const response = (await ethImpl.sendRawTransaction(signed, requestDetails)) as JsonRpcError;

      expect(response.code).to.equal(predefined.INTERNAL_ERROR().code);
      expect(`Error invoking RPC: ${response.message}`).to.equal(predefined.INTERNAL_ERROR(response.message).message);
    });

    it('should throw internal error when transactionID is invalid', async function () {
      const signed = await signTransaction(transaction);

      restMock.onGet(contractResultEndpoint).reply(200, { hash: ethereumHash });

      sdkClientStub.submitEthereumTransaction.resolves({
        txResponse: {
          transactionId: '',
        } as unknown as TransactionResponse,
        fileId: null,
      });

      const response = (await ethImpl.sendRawTransaction(signed, requestDetails)) as JsonRpcError;

      expect(response.code).to.equal(predefined.INTERNAL_ERROR().code);
      expect(`Error invoking RPC: ${response.message}`).to.equal(predefined.INTERNAL_ERROR(response.message).message);
    });

    it('should return hash from ContractResult mirror node api', async function () {
      restMock.onGet(contractResultEndpoint).reply(200, { hash: ethereumHash });

      sdkClientStub.submitEthereumTransaction.resolves({
        txResponse: {
          transactionId: TransactionId.fromString(transactionIdServicesFormat),
        } as unknown as TransactionResponse,
        fileId: null,
      });
      const signed = await signTransaction(transaction);

      const resultingHash = await ethImpl.sendRawTransaction(signed, requestDetails);
      expect(resultingHash).to.equal(ethereumHash);
    });

    it('should not send second transaction upon succession', async function () {
      restMock.onGet(contractResultEndpoint).reply(200, { hash: ethereumHash });

      sdkClientStub.submitEthereumTransaction.resolves({
        txResponse: {
          transactionId: TransactionId.fromString(transactionIdServicesFormat),
        } as unknown as TransactionResponse,
        fileId: null,
      });

      const signed = await signTransaction(transaction);

      const resultingHash = await ethImpl.sendRawTransaction(signed, requestDetails);
      expect(resultingHash).to.equal(ethereumHash);
      sinon.assert.calledOnce(sdkClientStub.submitEthereumTransaction);
    });

    it('should not send second transaction on error different from timeout', async function () {
      sdkClientStub.submitEthereumTransaction
        .onCall(0)
        .throws(new SDKClientError({ status: 50 }, 'wrong transaction body'));

      const signed = await signTransaction(transaction);

      const response = (await ethImpl.sendRawTransaction(signed, requestDetails)) as JsonRpcError;
      expect(response.code).to.equal(predefined.INTERNAL_ERROR().code);
      expect(`Error invoking RPC: ${response.message}`).to.equal(predefined.INTERNAL_ERROR(response.message).message);
      sinon.assert.calledOnce(sdkClientStub.submitEthereumTransaction);
    });

    it('should throw precheck error for type=3 transactions', async function () {
      const type3tx = {
        ...transaction,
        type: 3,
        maxFeePerBlobGas: transaction.gasPrice,
        blobVersionedHashes: [ethereumHash],
      };
      const signed = await signTransaction(type3tx);

      await RelayAssertions.assertRejection(
        predefined.UNSUPPORTED_TRANSACTION_TYPE,
        ethImpl.sendRawTransaction,
        false,
        ethImpl,
        [signed, getRequestId()],
      );
    });
  });
});<|MERGE_RESOLUTION|>--- conflicted
+++ resolved
@@ -36,24 +36,16 @@
 dotenv.config({ path: path.resolve(__dirname, '../test.env') });
 use(chaiAsPromised);
 
-<<<<<<< HEAD
-let sdkClientStub;
-let getSdkClientStub;
-=======
 let sdkClientStub: sinon.SinonStubbedInstance<SDKClient>;
 let getSdkClientStub: sinon.SinonStub;
-let currentMaxBlockRange: number;
->>>>>>> f1794d8b
 
 describe('@ethSendRawTransaction eth_sendRawTransaction spec', async function () {
   this.timeout(10000);
   let { restMock, hapiServiceInstance, ethImpl, cacheService } = generateEthTestEnv();
 
-<<<<<<< HEAD
+  const requestDetails = new RequestDetails({ requestId: 'testId', ipAddress: '0.0.0.0' });
+
   overrideEnvsInMochaDescribe({ ETH_GET_TRANSACTION_COUNT_MAX_BLOCK_RANGE: '1' });
-=======
-  const requestDetails = new RequestDetails({ requestId: 'testId', ipAddress: '0.0.0.0' });
->>>>>>> f1794d8b
 
   this.beforeEach(() => {
     // reset cache and restMock
