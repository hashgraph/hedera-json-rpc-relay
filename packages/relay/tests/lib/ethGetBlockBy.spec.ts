--- conflicted
+++ resolved
@@ -140,11 +140,6 @@
     const eventEmitter = new EventEmitter();
     hapiServiceInstance = new HAPIService(logger, registry, hbarLimiter, cacheService, eventEmitter);
 
-<<<<<<< HEAD
-    ConfigServiceTestHelper.dynamicOverride('ETH_FEE_HISTORY_FIXED', false);
-
-=======
->>>>>>> afc33495
     // @ts-ignore
     ethImpl = new EthImpl(hapiServiceInstance, mirrorNodeInstance, logger, '0x12a', registry, cacheService);
   });
