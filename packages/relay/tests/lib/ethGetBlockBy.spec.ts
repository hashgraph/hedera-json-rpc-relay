/*-
 *
 * Hedera JSON RPC Relay
 *
 * Copyright (C) 2022-2024 Hedera Hashgraph, LLC
 *
 * Licensed under the Apache License, Version 2.0 (the "License");
 * you may not use this file except in compliance with the License.
 * You may obtain a copy of the License at
 *
 *      http://www.apache.org/licenses/LICENSE-2.0
 *
 * Unless required by applicable law or agreed to in writing, software
 * distributed under the License is distributed on an "AS IS" BASIS,
 * WITHOUT WARRANTIES OR CONDITIONS OF ANY KIND, either express or implied.
 * See the License for the specific language governing permissions and
 * limitations under the License.
 *
 */

import path from 'path';
import dotenv from 'dotenv';
import MockAdapter from 'axios-mock-adapter';
import { expect, use } from 'chai';
import chaiAsPromised from 'chai-as-promised';
import { register, Registry } from 'prom-client';

dotenv.config({ path: path.resolve(__dirname, '../test.env') });
import { EthImpl } from '../../src/lib/eth';
import { MirrorNodeClient } from '../../src/lib/clients/mirrorNodeClient';

import pino from 'pino';
import { EventEmitter } from 'events';
<<<<<<< HEAD
=======
import { Hbar } from '@hashgraph/sdk';
>>>>>>> ce0930d3
import constants from '../../src/lib/constants';
import { Log, Transaction } from '../../src/lib/model';
import HAPIService from '../../src/lib/services/hapiService/hapiService';
import { HbarLimitService } from '../../src/lib/services/hbarLimitService';
import { CacheService } from '../../src/lib/services/cacheService/cacheService';
import { defaultDetailedContractResults, useInMemoryRedisServer } from '../helpers';
import { HbarSpendingPlanRepository } from '../../src/lib/db/repositories/hbarLimiter/hbarSpendingPlanRepository';
import { nanOrNumberTo0x, nullableNumberTo0x, numberTo0x, toHash32 } from '../../../../packages/relay/src/formatters';
import { IPAddressHbarSpendingPlanRepository } from '../../src/lib/db/repositories/hbarLimiter/ipAddressHbarSpendingPlanRepository';
import { EthAddressHbarSpendingPlanRepository } from '../../src/lib/db/repositories/hbarLimiter/ethAddressHbarSpendingPlanRepository';

dotenv.config({ path: path.resolve(__dirname, '../test.env') });

use(chaiAsPromised);

const logger = pino();
const registry = new Registry();

let restMock: MockAdapter;
let mirrorNodeInstance: MirrorNodeClient;
let hapiServiceInstance: HAPIService;
let cacheService: CacheService;

const blockHashTrimmed = '0x3c08bbbee74d287b1dcd3f0ca6d1d2cb92c90883c4acf9747de9f3f3162ad25b';
const blockHash = `${blockHashTrimmed}999fc7e86699f60f2a3fb3ed9a646c6b`;
const blockNumber = 3;
const firstTransactionTimestampSeconds = '1653077541';
const contractTimestamp1 = `${firstTransactionTimestampSeconds}.983983199`;
const contractHash1 = '0x4a563af33c4871b51a8b108aa2fe1dd5280a30dfb7236170ae5e5e7957eb6392';
const contractHash2 = '0x4a563af33c4871b51a8b108aa2fe1dd5280a30dfb7236170ae5e5e7957eb6393';
const contractHash3 = '0x4a563af33c4871b51a8b108aa2fe1dd5280a30dfb7236170ae5e5e7957eb6394';
const contractId1 = '0.0.1375';

const defaultLogTopics = [
  '0xddf252ad1be2c89b69c2b068fc378daa952ba7f163c4a11628f55a4df523b3ef',
  '0x0000000000000000000000000000000000000000000000000000000000000000',
  '0x000000000000000000000000000000000000000000000000000000000208fa13',
  '0x0000000000000000000000000000000000000000000000000000000000000005',
];

const logBloom1 = '0x1111';
const logBloom2 = '0x2222';
const defaultLogs1 = [
  {
    address: '0x67D8d32E9Bf1a9968a5ff53B87d777Aa8EBBEe69',
    bloom: logBloom1,
    contract_id: contractId1,
    data: '0x',
    index: 0,
    topics: defaultLogTopics,
    root_contract_id: '0.0.34806097',
    timestamp: contractTimestamp1,
    block_hash: blockHash,
    block_number: blockNumber,
    transaction_hash: contractHash1,
    transaction_index: 1,
  },
  {
    address: '0x67D8d32E9Bf1a9968a5ff53B87d777Aa8EBBEe69',
    bloom: logBloom2,
    contract_id: contractId1,
    data: '0x',
    index: 1,
    topics: defaultLogTopics,
    root_contract_id: '0.0.34806097',
    timestamp: contractTimestamp1,
    block_hash: blockHash,
    block_number: blockNumber,
    transaction_hash: contractHash2,
    transaction_index: 1,
  },
  {
    address: '0x67D8d32E9Bf1a9968a5ff53B87d777Aa8EBBEe69',
    bloom: logBloom2,
    contract_id: contractId1,
    data: '0x',
    index: 2,
    topics: defaultLogTopics,
    root_contract_id: '0.0.34806097',
    timestamp: contractTimestamp1,
    block_hash: blockHash,
    block_number: blockNumber,
    transaction_hash: contractHash3,
    transaction_index: 1,
  },
];

describe('eth_getBlockBy', async function () {
  this.timeout(10000);
  let ethImpl: EthImpl;

  useInMemoryRedisServer(logger, 5031);

  this.beforeAll(async () => {
    cacheService = new CacheService(logger.child({ name: `cache` }), registry);

    // @ts-ignore
    mirrorNodeInstance = new MirrorNodeClient(
      process.env.MIRROR_NODE_URL ?? '',
      logger.child({ name: `mirror-node` }),
      registry,
      cacheService,
    );

    // @ts-ignore
    restMock = new MockAdapter(mirrorNodeInstance.getMirrorNodeRestInstance(), { onNoMatch: 'throwException' });

<<<<<<< HEAD
    const total = constants.HBAR_RATE_LIMIT_TINYBAR;
=======
    const duration = constants.HBAR_RATE_LIMIT_DURATION;
    const total = constants.HBAR_RATE_LIMIT_TOTAL;
>>>>>>> ce0930d3
    const eventEmitter = new EventEmitter();

    const hbarSpendingPlanRepository = new HbarSpendingPlanRepository(cacheService, logger);
    const ethAddressHbarSpendingPlanRepository = new EthAddressHbarSpendingPlanRepository(cacheService, logger);
    const ipAddressHbarSpendingPlanRepository = new IPAddressHbarSpendingPlanRepository(cacheService, logger);
    const hbarLimitService = new HbarLimitService(
      hbarSpendingPlanRepository,
      ethAddressHbarSpendingPlanRepository,
      ipAddressHbarSpendingPlanRepository,
      logger,
      register,
<<<<<<< HEAD
      total,
=======
      Hbar.fromTinybars(total),
      duration,
>>>>>>> ce0930d3
    );

    hapiServiceInstance = new HAPIService(logger, registry, cacheService, eventEmitter, hbarLimitService);

    process.env.ETH_FEE_HISTORY_FIXED = 'false';

    // @ts-ignore
    ethImpl = new EthImpl(hapiServiceInstance, mirrorNodeInstance, logger, '0x12a', registry, cacheService);
  });

  this.beforeEach(() => {
    cacheService.clear();
    restMock.reset();
  });

  this.afterAll(async () => {
    await cacheService.disconnectRedisClient();
  });

  const mirrorLogToModelLog = (mirrorLog) => {
    return new Log({
      address: mirrorLog.address,
      blockHash: mirrorLog.block_hash,
      blockNumber: mirrorLog.block_number,
      data: mirrorLog.data,
      logIndex: mirrorLog.index,
      topics: mirrorLog.topics,
      transactionHash: mirrorLog.transaction_hash,
      transactionIndex: mirrorLog.transaction_index,
    });
  };

  const modelLog1 = mirrorLogToModelLog(defaultLogs1[0]);
  const modelLog2 = mirrorLogToModelLog(defaultLogs1[1]);
  const modelLog3 = mirrorLogToModelLog(defaultLogs1[2]);
  const referenceLogs = [modelLog1, modelLog2, modelLog3];
  describe('populateSyntheticTransactions w showDetails=false', () => {
    const showDetails = false;

    it('populateSyntheticTransactions with no dupes in empty transactionHashes', async function () {
      const initHashes = [];
      ethImpl.populateSyntheticTransactions(showDetails, referenceLogs, initHashes, '1');
      expect(initHashes.length).to.equal(defaultLogs1.length);
      expect(initHashes[0]).to.equal(modelLog1.transactionHash);
      expect(initHashes[1]).to.equal(modelLog2.transactionHash);
      expect(initHashes[2]).to.equal(modelLog3.transactionHash);
    });

    it('populateSyntheticTransactions with no dupes in non empty transactionHashes', async function () {
      const initHashes = ['txHash1', 'txHash2'];
      const txHashes = initHashes.slice();
      ethImpl.populateSyntheticTransactions(showDetails, referenceLogs, txHashes, '1');
      expect(txHashes.length).to.equal(initHashes.length + defaultLogs1.length);
      expect(txHashes[initHashes.length + 0]).to.equal(modelLog1.transactionHash);
      expect(txHashes[initHashes.length + 1]).to.equal(modelLog2.transactionHash);
      expect(txHashes[initHashes.length + 2]).to.equal(modelLog3.transactionHash);
    });

    it('populateSyntheticTransactions with 1 transaction dupes in transactionHashes', async function () {
      const initHashes = [modelLog2.transactionHash];
      const txHashes = initHashes.slice();
      ethImpl.populateSyntheticTransactions(showDetails, referenceLogs, txHashes, '1');
      expect(txHashes.length).to.equal(referenceLogs.length);
      expect(txHashes[0]).to.equal(contractHash2);
      expect(txHashes[1]).to.equal(modelLog1.transactionHash);
      expect(txHashes[2]).to.equal(modelLog3.transactionHash);
    });

    it('populateSyntheticTransactions with all dupes in transactionHashes', async function () {
      const initHashes = [modelLog1.transactionHash, modelLog2.transactionHash, modelLog3.transactionHash];
      const txHashes = initHashes.slice();
      ethImpl.populateSyntheticTransactions(showDetails, referenceLogs, txHashes, '1');
      expect(txHashes.length).to.equal(referenceLogs.length);
      expect(txHashes[0]).to.equal(modelLog1.transactionHash);
      expect(txHashes[1]).to.equal(modelLog2.transactionHash);
      expect(txHashes[2]).to.equal(modelLog3.transactionHash);
    });
  });

  describe('populateSyntheticTransactions w showDetails=true', () => {
    const getTransactionModel = (transactionHash) => {
      return new Transaction({
        accessList: undefined, // we don't support access lists for now, so punt
        blockHash: toHash32(defaultDetailedContractResults.block_hash),
        blockNumber: numberTo0x(defaultDetailedContractResults.block_number),
        chainId: defaultDetailedContractResults.chain_id,
        from: defaultDetailedContractResults.from.substring(0, 42),
        gas: nanOrNumberTo0x(defaultDetailedContractResults.gas_used),
        gasPrice: null,
        hash: transactionHash,
        input: defaultDetailedContractResults.function_parameters,
        maxPriorityFeePerGas: null,
        maxFeePerGas: null,
        nonce: nanOrNumberTo0x(defaultDetailedContractResults.nonce),
        r: EthImpl.zeroHex,
        s: EthImpl.zeroHex,
        to: defaultDetailedContractResults.to.substring(0, 42),
        transactionIndex: nullableNumberTo0x(defaultDetailedContractResults.transaction_index),
        type: nullableNumberTo0x(defaultDetailedContractResults.type),
        v: nanOrNumberTo0x(defaultDetailedContractResults.v),
        value: nanOrNumberTo0x(defaultDetailedContractResults.amount),
      });
    };

    const showDetails = true;
    it('populateSyntheticTransactions with no dupes in empty txObjects', async function () {
      const initTxObjects: Transaction[] = [];
      ethImpl.populateSyntheticTransactions(showDetails, referenceLogs, initTxObjects, '1');
      expect(initTxObjects.length).to.equal(defaultLogs1.length);
      expect(initTxObjects[0].hash).to.equal(modelLog1.transactionHash);
      expect(initTxObjects[1].hash).to.equal(modelLog2.transactionHash);
      expect(initTxObjects[2].hash).to.equal(modelLog3.transactionHash);
    });

    it('populateSyntheticTransactions with no dupes in non empty txObjects', async function () {
      const initTxObjects = [getTransactionModel('txHash1'), getTransactionModel('txHash2')];
      const txObjects = initTxObjects.slice();
      ethImpl.populateSyntheticTransactions(showDetails, referenceLogs, txObjects, '1');
      expect(txObjects.length).to.equal(initTxObjects.length + defaultLogs1.length);
      expect(txObjects[initTxObjects.length + 0].hash).to.equal(modelLog1.transactionHash);
      expect(txObjects[initTxObjects.length + 1].hash).to.equal(modelLog2.transactionHash);
      expect(txObjects[initTxObjects.length + 2].hash).to.equal(modelLog3.transactionHash);
    });

    it('populateSyntheticTransactions with 1 transaction dupes in txObjects', async function () {
      const initTxObjects = [getTransactionModel(modelLog2.transactionHash)];
      const txObjects = initTxObjects.slice();
      ethImpl.populateSyntheticTransactions(showDetails, referenceLogs, txObjects, '1');
      expect(txObjects.length).to.equal(referenceLogs.length);
      expect(txObjects[0].hash).to.equal(contractHash2);
      expect(txObjects[1].hash).to.equal(modelLog1.transactionHash);
      expect(txObjects[2].hash).to.equal(modelLog3.transactionHash);
    });

    it('populateSyntheticTransactions with all dupes in txObjects', async function () {
      const initTxObjects = [
        getTransactionModel(modelLog1.transactionHash),
        getTransactionModel(modelLog2.transactionHash),
        getTransactionModel(modelLog3.transactionHash),
      ];
      const txObjects = initTxObjects.slice();
      ethImpl.populateSyntheticTransactions(showDetails, referenceLogs, txObjects, '1');
      expect(txObjects.length).to.equal(referenceLogs.length);
      expect(txObjects[0].hash).to.equal(modelLog1.transactionHash);
      expect(txObjects[1].hash).to.equal(modelLog2.transactionHash);
      expect(txObjects[2].hash).to.equal(modelLog3.transactionHash);
    });
  });
});<|MERGE_RESOLUTION|>--- conflicted
+++ resolved
@@ -31,10 +31,7 @@
 
 import pino from 'pino';
 import { EventEmitter } from 'events';
-<<<<<<< HEAD
-=======
 import { Hbar } from '@hashgraph/sdk';
->>>>>>> ce0930d3
 import constants from '../../src/lib/constants';
 import { Log, Transaction } from '../../src/lib/model';
 import HAPIService from '../../src/lib/services/hapiService/hapiService';
@@ -142,12 +139,8 @@
     // @ts-ignore
     restMock = new MockAdapter(mirrorNodeInstance.getMirrorNodeRestInstance(), { onNoMatch: 'throwException' });
 
-<<<<<<< HEAD
-    const total = constants.HBAR_RATE_LIMIT_TINYBAR;
-=======
     const duration = constants.HBAR_RATE_LIMIT_DURATION;
     const total = constants.HBAR_RATE_LIMIT_TOTAL;
->>>>>>> ce0930d3
     const eventEmitter = new EventEmitter();
 
     const hbarSpendingPlanRepository = new HbarSpendingPlanRepository(cacheService, logger);
@@ -159,12 +152,8 @@
       ipAddressHbarSpendingPlanRepository,
       logger,
       register,
-<<<<<<< HEAD
-      total,
-=======
       Hbar.fromTinybars(total),
       duration,
->>>>>>> ce0930d3
     );
 
     hapiServiceInstance = new HAPIService(logger, registry, cacheService, eventEmitter, hbarLimitService);
