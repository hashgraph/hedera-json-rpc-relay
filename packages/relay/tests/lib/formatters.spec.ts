/*-
 *
 * Hedera JSON RPC Relay
 *
 * Copyright (C) 2022 Hedera Hashgraph, LLC
 *
 * Licensed under the Apache License, Version 2.0 (the "License");
 * you may not use this file except in compliance with the License.
 * You may obtain a copy of the License at
 *
 *      http://www.apache.org/licenses/LICENSE-2.0
 *
 * Unless required by applicable law or agreed to in writing, software
 * distributed under the License is distributed on an "AS IS" BASIS,
 * WITHOUT WARRANTIES OR CONDITIONS OF ANY KIND, either express or implied.
 * See the License for the specific language governing permissions and
 * limitations under the License.
 *
 */

import { expect } from 'chai';
import {
    hexToASCII, decodeErrorMessage, formatTransactionId, parseNumericEnvVar, formatTransactionIdWithoutQueryParams,
    numberTo0x, formatContractResult, prepend0x, nullableNumberTo0x, nanOrNumberTo0x, toHash32, toNullableBigNumber, toNullIfEmptyHex, weibarHexToTinyBarInt
} from '../../src/formatters';
import constants from '../../src/lib/constants';
import { BigNumber as BN } from "bignumber.js";

describe('Formatters', () => {
    describe('hexToASCII', () => {
        const inputs = [
            '4C6F72656D20497073756D',
            '466F6F',
            '426172'
        ];

        const outputs = [
            'Lorem Ipsum',
            'Foo',
            'Bar'
        ];

        it('Decodes correctly', () => {
            for (let i = 0; i < inputs.length; i++) {
                expect(hexToASCII(inputs[i])).to.eq(outputs[i]);
            }
        });
    });

    describe('decodeErrorMessage', () => {
        const inputs = [
            '0x08c379a00000000000000000000000000000000000000000000000000000000000000020000000000000000000000000000000000000000000000000000000000000000d53657420746f2072657665727400000000000000000000000000000000000000',
            '0x08c379a000000000000000000000000000000000000000000000000000000000000000200000000000000000000000000000000000000000000000000000000000000013526576657274526561736f6e50617961626c6500000000000000000000000000',
            '0x08c379a000000000000000000000000000000000000000000000000000000000000000200000000000000000000000000000000000000000000000000000000000000010526576657274526561736f6e5075726500000000000000000000000000000000',
            '0x08c379a000000000000000000000000000000000000000000000000000000000000000200000000000000000000000000000000000000000000000000000000000000010526576657274526561736f6e5669657700000000000000000000000000000000'
        ];

        const outputs = [
            'Set to revert',
            'RevertReasonPayable',
            'RevertReasonPure',
            'RevertReasonView',
        ];

        it('Decodes correctly', () => {
            for (let i = 0; i < inputs.length; i++) {
                expect(decodeErrorMessage(inputs[i])).to.eq(outputs[i]);
            }
        });
    });

    describe('formatTransactionId', () => {
        const validInputTimestamp = '0.0.2@1234567890.123456789';
        const validOutputTimestamp = '0.0.2-1234567890-123456789';
        const invalidInputTimestamp = '0.0.2@12345678222.123456789';

        it('should return correct formated transaction id', () => {
            expect(formatTransactionId(validInputTimestamp)).to.eq(validOutputTimestamp);
        });

        it('should return null', () => {
            expect(formatTransactionId(invalidInputTimestamp)).to.eq(null);
        });

        it('should return null on empty', () => {
          expect(formatTransactionId('')).to.eq(null);
        });
      });
    
    describe('formatTransactionIdWithoutQueryParams', () => {
        const validInputTimestamp = '0.0.2@1234567890.123456789?nonce=1';
        const validOutputTimestamp = '0.0.2-1234567890-123456789';
        const invalidInputTimestamp = '0.0.2@12345678222.123456789?nonce=1';
    
        it('should return correct formated transaction id', () => {
          expect(formatTransactionIdWithoutQueryParams(validInputTimestamp)).to.eq(validOutputTimestamp);
        });
    
        it('should return null', () => {
          expect(formatTransactionIdWithoutQueryParams(invalidInputTimestamp)).to.eq(null);
        });
    
        it('should return null on empty', () => {
          expect(formatTransactionIdWithoutQueryParams('')).to.eq(null);
        });
    });
    

    describe('parseNumericEnvVar', () => {
        before(() => {
            process.env.TEST_ONLY_ENV_VAR_EMPTYSTRING = '';
            process.env.TEST_ONLY_ENV_VAR_NONNUMERICSTRING = 'foobar';
            process.env.TEST_ONLY_ENV_VAR_NUMERICSTRING = '12345';
        });

        after(() => {
            process.env.TEST_ONLY_ENV_VAR_EMPTYSTRING = undefined;
            process.env.TEST_ONLY_ENV_VAR_NONNUMERICSTRING = undefined;
            process.env.TEST_ONLY_ENV_VAR_NUMERICSTRING = undefined;
        });

        it('should use default value when env var is undefined', () => {
            const value =
                parseNumericEnvVar('TEST_ONLY_ENV_VAR_UNDEFINED', 'ETH_BLOCK_NUMBER_CACHE_TTL_MS_DEFAULT');
            expect(isNaN(value)).to.equal(false, 'should not be NaN');
            expect(value).to.equal(constants.ETH_BLOCK_NUMBER_CACHE_TTL_MS_DEFAULT);
        });

        it('should use default value when env var is empty string', () => {
            const value =
                parseNumericEnvVar('TEST_ONLY_ENV_VAR_EMPTYSTRING', 'ETH_BLOCK_NUMBER_CACHE_TTL_MS_DEFAULT');
            expect(isNaN(value)).to.equal(false, 'should not be NaN');
            expect(value).to.equal(constants.ETH_BLOCK_NUMBER_CACHE_TTL_MS_DEFAULT);
        });

        it('should use default value when env var is non-numeric string', () => {
            const value =
                parseNumericEnvVar('TEST_ONLY_ENV_VAR_NONNUMERICSTRING', 'ETH_BLOCK_NUMBER_CACHE_TTL_MS_DEFAULT');
            expect(isNaN(value)).to.equal(false, 'should not be NaN');
            expect(value).to.equal(constants.ETH_BLOCK_NUMBER_CACHE_TTL_MS_DEFAULT);
        });

        it('should throw when env var is any non-parseable value and constant is any non-parseable value', () => {
            let value: any = undefined;
            expect(function () {
                value = parseNumericEnvVar('TEST_ONLY_ENV_VAR_NONNUMERICSTRING', 'TYPE_ACCOUNT');
            }).to.throw(
                Error,
                "Unable to parse numeric env var: 'TEST_ONLY_ENV_VAR_NONNUMERICSTRING', constant: 'TYPE_ACCOUNT'",
                'throws when unable to parse both',
            );
            expect(value).to.be.undefined;
        });

        it('should throw when env var is any non-parseable value and constant does not exist', () => {
            let value: any = undefined;
            expect(function () {
                value = parseNumericEnvVar('TEST_ONLY_ENV_VAR_NONNUMERICSTRING', 'FOO_BAR');
            }).to.throw(
                Error,
                "Unable to parse numeric env var: 'TEST_ONLY_ENV_VAR_NONNUMERICSTRING', constant: 'FOO_BAR'",
                'throws when unable to parse both',
            );
            expect(value).to.be.undefined;
        });

        it('should use specified value when env var is numeric string', () => {
            const value =
                parseNumericEnvVar('TEST_ONLY_ENV_VAR_NUMERICSTRING', 'ETH_BLOCK_NUMBER_CACHE_TTL_MS_DEFAULT');
            expect(isNaN(value)).to.equal(false, 'should not be NaN');
            expect(value).to.equal(12345);
        });
    });

    describe('formatContractResult', () => {
        const contractResult = {
            amount: 0,
            from: '0x05fba803be258049a27b820088bab1cad2058871',
            function_parameters: '0x08090033',
            gas_used: 400000,
            to: '0x0000000000000000000000000000000000000409',
            hash: '0xfc4ab7133197016293d2e14e8cf9c5227b07357e6385184f1cd1cb40d783cfbd',
            block_hash: '0xb0f10139fa0bf9e66402c8c0e5ed364e07cf83b3726c8045fabf86a07f4887130e4650cb5cf48a9f6139a805b78f0312',
            block_number: 528,
            transaction_index: 9,
            chain_id: '0x12a',
            gas_price: '0x',
            max_fee_per_gas: '0x59',
            max_priority_fee_per_gas: '0x',
            r: '0x2af9d41244c702764ed86c5b9f1a734b075b91c4d9c65e78bc584b0e35181e42',
            s: '0x3f0a6baa347876e08c53ffc70619ba75881841885b2bd114dbb1905cd57112a5',
            type: 2,
            v: 1,
            nonce: 2
        };

        it('should return null if null is passed', () => {
            expect(formatContractResult(null)).to.equal(null);
        });

        it('should return a valid match', () => {
            const formattedResult: any = formatContractResult(contractResult);
            expect(formattedResult.accessList).to.equal(undefined);
            expect(formattedResult.blockHash).to.equal('0xb0f10139fa0bf9e66402c8c0e5ed364e07cf83b3726c8045fabf86a07f488713');
            expect(formattedResult.blockNumber).to.equal('0x210');
            expect(formattedResult.chainId).to.equal('0x12a');
            expect(formattedResult.from).to.equal('0x05fba803be258049a27b820088bab1cad2058871');
            expect(formattedResult.gas).to.equal('0x61a80');
            expect(formattedResult.gasPrice).to.equal(null);
            expect(formattedResult.hash).to.equal('0xfc4ab7133197016293d2e14e8cf9c5227b07357e6385184f1cd1cb40d783cfbd');
            expect(formattedResult.input).to.equal('0x08090033');
            expect(formattedResult.maxPriorityFeePerGas).to.equal(null);
            expect(formattedResult.maxFeePerGas).to.equal('0x59');
            expect(formattedResult.nonce).to.equal('0x2');
            expect(formattedResult.r).to.equal('0x2af9d41244c702764ed86c5b9f1a734b075b91c4d9c65e78bc584b0e35181e42');
            expect(formattedResult.s).to.equal('0x3f0a6baa347876e08c53ffc70619ba75881841885b2bd114dbb1905cd57112a5');
            expect(formattedResult.to).to.equal('0x0000000000000000000000000000000000000409');
            expect(formattedResult.transactionIndex).to.equal('0x9');
            expect(formattedResult.type).to.equal('0x2');
            expect(formattedResult.v).to.equal('0x1');
            expect(formattedResult.value).to.equal('0x0');
        });

        it('should return nullable fields', () => {
            const formattedResult: any = formatContractResult({
                ...contractResult,
                block_number: null,
                gas_used: null,
                gas_price: '0x',
                max_priority_fee_per_gas: '0x',
                max_fee_per_gas: '0x',
                nonce: null,
                r: null,
                s: null,
                transaction_index: null,
                type: null,
                v: null,
                value: null
            });
            expect(formattedResult.accessList).to.equal(undefined);
            expect(formattedResult.blockHash).to.equal('0xb0f10139fa0bf9e66402c8c0e5ed364e07cf83b3726c8045fabf86a07f488713');
            expect(formattedResult.blockNumber).to.equal(null);
            expect(formattedResult.chainId).to.equal('0x12a');
            expect(formattedResult.from).to.equal('0x05fba803be258049a27b820088bab1cad2058871');
            expect(formattedResult.gas).to.equal('0x0');
            expect(formattedResult.gasPrice).to.equal(null);
            expect(formattedResult.hash).to.equal('0xfc4ab7133197016293d2e14e8cf9c5227b07357e6385184f1cd1cb40d783cfbd');
            expect(formattedResult.input).to.equal('0x08090033');
            expect(formattedResult.maxPriorityFeePerGas).to.equal(null);
            expect(formattedResult.maxFeePerGas).to.equal(null);
            expect(formattedResult.nonce).to.equal('0x0');
            expect(formattedResult.r).to.equal(null);
            expect(formattedResult.s).to.equal(null);
            expect(formattedResult.to).to.equal('0x0000000000000000000000000000000000000409');
            expect(formattedResult.transactionIndex).to.equal(null);
            expect(formattedResult.type).to.equal(null);
            expect(formattedResult.v).to.equal('0x0');
            expect(formattedResult.value).to.equal('0x0');
        });
    });

    describe('prepend0x', () => {
        it('should add a prefix if there is no one', () => {
            expect(prepend0x('5644')).to.equal('0x5644');
        });
        it('should not add prefix if the string is already prefixed', () => {
            expect(prepend0x('0x5644')).to.equal('0x5644');
        });
    });

    describe('numberTo0x', () => {
        it('should convert to hex a number type', () => {
            expect(numberTo0x(1009)).to.equal('0x3f1');
        });
        it('should convert to hex a BigInt type', () => {
            expect(numberTo0x(BigInt(6234))).to.equal('0x185a');
        });
    });

    describe('nullableNumberTo0x', () => {
        it('should be able to accept null', () => {
            expect(nullableNumberTo0x(null)).to.equal(null);
        });
        it('should convert a valid number to hex', () => {
            expect(nullableNumberTo0x(3867)).to.equal('0xf1b');
        });
    });

    describe('nanOrNumberTo0x', () => {
        it('should return null for nullable input', () => {
            expect(nanOrNumberTo0x(null)).to.equal('0x0');
        });
        it('should return 0x0 for Nan input', () => {
            expect(nanOrNumberTo0x(NaN)).to.equal('0x0');
        });
        it('should convert a number', () => {
            expect(nanOrNumberTo0x(593)).to.equal('0x251');
        });
    });

    describe('toHash32', () => {
        it('should format more than 32 bytes hash to 32 bytes', () => {
            expect(toHash32('0x9af1252ea00af08c2ebc78f35a6071a3736795dc53027ea746d710c46b0ef011dc4460630cf109972dafa76c4a56f530'))
              .to.equal('0x9af1252ea00af08c2ebc78f35a6071a3736795dc53027ea746d710c46b0ef011');
        });
        it('should format exactly 32 bytes hash to 32 bytes', () => {
            const hash32bytes = '0x92b761fa12ed062122c962dd84fce75ed6659e5bca328b6bb08077ff249682a';
            expect(toHash32(hash32bytes))
              .to.equal(hash32bytes);
        });
    });

    describe('toNullableBigNumber', () => {
        it('should return null for null input', () => {
            expect(toNullableBigNumber(null)).to.equal(null);
        });
        it('should convert a valid hex to BigNumber', () => {
            const bigNumberString = '0x9af1252ea00af08c2ebc78f35a6071a3736795dc53027ea746d710c46b0ef011dc4460630cf109972dafa76c4a56f530';
            expect(toNullableBigNumber(bigNumberString))
              .to.equal(new BN(bigNumberString).toString());
        });
    });

    describe('toNullIfEmptyHex', () => {
        it('should return null for empty hex', () => {
            expect(toNullIfEmptyHex('0x')).to.equal(null);
        });
        it('should return value for non-nullable input', () => {
            const value = '2911';
            expect(toNullIfEmptyHex(value)).to.equal(value);
        });
    });

    describe('weibarHexToTinyBarInt', () => {
        it('should convert weibar hex value to tinybar number', () => {
            const value = "0x1027127DC00";
            expect(weibarHexToTinyBarInt(value)).to.eq(111);
        });
<<<<<<< HEAD
        it('should handle a null value', () => {
            const value: string | null = null;
            expect(weibarHexToTinyBarInt(value)).to.eq(0);
        });
        it('should handle 0x value', () => {
            const value = "0x";
            expect(weibarHexToTinyBarInt(value)).to.eq(0);
        });
        it('should 0x0', () => {
            const value = "0x0";
            expect(weibarHexToTinyBarInt(value)).to.eq(0);
        });
        it('should convert max int64 value in hex to tinybar number', () => {
            const value = "0x7FFFFFFFFFFFFFFF";
            expect(weibarHexToTinyBarInt(value)).to.eq(922337203);
        });        
=======

        it('should convert weibar hex value to tinybar number', () => {
            const value = undefined;
            expect(weibarHexToTinyBarInt(value)).to.be.null;
        });

        it('should convert weibar hex value to tinybar number', () => {
            const value = null;
            expect(weibarHexToTinyBarInt(value)).to.be.null;
        });
>>>>>>> 8d7338bd
    });
});<|MERGE_RESOLUTION|>--- conflicted
+++ resolved
@@ -336,34 +336,30 @@
             const value = "0x1027127DC00";
             expect(weibarHexToTinyBarInt(value)).to.eq(111);
         });
-<<<<<<< HEAD
-        it('should handle a null value', () => {
-            const value: string | null = null;
-            expect(weibarHexToTinyBarInt(value)).to.eq(0);
-        });
+
+        it('should convert weibar hex value to tinybar number', () => {
+            const value = undefined;
+            expect(weibarHexToTinyBarInt(value)).to.be.null;
+        });
+
+        it('should convert weibar hex value to tinybar number', () => {
+            const value = null;
+            expect(weibarHexToTinyBarInt(value)).to.be.null;
+        });
+
         it('should handle 0x value', () => {
             const value = "0x";
-            expect(weibarHexToTinyBarInt(value)).to.eq(0);
-        });
+            expect(weibarHexToTinyBarInt(value)).to.eq(null);
+        });
+
         it('should 0x0', () => {
             const value = "0x0";
             expect(weibarHexToTinyBarInt(value)).to.eq(0);
         });
+
         it('should convert max int64 value in hex to tinybar number', () => {
             const value = "0x7FFFFFFFFFFFFFFF";
             expect(weibarHexToTinyBarInt(value)).to.eq(922337203);
-        });        
-=======
-
-        it('should convert weibar hex value to tinybar number', () => {
-            const value = undefined;
-            expect(weibarHexToTinyBarInt(value)).to.be.null;
-        });
-
-        it('should convert weibar hex value to tinybar number', () => {
-            const value = null;
-            expect(weibarHexToTinyBarInt(value)).to.be.null;
-        });
->>>>>>> 8d7338bd
+        });              
     });
 });