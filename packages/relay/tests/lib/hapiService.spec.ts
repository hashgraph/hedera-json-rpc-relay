/*-
 *
 * Hedera JSON RPC Relay
 *
 * Copyright (C) 2022-2024 Hedera Hashgraph, LLC
 *
 * Licensed under the Apache License, Version 2.0 (the "License");
 * you may not use this file except in compliance with the License.
 * You may obtain a copy of the License at
 *
 *      http://www.apache.org/licenses/LICENSE-2.0
 *
 * Unless required by applicable law or agreed to in writing, software
 * distributed under the License is distributed on an "AS IS" BASIS,
 * WITHOUT WARRANTIES OR CONDITIONS OF ANY KIND, either express or implied.
 * See the License for the specific language governing permissions and
 * limitations under the License.
 *
 */

import { ConfigService } from '@hashgraph/json-rpc-config-service/dist/services';
import { ConfigServiceTestHelper } from '../../../config-service/tests/configServiceTestHelper';
import pino from 'pino';
import { expect } from 'chai';
import EventEmitter from 'events';
import { Registry } from 'prom-client';
import { Client } from '@hashgraph/sdk';
import { SDKClient } from '../../src/lib/clients';
import HbarLimit from '../../src/lib/hbarlimiter';
import HAPIService from '../../src/lib/services/hapiService/hapiService';
import { CacheService } from '../../src/lib/services/cacheService/cacheService';
import { RequestDetails } from '../../src/lib/types';
import { overrideEnvsInMochaDescribe, withOverriddenEnvsInMochaTest } from '../helpers';

const registry = new Registry();
const logger = pino();

describe('HAPI Service', async function () {
  this.timeout(20000);
  let hbarLimiter: HbarLimit;
  let cacheService: CacheService;
  let eventEmitter: EventEmitter;
  let hapiService: HAPIService;

  const errorStatus = 50;
  const requestDetails = new RequestDetails({ requestId: 'hapiService.spec.ts', ipAddress: '0.0.0.0' });

  this.beforeAll(() => {
    const duration: number = 60000;
    const total: number = 100000000;
    eventEmitter = new EventEmitter();
    cacheService = new CacheService(logger.child({ name: `cache` }), registry);
    hbarLimiter = new HbarLimit(logger.child({ name: 'hbar-rate-limit' }), Date.now(), total, duration, registry);
  });

<<<<<<< HEAD
  this.beforeEach(() => {
    ConfigServiceTestHelper.dynamicOverride('HAPI_CLIENT_TRANSACTION_RESET', '0');
    ConfigServiceTestHelper.dynamicOverride('HAPI_CLIENT_DURATION_RESET', '0');
    ConfigServiceTestHelper.dynamicOverride('HAPI_CLIENT_ERROR_RESET', '[50]');
=======
  overrideEnvsInMochaDescribe({
    HAPI_CLIENT_TRANSACTION_RESET: '0',
    HAPI_CLIENT_DURATION_RESET: '0',
    HAPI_CLIENT_ERROR_RESET: '[50]',
>>>>>>> afc33495
  });

  it('should be able to initialize SDK instance', async function () {
    hapiService = new HAPIService(logger, registry, hbarLimiter, cacheService, eventEmitter);
    const client = hapiService.getMainClientInstance();
    const sdkClient = hapiService.getSDKClient();

    expect(client).to.be.instanceof(Client);
    expect(sdkClient).to.be.instanceof(SDKClient);
  });

<<<<<<< HEAD
  it('should be able to reinitialise SDK instance upon reaching transaction limit', async function () {
    ConfigServiceTestHelper.dynamicOverride('HAPI_CLIENT_TRANSACTION_RESET', '2');
    hapiService = new HAPIService(logger, registry, hbarLimiter, cacheService, eventEmitter);
    expect(hapiService.getTransactionCount()).to.eq(parseInt(ConfigService.get('HAPI_CLIENT_TRANSACTION_RESET')!));

    const oldClientInstance = hapiService.getMainClientInstance();
    let oldSDKInstance = hapiService.getSDKClient(); // decrease transaction limit by taking the instance
    oldSDKInstance = hapiService.getSDKClient(); // decrease transaction limit by taking the instance
    expect(hapiService.getTransactionCount()).to.eq(0);
    const newSDKInstance = hapiService.getSDKClient();
    const newClientInstance = hapiService.getMainClientInstance();

    expect(oldSDKInstance).to.not.be.equal(newSDKInstance);
    expect(oldClientInstance).to.not.be.equal(newClientInstance);
    expect(hapiService.getTransactionCount()).to.eq(parseInt(ConfigService.get('HAPI_CLIENT_TRANSACTION_RESET')!) - 1); // one less because we took the instance once and decreased the counter
  });

  it('should be able to reinitialise SDK instance upon reaching time limit', async function () {
    ConfigServiceTestHelper.dynamicOverride('HAPI_CLIENT_DURATION_RESET', '100');
    hapiService = new HAPIService(logger, registry, hbarLimiter, cacheService, eventEmitter);
    expect(hapiService.getTimeUntilReset()).to.eq(parseInt(ConfigService.get('HAPI_CLIENT_DURATION_RESET')!));

    const oldClientInstance = hapiService.getMainClientInstance();
    await new Promise((r) => setTimeout(r, 200)); // await to reach time limit
    const oldSDKInstance = hapiService.getSDKClient();
    const newSDKInstance = hapiService.getSDKClient();
    const newClientInstance = hapiService.getMainClientInstance();

    expect(hapiService.getTimeUntilReset()).to.eq(parseInt(ConfigService.get('HAPI_CLIENT_DURATION_RESET')!));
    expect(oldSDKInstance).to.not.be.equal(newSDKInstance);
    expect(oldClientInstance).to.not.be.equal(newClientInstance);
  });

  it('should be able to reinitialise SDK instance upon error status code encounter', async function () {
    ConfigServiceTestHelper.dynamicOverride('HAPI_CLIENT_ERROR_RESET', '[50]');
    hapiService = new HAPIService(logger, registry, hbarLimiter, cacheService, eventEmitter);
    expect(hapiService.getErrorCodes()[0]).to.eq(JSON.parse(ConfigService.get('HAPI_CLIENT_ERROR_RESET')!)[0]);

    const oldClientInstance = hapiService.getMainClientInstance();
    const oldSDKInstance = hapiService.getSDKClient();
    hapiService.decrementErrorCounter(errorStatus);
    const newSDKInstance = hapiService.getSDKClient();
    const newClientInstance = hapiService.getMainClientInstance();

    expect(oldSDKInstance).to.not.be.equal(newSDKInstance);
    expect(oldClientInstance).to.not.be.equal(newClientInstance);
    expect(hapiService.getErrorCodes()[0]).to.eq(JSON.parse(ConfigService.get('HAPI_CLIENT_ERROR_RESET')!)[0]);
  });

  it('should be able to reset all counter upon reinitialization of the SDK Client', async function () {
    ConfigServiceTestHelper.dynamicOverride('HAPI_CLIENT_ERROR_RESET', '[50]');
    ConfigServiceTestHelper.dynamicOverride('HAPI_CLIENT_TRANSACTION_RESET', '50');
    ConfigServiceTestHelper.dynamicOverride('HAPI_CLIENT_DURATION_RESET', '36000');
    hapiService = new HAPIService(logger, registry, hbarLimiter, cacheService, eventEmitter);

    expect(hapiService.getErrorCodes()[0]).to.eq(JSON.parse(ConfigService.get('HAPI_CLIENT_ERROR_RESET')!)[0]);
    const oldClientInstance = hapiService.getMainClientInstance();
    const oldSDKInstance = hapiService.getSDKClient();
    hapiService.decrementErrorCounter(errorStatus);
    const newSDKInstance = hapiService.getSDKClient();
    const newClientInstance = hapiService.getMainClientInstance();

    expect(hapiService.getTimeUntilReset()).to.eq(parseInt(ConfigService.get('HAPI_CLIENT_DURATION_RESET')!));
    expect(hapiService.getErrorCodes()[0]).to.eq(JSON.parse(ConfigService.get('HAPI_CLIENT_ERROR_RESET')!)[0]);
    expect(hapiService.getTransactionCount()).to.eq(parseInt(ConfigService.get('HAPI_CLIENT_TRANSACTION_RESET')!) - 1); // one less because we took the instance once and decreased the counter
    expect(oldSDKInstance).to.not.be.equal(newSDKInstance);
    expect(oldClientInstance).to.not.be.equal(newClientInstance);
  });

  it('should keep the same instance of hbar limiter and not reset the budget', async function () {
    ConfigServiceTestHelper.dynamicOverride('HAPI_CLIENT_ERROR_RESET', '[50]');
    ConfigServiceTestHelper.dynamicOverride('HAPI_CLIENT_TRANSACTION_RESET', '50');
    ConfigServiceTestHelper.dynamicOverride('HAPI_CLIENT_DURATION_RESET', '36000');
    const costAmount = 10000;
    hapiService = new HAPIService(logger, registry, hbarLimiter, cacheService, eventEmitter);

    const hbarLimiterBudgetBefore = hbarLimiter.getRemainingBudget();
    const oldClientInstance = hapiService.getMainClientInstance();
    const oldSDKInstance = hapiService.getSDKClient();

    hbarLimiter.addExpense(costAmount, Date.now(), requestDetails);
    hapiService.decrementErrorCounter(errorStatus);

    const newSDKInstance = hapiService.getSDKClient();
    const newClientInstance = hapiService.getMainClientInstance();
    const hbarLimiterBudgetAfter = hbarLimiter.getRemainingBudget();

    expect(hbarLimiterBudgetBefore).to.be.greaterThan(hbarLimiterBudgetAfter);
    expect(oldSDKInstance).to.not.be.equal(newSDKInstance);
    expect(oldClientInstance).to.not.be.equal(newClientInstance);
  });

  it('should not be able to reinitialise and decrement counters, if it is disabled', async function () {
    ConfigServiceTestHelper.dynamicOverride('HAPI_CLIENT_TRANSACTION_RESET', '0');
    ConfigServiceTestHelper.dynamicOverride('HAPI_CLIENT_DURATION_RESET', '0');
    ConfigServiceTestHelper.dynamicOverride('HAPI_CLIENT_ERROR_RESET', '[]');

    hapiService = new HAPIService(logger, registry, hbarLimiter, cacheService, eventEmitter);
    expect(hapiService.getTransactionCount()).to.eq(parseInt(ConfigService.get('HAPI_CLIENT_TRANSACTION_RESET')!));

    const oldClientInstance = hapiService.getMainClientInstance();
    const oldSDKInstance = hapiService.getSDKClient();
    const newSDKInstance = hapiService.getSDKClient();
    const newClientInstance = hapiService.getMainClientInstance();

    expect(oldSDKInstance).to.be.equal(newSDKInstance);
    expect(oldClientInstance).to.be.equal(newClientInstance);
    expect(hapiService.getIsReinitEnabled()).to.be.equal(false);
  });

  it('should not reset isReinitEnabled is set to false', async function () {
    ConfigServiceTestHelper.dynamicOverride('HAPI_CLIENT_TRANSACTION_RESET', '0');
    ConfigServiceTestHelper.dynamicOverride('HAPI_CLIENT_DURATION_RESET', '0');
    ConfigServiceTestHelper.dynamicOverride('HAPI_CLIENT_ERROR_RESET', '[]');

    hapiService = new HAPIService(logger, registry, hbarLimiter, cacheService, eventEmitter);
    expect(hapiService.getTransactionCount()).to.eq(parseInt(ConfigService.get('HAPI_CLIENT_TRANSACTION_RESET')!));

    const oldClientInstance = hapiService.getMainClientInstance();
    const oldSDKInstance = hapiService.getSDKClient();
    const newSDKInstance = hapiService.getSDKClient();
    const newClientInstance = hapiService.getMainClientInstance();

    expect(oldSDKInstance).to.be.equal(newSDKInstance);
    expect(oldClientInstance).to.be.equal(newClientInstance);
    expect(() => {
      hapiService.decrementErrorCounter(21);
    }).to.not.throw;
  });
=======
  withOverriddenEnvsInMochaTest({ HAPI_CLIENT_TRANSACTION_RESET: '2' }, () => {
    it('should be able to reinitialise SDK instance upon reaching transaction limit', async function () {
      hapiService = new HAPIService(logger, registry, hbarLimiter, cacheService, eventEmitter);
      expect(hapiService.getTransactionCount()).to.eq(parseInt(process.env.HAPI_CLIENT_TRANSACTION_RESET!));

      const oldClientInstance = hapiService.getMainClientInstance();
      let oldSDKInstance = hapiService.getSDKClient(); // decrease transaction limit by taking the instance
      oldSDKInstance = hapiService.getSDKClient(); // decrease transaction limit by taking the instance
      expect(hapiService.getTransactionCount()).to.eq(0);
      const newSDKInstance = hapiService.getSDKClient();
      const newClientInstance = hapiService.getMainClientInstance();

      expect(oldSDKInstance).to.not.be.equal(newSDKInstance);
      expect(oldClientInstance).to.not.be.equal(newClientInstance);
      expect(hapiService.getTransactionCount()).to.eq(parseInt(process.env.HAPI_CLIENT_TRANSACTION_RESET!) - 1); // one less because we took the instance once and decreased the counter
    });
  });

  withOverriddenEnvsInMochaTest({ HAPI_CLIENT_DURATION_RESET: '100' }, () => {
    it('should be able to reinitialise SDK instance upon reaching time limit', async function () {
      hapiService = new HAPIService(logger, registry, hbarLimiter, cacheService, eventEmitter);
      expect(hapiService.getTimeUntilReset()).to.eq(parseInt(process.env.HAPI_CLIENT_DURATION_RESET!));

      const oldClientInstance = hapiService.getMainClientInstance();
      await new Promise((r) => setTimeout(r, 200)); // await to reach time limit
      const oldSDKInstance = hapiService.getSDKClient();
      const newSDKInstance = hapiService.getSDKClient();
      const newClientInstance = hapiService.getMainClientInstance();

      expect(hapiService.getTimeUntilReset()).to.eq(parseInt(process.env.HAPI_CLIENT_DURATION_RESET!));
      expect(oldSDKInstance).to.not.be.equal(newSDKInstance);
      expect(oldClientInstance).to.not.be.equal(newClientInstance);
    });
  });

  withOverriddenEnvsInMochaTest({ HAPI_CLIENT_ERROR_RESET: '[50]' }, () => {
    it('should be able to reinitialise SDK instance upon error status code encounter', async function () {
      hapiService = new HAPIService(logger, registry, hbarLimiter, cacheService, eventEmitter);
      expect(hapiService.getErrorCodes()[0]).to.eq(JSON.parse(process.env.HAPI_CLIENT_ERROR_RESET!)[0]);

      const oldClientInstance = hapiService.getMainClientInstance();
      const oldSDKInstance = hapiService.getSDKClient();
      hapiService.decrementErrorCounter(errorStatus);
      const newSDKInstance = hapiService.getSDKClient();
      const newClientInstance = hapiService.getMainClientInstance();

      expect(oldSDKInstance).to.not.be.equal(newSDKInstance);
      expect(oldClientInstance).to.not.be.equal(newClientInstance);
      expect(hapiService.getErrorCodes()[0]).to.eq(JSON.parse(process.env.HAPI_CLIENT_ERROR_RESET!)[0]);
    });
  });

  withOverriddenEnvsInMochaTest(
    {
      HAPI_CLIENT_ERROR_RESET: '[50]',
      HAPI_CLIENT_TRANSACTION_RESET: '50',
      HAPI_CLIENT_DURATION_RESET: '36000',
    },
    () => {
      it('should be able to reset all counter upon reinitialization of the SDK Client', async function () {
        hapiService = new HAPIService(logger, registry, hbarLimiter, cacheService, eventEmitter);

        expect(hapiService.getErrorCodes()[0]).to.eq(JSON.parse(process.env.HAPI_CLIENT_ERROR_RESET!)[0]);
        const oldClientInstance = hapiService.getMainClientInstance();
        const oldSDKInstance = hapiService.getSDKClient();
        hapiService.decrementErrorCounter(errorStatus);
        const newSDKInstance = hapiService.getSDKClient();
        const newClientInstance = hapiService.getMainClientInstance();

        expect(hapiService.getTimeUntilReset()).to.eq(parseInt(process.env.HAPI_CLIENT_DURATION_RESET!));
        expect(hapiService.getErrorCodes()[0]).to.eq(JSON.parse(process.env.HAPI_CLIENT_ERROR_RESET!)[0]);
        expect(hapiService.getTransactionCount()).to.eq(parseInt(process.env.HAPI_CLIENT_TRANSACTION_RESET!) - 1); // one less because we took the instance once and decreased the counter
        expect(oldSDKInstance).to.not.be.equal(newSDKInstance);
        expect(oldClientInstance).to.not.be.equal(newClientInstance);
      });
    },
  );

  withOverriddenEnvsInMochaTest(
    {
      HAPI_CLIENT_ERROR_RESET: '[50]',
      HAPI_CLIENT_TRANSACTION_RESET: '50',
      HAPI_CLIENT_DURATION_RESET: '36000',
    },
    () => {
      it('should keep the same instance of hbar limiter and not reset the budget', async function () {
        const costAmount = 10000;
        hapiService = new HAPIService(logger, registry, hbarLimiter, cacheService, eventEmitter);

        const hbarLimiterBudgetBefore = hbarLimiter.getRemainingBudget();
        const oldClientInstance = hapiService.getMainClientInstance();
        const oldSDKInstance = hapiService.getSDKClient();

        hbarLimiter.addExpense(costAmount, Date.now(), requestDetails);
        hapiService.decrementErrorCounter(errorStatus);

        const newSDKInstance = hapiService.getSDKClient();
        const newClientInstance = hapiService.getMainClientInstance();
        const hbarLimiterBudgetAfter = hbarLimiter.getRemainingBudget();

        expect(hbarLimiterBudgetBefore).to.be.greaterThan(hbarLimiterBudgetAfter);
        expect(oldSDKInstance).to.not.be.equal(newSDKInstance);
        expect(oldClientInstance).to.not.be.equal(newClientInstance);
      });
    },
  );

  withOverriddenEnvsInMochaTest(
    {
      HAPI_CLIENT_TRANSACTION_RESET: '0',
      HAPI_CLIENT_DURATION_RESET: '0',
      HAPI_CLIENT_ERROR_RESET: '[]',
    },
    () => {
      it('should not be able to reinitialise and decrement counters, if it is disabled', async function () {
        hapiService = new HAPIService(logger, registry, hbarLimiter, cacheService, eventEmitter);
        expect(hapiService.getTransactionCount()).to.eq(parseInt(process.env.HAPI_CLIENT_TRANSACTION_RESET!));

        const oldClientInstance = hapiService.getMainClientInstance();
        const oldSDKInstance = hapiService.getSDKClient();
        const newSDKInstance = hapiService.getSDKClient();
        const newClientInstance = hapiService.getMainClientInstance();

        expect(oldSDKInstance).to.be.equal(newSDKInstance);
        expect(oldClientInstance).to.be.equal(newClientInstance);
        expect(hapiService.getIsReinitEnabled()).to.be.equal(false);
      });
    },
  );
>>>>>>> afc33495
});<|MERGE_RESOLUTION|>--- conflicted
+++ resolved
@@ -53,17 +53,10 @@
     hbarLimiter = new HbarLimit(logger.child({ name: 'hbar-rate-limit' }), Date.now(), total, duration, registry);
   });
 
-<<<<<<< HEAD
-  this.beforeEach(() => {
-    ConfigServiceTestHelper.dynamicOverride('HAPI_CLIENT_TRANSACTION_RESET', '0');
-    ConfigServiceTestHelper.dynamicOverride('HAPI_CLIENT_DURATION_RESET', '0');
-    ConfigServiceTestHelper.dynamicOverride('HAPI_CLIENT_ERROR_RESET', '[50]');
-=======
   overrideEnvsInMochaDescribe({
     HAPI_CLIENT_TRANSACTION_RESET: '0',
     HAPI_CLIENT_DURATION_RESET: '0',
     HAPI_CLIENT_ERROR_RESET: '[50]',
->>>>>>> afc33495
   });
 
   it('should be able to initialize SDK instance', async function () {
@@ -75,137 +68,6 @@
     expect(sdkClient).to.be.instanceof(SDKClient);
   });
 
-<<<<<<< HEAD
-  it('should be able to reinitialise SDK instance upon reaching transaction limit', async function () {
-    ConfigServiceTestHelper.dynamicOverride('HAPI_CLIENT_TRANSACTION_RESET', '2');
-    hapiService = new HAPIService(logger, registry, hbarLimiter, cacheService, eventEmitter);
-    expect(hapiService.getTransactionCount()).to.eq(parseInt(ConfigService.get('HAPI_CLIENT_TRANSACTION_RESET')!));
-
-    const oldClientInstance = hapiService.getMainClientInstance();
-    let oldSDKInstance = hapiService.getSDKClient(); // decrease transaction limit by taking the instance
-    oldSDKInstance = hapiService.getSDKClient(); // decrease transaction limit by taking the instance
-    expect(hapiService.getTransactionCount()).to.eq(0);
-    const newSDKInstance = hapiService.getSDKClient();
-    const newClientInstance = hapiService.getMainClientInstance();
-
-    expect(oldSDKInstance).to.not.be.equal(newSDKInstance);
-    expect(oldClientInstance).to.not.be.equal(newClientInstance);
-    expect(hapiService.getTransactionCount()).to.eq(parseInt(ConfigService.get('HAPI_CLIENT_TRANSACTION_RESET')!) - 1); // one less because we took the instance once and decreased the counter
-  });
-
-  it('should be able to reinitialise SDK instance upon reaching time limit', async function () {
-    ConfigServiceTestHelper.dynamicOverride('HAPI_CLIENT_DURATION_RESET', '100');
-    hapiService = new HAPIService(logger, registry, hbarLimiter, cacheService, eventEmitter);
-    expect(hapiService.getTimeUntilReset()).to.eq(parseInt(ConfigService.get('HAPI_CLIENT_DURATION_RESET')!));
-
-    const oldClientInstance = hapiService.getMainClientInstance();
-    await new Promise((r) => setTimeout(r, 200)); // await to reach time limit
-    const oldSDKInstance = hapiService.getSDKClient();
-    const newSDKInstance = hapiService.getSDKClient();
-    const newClientInstance = hapiService.getMainClientInstance();
-
-    expect(hapiService.getTimeUntilReset()).to.eq(parseInt(ConfigService.get('HAPI_CLIENT_DURATION_RESET')!));
-    expect(oldSDKInstance).to.not.be.equal(newSDKInstance);
-    expect(oldClientInstance).to.not.be.equal(newClientInstance);
-  });
-
-  it('should be able to reinitialise SDK instance upon error status code encounter', async function () {
-    ConfigServiceTestHelper.dynamicOverride('HAPI_CLIENT_ERROR_RESET', '[50]');
-    hapiService = new HAPIService(logger, registry, hbarLimiter, cacheService, eventEmitter);
-    expect(hapiService.getErrorCodes()[0]).to.eq(JSON.parse(ConfigService.get('HAPI_CLIENT_ERROR_RESET')!)[0]);
-
-    const oldClientInstance = hapiService.getMainClientInstance();
-    const oldSDKInstance = hapiService.getSDKClient();
-    hapiService.decrementErrorCounter(errorStatus);
-    const newSDKInstance = hapiService.getSDKClient();
-    const newClientInstance = hapiService.getMainClientInstance();
-
-    expect(oldSDKInstance).to.not.be.equal(newSDKInstance);
-    expect(oldClientInstance).to.not.be.equal(newClientInstance);
-    expect(hapiService.getErrorCodes()[0]).to.eq(JSON.parse(ConfigService.get('HAPI_CLIENT_ERROR_RESET')!)[0]);
-  });
-
-  it('should be able to reset all counter upon reinitialization of the SDK Client', async function () {
-    ConfigServiceTestHelper.dynamicOverride('HAPI_CLIENT_ERROR_RESET', '[50]');
-    ConfigServiceTestHelper.dynamicOverride('HAPI_CLIENT_TRANSACTION_RESET', '50');
-    ConfigServiceTestHelper.dynamicOverride('HAPI_CLIENT_DURATION_RESET', '36000');
-    hapiService = new HAPIService(logger, registry, hbarLimiter, cacheService, eventEmitter);
-
-    expect(hapiService.getErrorCodes()[0]).to.eq(JSON.parse(ConfigService.get('HAPI_CLIENT_ERROR_RESET')!)[0]);
-    const oldClientInstance = hapiService.getMainClientInstance();
-    const oldSDKInstance = hapiService.getSDKClient();
-    hapiService.decrementErrorCounter(errorStatus);
-    const newSDKInstance = hapiService.getSDKClient();
-    const newClientInstance = hapiService.getMainClientInstance();
-
-    expect(hapiService.getTimeUntilReset()).to.eq(parseInt(ConfigService.get('HAPI_CLIENT_DURATION_RESET')!));
-    expect(hapiService.getErrorCodes()[0]).to.eq(JSON.parse(ConfigService.get('HAPI_CLIENT_ERROR_RESET')!)[0]);
-    expect(hapiService.getTransactionCount()).to.eq(parseInt(ConfigService.get('HAPI_CLIENT_TRANSACTION_RESET')!) - 1); // one less because we took the instance once and decreased the counter
-    expect(oldSDKInstance).to.not.be.equal(newSDKInstance);
-    expect(oldClientInstance).to.not.be.equal(newClientInstance);
-  });
-
-  it('should keep the same instance of hbar limiter and not reset the budget', async function () {
-    ConfigServiceTestHelper.dynamicOverride('HAPI_CLIENT_ERROR_RESET', '[50]');
-    ConfigServiceTestHelper.dynamicOverride('HAPI_CLIENT_TRANSACTION_RESET', '50');
-    ConfigServiceTestHelper.dynamicOverride('HAPI_CLIENT_DURATION_RESET', '36000');
-    const costAmount = 10000;
-    hapiService = new HAPIService(logger, registry, hbarLimiter, cacheService, eventEmitter);
-
-    const hbarLimiterBudgetBefore = hbarLimiter.getRemainingBudget();
-    const oldClientInstance = hapiService.getMainClientInstance();
-    const oldSDKInstance = hapiService.getSDKClient();
-
-    hbarLimiter.addExpense(costAmount, Date.now(), requestDetails);
-    hapiService.decrementErrorCounter(errorStatus);
-
-    const newSDKInstance = hapiService.getSDKClient();
-    const newClientInstance = hapiService.getMainClientInstance();
-    const hbarLimiterBudgetAfter = hbarLimiter.getRemainingBudget();
-
-    expect(hbarLimiterBudgetBefore).to.be.greaterThan(hbarLimiterBudgetAfter);
-    expect(oldSDKInstance).to.not.be.equal(newSDKInstance);
-    expect(oldClientInstance).to.not.be.equal(newClientInstance);
-  });
-
-  it('should not be able to reinitialise and decrement counters, if it is disabled', async function () {
-    ConfigServiceTestHelper.dynamicOverride('HAPI_CLIENT_TRANSACTION_RESET', '0');
-    ConfigServiceTestHelper.dynamicOverride('HAPI_CLIENT_DURATION_RESET', '0');
-    ConfigServiceTestHelper.dynamicOverride('HAPI_CLIENT_ERROR_RESET', '[]');
-
-    hapiService = new HAPIService(logger, registry, hbarLimiter, cacheService, eventEmitter);
-    expect(hapiService.getTransactionCount()).to.eq(parseInt(ConfigService.get('HAPI_CLIENT_TRANSACTION_RESET')!));
-
-    const oldClientInstance = hapiService.getMainClientInstance();
-    const oldSDKInstance = hapiService.getSDKClient();
-    const newSDKInstance = hapiService.getSDKClient();
-    const newClientInstance = hapiService.getMainClientInstance();
-
-    expect(oldSDKInstance).to.be.equal(newSDKInstance);
-    expect(oldClientInstance).to.be.equal(newClientInstance);
-    expect(hapiService.getIsReinitEnabled()).to.be.equal(false);
-  });
-
-  it('should not reset isReinitEnabled is set to false', async function () {
-    ConfigServiceTestHelper.dynamicOverride('HAPI_CLIENT_TRANSACTION_RESET', '0');
-    ConfigServiceTestHelper.dynamicOverride('HAPI_CLIENT_DURATION_RESET', '0');
-    ConfigServiceTestHelper.dynamicOverride('HAPI_CLIENT_ERROR_RESET', '[]');
-
-    hapiService = new HAPIService(logger, registry, hbarLimiter, cacheService, eventEmitter);
-    expect(hapiService.getTransactionCount()).to.eq(parseInt(ConfigService.get('HAPI_CLIENT_TRANSACTION_RESET')!));
-
-    const oldClientInstance = hapiService.getMainClientInstance();
-    const oldSDKInstance = hapiService.getSDKClient();
-    const newSDKInstance = hapiService.getSDKClient();
-    const newClientInstance = hapiService.getMainClientInstance();
-
-    expect(oldSDKInstance).to.be.equal(newSDKInstance);
-    expect(oldClientInstance).to.be.equal(newClientInstance);
-    expect(() => {
-      hapiService.decrementErrorCounter(21);
-    }).to.not.throw;
-  });
-=======
   withOverriddenEnvsInMochaTest({ HAPI_CLIENT_TRANSACTION_RESET: '2' }, () => {
     it('should be able to reinitialise SDK instance upon reaching transaction limit', async function () {
       hapiService = new HAPIService(logger, registry, hbarLimiter, cacheService, eventEmitter);
@@ -335,5 +197,4 @@
       });
     },
   );
->>>>>>> afc33495
 });