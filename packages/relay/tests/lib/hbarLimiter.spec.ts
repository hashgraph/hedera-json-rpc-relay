--- conflicted
+++ resolved
@@ -44,12 +44,8 @@
   const mockedExchangeRateInCents: number = 12;
   const randomAccountAddress = random20BytesAddress();
   const randomWhiteListedAccountAddress = random20BytesAddress();
-<<<<<<< HEAD
   const fileChunkSize = Number(ConfigService.get('FILE_APPEND_CHUNK_SIZE')) || 5120;
-=======
-  const fileChunkSize = Number(process.env.FILE_APPEND_CHUNK_SIZE) || 5120;
   const requestDetails = new RequestDetails({ requestId: getRequestId(), ipAddress: '0.0.0.0' });
->>>>>>> f1794d8b
 
   this.beforeEach(() => {
     currentDateNow = Date.now();
