/*-
 *
 * Hedera JSON RPC Relay
 *
 * Copyright (C) 2022-2024 Hedera Hashgraph, LLC
 *
 * Licensed under the Apache License, Version 2.0 (the "License");
 * you may not use this file except in compliance with the License.
 * You may obtain a copy of the License at
 *
 *      http://www.apache.org/licenses/LICENSE-2.0
 *
 * Unless required by applicable law or agreed to in writing, software
 * distributed under the License is distributed on an "AS IS" BASIS,
 * WITHOUT WARRANTIES OR CONDITIONS OF ANY KIND, either express or implied.
 * See the License for the specific language governing permissions and
 * limitations under the License.
 *
 */

import path from 'path';
import dotenv from 'dotenv';
import { expect } from 'chai';
import { Registry } from 'prom-client';
import { MirrorNodeClient } from '../../src/lib/clients';
import constants from '../../src/lib/constants';
import axios, { AxiosInstance } from 'axios';
import MockAdapter from 'axios-mock-adapter';
<<<<<<< HEAD
import { getRequestId, mockData, random20BytesAddress, withOverriddenEnvsInMochaTest } from './../helpers';
const registry = new Registry();

=======
import { getRequestId, mockData, random20BytesAddress } from '../helpers';
>>>>>>> f1794d8b
import pino from 'pino';
import { ethers } from 'ethers';
import { MirrorNodeClientError, predefined } from '../../src';
import { CacheService } from '../../src/lib/services/cacheService/cacheService';
import { MirrorNodeTransactionRecord, RequestDetails } from '../../src/lib/types';
import { SDKClientError } from '../../src/lib/errors/SDKClientError';
import { BigNumber } from 'bignumber.js';

dotenv.config({ path: path.resolve(__dirname, '../test.env') });

const registry = new Registry();

const logger = pino();
const noTransactions = '?transactions=false';
const requestDetails = new RequestDetails({ requestId: getRequestId(), ipAddress: '0.0.0.0' });

describe('MirrorNodeClient', async function () {
  this.timeout(20000);

  let instance: AxiosInstance, mock: MockAdapter, mirrorNodeInstance: MirrorNodeClient, cacheService: CacheService;

  before(() => {
    // mock axios
    instance = axios.create({
      baseURL: 'https://localhost:5551/api/v1',
      responseType: 'json' as const,
      headers: {
        'Content-Type': 'application/json',
      },
      timeout: 20 * 1000,
    });
    cacheService = new CacheService(logger.child({ name: `cache` }), registry);
    mirrorNodeInstance = new MirrorNodeClient(
      process.env.MIRROR_NODE_URL || '',
      logger.child({ name: `mirror-node` }),
      registry,
      cacheService,
      instance,
    );
  });

  beforeEach(() => {
    mock = new MockAdapter(instance);
    cacheService.clear(requestDetails);
  });

  describe('handleError', async () => {
    const CONTRACT_CALL_ENDPOINT = 'contracts/call';
    const nullResponseCodes = [404];
    const errorRepsonseCodes = [501, 503, 400, 429, 415, 500];

    for (const code of nullResponseCodes) {
      it(`returns null when ${code} is returned`, async () => {
        let error = new Error('test error');
        error['response'] = 'test error';

        const result = mirrorNodeInstance.handleError(
          error,
          CONTRACT_CALL_ENDPOINT,
          CONTRACT_CALL_ENDPOINT,
          code,
          'POST',
          requestDetails,
        );
        expect(result).to.equal(null);
      });
    }

    for (const code of errorRepsonseCodes) {
      it(`throws an error when ${code} is returned`, async () => {
        try {
          let error = new Error('test error');
          error['response'] = 'test error';
          mirrorNodeInstance.handleError(
            error,
            CONTRACT_CALL_ENDPOINT,
            CONTRACT_CALL_ENDPOINT,
            code,
            'POST',
            requestDetails,
          );
          expect.fail('should have thrown an error');
        } catch (e: any) {
          expect(e.message).to.equal('test error');
        }
      });
    }
  });

  it('Can extract the account number out of an account pagination next link url', async () => {
    const accountId = '0.0.123';
    const url = `/api/v1/accounts/${accountId}?limit=100&timestamp=lt:1682455406.562695326`;
    const extractedAccountId = mirrorNodeInstance.extractAccountIdFromUrl(url, requestDetails);
    expect(extractedAccountId).to.eq(accountId);
  });

  it('Can extract the evm address out of an account pagination next link url', async () => {
    const evmAddress = '0x583031d1113ad414f02576bd6afa5bbdf935b7d9';
    const url = `/api/v1/accounts/${evmAddress}?limit=100&timestamp=lt:1682455406.562695326`;
    const extractedEvmAddress = mirrorNodeInstance.extractAccountIdFromUrl(url, requestDetails);
    expect(extractedEvmAddress).to.eq(evmAddress);
  });

  it('it should have a `request` method ', async () => {
    expect(mirrorNodeInstance).to.exist;
    expect(mirrorNodeInstance['request']).to.exist;
  });

  it('`restUrl` is exposed and correct', async () => {
    const domain = (process.env.MIRROR_NODE_URL || '').replace(/^https?:\/\//, '');
    const prodMirrorNodeInstance = new MirrorNodeClient(
      domain,
      logger.child({ name: `mirror-node` }),
      registry,
      new CacheService(logger.child({ name: `cache` }), registry),
    );
    expect(prodMirrorNodeInstance.restUrl).to.eq(`https://${domain}/api/v1/`);
  });

  it('Can extract the account number out of an account pagination next link url', async () => {
    const accountId = '0.0.123';
    const url = `/api/v1/accounts/${accountId}?limit=100&timestamp=lt:1682455406.562695326`;
    const extractedAccountId = mirrorNodeInstance.extractAccountIdFromUrl(url, requestDetails);
    expect(extractedAccountId).to.eq(accountId);
  });

  it('Can extract the evm address out of an account pagination next link url', async () => {
    const evmAddress = '0x583031d1113ad414f02576bd6afa5bbdf935b7d9';
    const url = `/api/v1/accounts/${evmAddress}?limit=100&timestamp=lt:1682455406.562695326`;
    const extractedEvmAddress = mirrorNodeInstance.extractAccountIdFromUrl(url, requestDetails);
    expect(extractedEvmAddress).to.eq(evmAddress);
  });

  withOverriddenEnvsInMochaTest({ MIRROR_NODE_URL_HEADER_X_API_KEY: 'abc123iAManAPIkey' }, () => {
    it('Can provide custom x-api-key header', async () => {
      const mirrorNodeInstanceOverridden = new MirrorNodeClient(
        process.env.MIRROR_NODE_URL || '',
        logger.child({ name: `mirror-node` }),
        registry,
        cacheService,
      );
      const axiosHeaders = mirrorNodeInstanceOverridden.getMirrorNodeRestInstance().defaults.headers.common;
      expect(axiosHeaders).has.property('x-api-key');
      expect(axiosHeaders['x-api-key']).to.eq(process.env.MIRROR_NODE_URL_HEADER_X_API_KEY);
    });
  });

  it('`getQueryParams` general', async () => {
    const queryParams = {
      limit: 5,
      order: 'desc',
      timestamp: '1586567700.453054000',
    };

    const queryParamsString = mirrorNodeInstance.getQueryParams(queryParams);
    expect(queryParamsString).equal('?limit=5&order=desc&timestamp=1586567700.453054000');
  });

  it('`getQueryParams` contract result related', async () => {
    const queryParams = {
      'block.hash':
        '0x1eaf1abbd64bbcac7f473f0272671c66d3d1d64f584112b11cd4d2063e736305312fcb305804a48baa41571e71c39c61',
      'block.number': 5,
      from: '0x0000000000000000000000000000000000000065',
      internal: 'true',
      'transaction.index': '1586567700.453054000',
    };

    const queryParamsString = mirrorNodeInstance.getQueryParams(queryParams);
    expect(queryParamsString).equal(
      '?block.hash=0x1eaf1abbd64bbcac7f473f0272671c66d3d1d64f584112b11cd4d2063e736305312fcb305804a48baa41571e71c39c61' +
        '&block.number=5&from=0x0000000000000000000000000000000000000065&internal=true&transaction.index=1586567700.453054000',
    );
  });

  it('`getQueryParams` logs related', async () => {
    const queryParams = {
      topic0: ['0x0a', '0x0b'],
      topic1: '0x0c',
      topic2: ['0x0d', '0x0e'],
      topic3: '0x0f',
    };

    const queryParamsString = mirrorNodeInstance.getQueryParams(queryParams);
    expect(queryParamsString).equal('?topic0=0x0a&topic0=0x0b&topic1=0x0c&topic2=0x0d&topic2=0x0e&topic3=0x0f');
  });

  it('`get` works', async () => {
    mock.onGet('accounts').reply(200, {
      accounts: [
        {
          account: '0.0.1',
          balance: {
            balance: '536516344215',
            timestamp: '1652985000.085209000',
          },
          timestamp: '1652985000.085209000',
        },
        {
          account: '0.0.2',
          balance: {
            balance: '4045894480417537000',
            timestamp: '1652985000.085209000',
          },
          timestamp: '1652985000.085209000',
        },
      ],
      links: {
        next: '/api/v1/accounts?limit=1&account.id=gt:0.0.1',
      },
    });

    const result = await mirrorNodeInstance.get('accounts', 'accounts', requestDetails);
    expect(result).to.exist;
    expect(result.links).to.exist;
    expect(result.links.next).to.exist;
    expect(result.accounts).to.exist;
    expect(result.accounts.length).to.gt(0);
    result.accounts.forEach((acc: any) => {
      expect(acc.account).to.exist;
      expect(acc.balance).to.exist;
      expect(acc.balance.balance).to.exist;
      expect(acc.balance.timestamp).to.exist;
    });
  });

  it('`post` works', async () => {
    const mockResult = {
      result: '0x3234333230',
    };
    mock.onPost('contracts/call', { foo: 'bar' }).reply(200, mockResult);

    const result = await mirrorNodeInstance.post('contracts/call', { foo: 'bar' }, 'contracts/call', requestDetails);
    expect(result).to.exist;
    expect(result.result).to.exist;
    expect(result.result).to.eq(mockResult.result);
  });

  it('call to non-existing REST route returns 404', async () => {
    try {
      expect(await mirrorNodeInstance.get('non-existing-route', 'non-existing-route', requestDetails)).to.throw;
    } catch (err: any) {
      expect(err.statusCode).to.eq(404);
    }
  });

  it('`getAccount` works', async () => {
    const alias = 'HIQQEXWKW53RKN4W6XXC4Q232SYNZ3SZANVZZSUME5B5PRGXL663UAQA';
    mock.onGet(`accounts/${alias}${noTransactions}`).reply(200, {
      transactions: [
        {
          nonce: 3,
        },
      ],
      links: {
        next: null,
      },
    });

    const result = await mirrorNodeInstance.getAccount(alias, requestDetails);
    expect(result).to.exist;
    expect(result.links).to.exist;
    expect(result.links.next).to.equal(null);
    expect(result.transactions.length).to.gt(0);
    expect(result.transactions[0].nonce).to.equal(3);
  });

  it('`getBlock by hash` works', async () => {
    const hash = '0x3c08bbbee74d287b1dcd3f0ca6d1d2cb92c90883c4acf9747de9f3f3162ad25b999fc7e86699f60f2a3fb3ed9a646c6b';
    mock.onGet(`blocks/${hash}`).reply(200, {
      count: 3,
      hapi_version: '0.27.0',
      hash: '0x3c08bbbee74d287b1dcd3f0ca6d1d2cb92c90883c4acf9747de9f3f3162ad25b999fc7e86699f60f2a3fb3ed9a646c6b',
      name: '2022-05-03T06_46_26.060890949Z.rcd',
      number: 77,
      previous_hash:
        '0xf7d6481f659c866c35391ee230c374f163642ebf13a5e604e04a95a9ca48a298dc2dfa10f51bcbaab8ae23bc6d662a0b',
      size: null,
      timestamp: {
        from: '1651560386.060890949',
        to: '1651560389.060890949',
      },
    });

    const result = await mirrorNodeInstance.getBlock(hash, requestDetails);
    expect(result).to.exist;
    expect(result.count).equal(3);
    expect(result.number).equal(77);
  });

  it('`getBlock by number` works', async () => {
    const number = 3;
    mock.onGet(`blocks/${number}`).reply(200, {
      count: 3,
      hapi_version: '0.27.0',
      hash: '0x3c08bbbee74d287b1dcd3f0ca6d1d2cb92c90883c4acf9747de9f3f3162ad25b999fc7e86699f60f2a3fb3ed9a646c6b',
      name: '2022-05-03T06_46_26.060890949Z.rcd',
      number: 77,
      previous_hash:
        '0xf7d6481f659c866c35391ee230c374f163642ebf13a5e604e04a95a9ca48a298dc2dfa10f51bcbaab8ae23bc6d662a0b',
      size: null,
      timestamp: {
        from: '1651560386.060890949',
        to: '1651560389.060890949',
      },
    });

    const result = await mirrorNodeInstance.getBlock(number, requestDetails);
    expect(result).to.exist;
    expect(result.count).equal(3);
    expect(result.number).equal(77);
  });

  const block = {
    count: 3,
    hapi_version: '0.27.0',
    hash: '0x3c08bbbee74d287b1dcd3f0ca6d1d2cb92c90883c4acf9747de9f3f3162ad25b999fc7e86699f60f2a3fb3ed9a646c6b',
    name: '2022-05-03T06_46_26.060890949Z.rcd',
    number: 77,
    previous_hash: '0xf7d6481f659c866c35391ee230c374f163642ebf13a5e604e04a95a9ca48a298dc2dfa10f51bcbaab8ae23bc6d662a0b',
    size: null,
    timestamp: {
      from: '1651560386.060890949',
      to: '1651560389.060890949',
    },
  };
  it('`getBlocks` by number', async () => {
    const number = 3;
    mock
      .onGet(`blocks?block.number=${number}&limit=100&order=asc`)
      .reply(200, { blocks: [block], links: { next: null } });

    const result = await mirrorNodeInstance.getBlocks(requestDetails, number);
    expect(result).to.exist;
    expect(result.links).to.exist;
    expect(result.links.next).to.equal(null);
    expect(result.blocks.length).to.gt(0);
    const firstBlock = result.blocks[0];
    expect(firstBlock.count).equal(block.count);
    expect(firstBlock.number).equal(block.number);
  });

  it('`getBlocks` by timestamp', async () => {
    const timestamp = '1651560786.960890949';
    mock
      .onGet(`blocks?timestamp=${timestamp}&limit=100&order=asc`)
      .reply(200, { blocks: [block], links: { next: null } });

    const result = await mirrorNodeInstance.getBlocks(requestDetails, undefined, timestamp);
    expect(result).to.exist;
    expect(result.links).to.exist;
    expect(result.links.next).to.equal(null);
    expect(result.blocks.length).to.gt(0);
    const firstBlock = result.blocks[0];
    expect(firstBlock.count).equal(block.count);
    expect(firstBlock.number).equal(block.number);
  });

  it('`getContract`', async () => {
    mock.onGet(`contracts/${mockData.contractEvmAddress}`).reply(200, mockData.contract);
    const result = await mirrorNodeInstance.getContract(mockData.contractEvmAddress, requestDetails);
    expect(result).to.exist;
    expect(result.contract_id).equal('0.0.2000');
  });

  it('`getContract` not found', async () => {
    mock.onGet(`contracts/${mockData.contractEvmAddress}`).reply(404, mockData.notFound);
    const result = await mirrorNodeInstance.getContract(mockData.contractEvmAddress, requestDetails);
    expect(result).to.be.null;
  });

  it('`getAccount`', async () => {
    mock.onGet(`accounts/${mockData.accountEvmAddress}${noTransactions}`).reply(200, mockData.account);

    const result = await mirrorNodeInstance.getAccount(mockData.accountEvmAddress, requestDetails);
    expect(result).to.exist;
    expect(result.account).equal('0.0.1014');
  });

  it('`getAccount` not found', async () => {
    const evmAddress = '0x00000000000000000000000000000000000003f6';
    mock.onGet(`accounts/${evmAddress}${noTransactions}`).reply(404, mockData.notFound);

    const result = await mirrorNodeInstance.getAccount(evmAddress, requestDetails);
    expect(result).to.be.null;
  });

  it('getAccount (500) Unexpected error', async () => {
    const evmAddress = '0x00000000000000000000000000000000000004f7';
    mock.onGet(`accounts/${evmAddress}${noTransactions}`).reply(500, { error: 'unexpected error' });
    let errorRaised = false;
    try {
      await mirrorNodeInstance.getAccount(evmAddress, requestDetails);
    } catch (error: any) {
      errorRaised = true;
      expect(error.message).to.equal(`Request failed with status code 500`);
    }
    expect(errorRaised).to.be.true;
  });

  it(`getAccount (400) validation error`, async () => {
    const invalidAddress = '0x123';
    mock.onGet(`accounts/${invalidAddress}${noTransactions}`).reply(400);
    let errorRaised = false;
    try {
      await mirrorNodeInstance.getAccount(invalidAddress, requestDetails);
    } catch (error: any) {
      errorRaised = true;
      expect(error.message).to.equal(`Request failed with status code 400`);
    }
    expect(errorRaised).to.be.true;
  });

  it('`getTokenById`', async () => {
    mock.onGet(`tokens/${mockData.tokenId}`).reply(200, mockData.token);

    const result = await mirrorNodeInstance.getTokenById(mockData.tokenId, requestDetails);
    expect(result).to.exist;
    expect(result.token_id).equal('0.0.13312');
  });

  it('`getTokenById` not found', async () => {
    const tokenId = '0.0.132';
    mock.onGet(`accounts/${tokenId}${noTransactions}`).reply(404, mockData.notFound);

    const result = await mirrorNodeInstance.getTokenById(tokenId, requestDetails);
    expect(result).to.be.null;
  });

  const detailedContractResult = {
    access_list: '0x',
    amount: 2000000000,
    block_gas_used: 50000000,
    block_hash: '0x6ceecd8bb224da491',
    block_number: 17,
    bloom: '0x0505',
    call_result: '0x0606',
    chain_id: '0x',
    contract_id: '0.0.5001',
    created_contract_ids: ['0.0.7001'],
    error_message: null,
    from: '0x0000000000000000000000000000000000001f41',
    function_parameters: '0x0707',
    gas_limit: 1000000,
    gas_price: '0x4a817c80',
    gas_used: 123,
    hash: '0x4a563af33c4871b51a8b108aa2fe1dd5280a30dfb7236170ae5e5e7957eb6392',
    logs: [
      {
        address: '0x0000000000000000000000000000000000001389',
        bloom: '0x0123',
        contract_id: '0.0.5001',
        data: '0x0123',
        index: 0,
        topics: [
          '0x97c1fc0a6ed5551bc831571325e9bdb365d06803100dc20648640ba24ce69750',
          '0x8c5be1e5ebec7d5bd14f71427d1e84f3dd0314c0f7b2291e5b200ac8c7c3b925',
          '0xddf252ad1be2c89b69c2b068fc378daa952ba7f163c4a11628f55a4df523b3ef',
          '0xe8d47b56e8cdfa95f871b19d4f50a857217c44a95502b0811a350fec1500dd67',
        ],
      },
    ],
    max_fee_per_gas: '0x',
    max_priority_fee_per_gas: '0x',
    nonce: 1,
    r: '0xd693b532a80fed6392b428604171fb32fdbf953728a3a7ecc7d4062b1652c042',
    result: 'SUCCESS',
    s: '0x24e9c602ac800b983b035700a14b23f78a253ab762deab5dc27e3555a750b354',
    state_changes: [
      {
        address: '0x0000000000000000000000000000000000001389',
        contract_id: '0.0.5001',
        slot: '0x0000000000000000000000000000000000000000000000000000000000000101',
        value_read: '0x97c1fc0a6ed5551bc831571325e9bdb365d06803100dc20648640ba24ce69750',
        value_written: '0x8c5be1e5ebec7d5bd14f71427d1e84f3dd0314c0f7b2291e5b200ac8c7c3b925',
      },
    ],
    status: '0x1',
    timestamp: '167654.000123456',
    to: '0x0000000000000000000000000000000000001389',
    transaction_index: 1,
    type: 2,
    v: 1,
  };

  const contractAddress = '0x000000000000000000000000000000000000055f';
  const contractId = '0.0.5001';

  const defaultCurrentContractState = {
    state: [
      {
        address: contractAddress,
        contract_id: contractId,
        timestamp: '1653077541.983983199',
        slot: '0x0000000000000000000000000000000000000000000000000000000000000101',
        value: '0x8c5be1e5ebec7d5bd14f71427d1e84f3dd0314c0f7b2291e5b200ac8c7c3b925',
      },
    ],
  };

  it('`getContractResults` by transactionId', async () => {
    const transactionId = '0.0.10-167654-000123456';
    mock.onGet(`contracts/results/${transactionId}`).reply(200, detailedContractResult);

    const result = await mirrorNodeInstance.getContractResult(transactionId, requestDetails);
    expect(result).to.exist;
    expect(result.contract_id).equal(detailedContractResult.contract_id);
    expect(result.to).equal(detailedContractResult.to);
    expect(result.v).equal(detailedContractResult.v);
  });

  it('`getContractResults` by hash', async () => {
    const hash = '0x4a563af33c4871b51a8b108aa2fe1dd5280a30dfb7236170ae5e5e7957eb6391';
    mock.onGet(`contracts/results/${hash}`).reply(200, detailedContractResult);

    const result = await mirrorNodeInstance.getContractResult(hash, requestDetails);
    expect(result).to.exist;
    expect(result.contract_id).equal(detailedContractResult.contract_id);
    expect(result.to).equal(detailedContractResult.to);
    expect(result.v).equal(detailedContractResult.v);
  });

  it('`getContractResults` by hash using cache', async () => {
    const hash = '0x07cad7b827375d10d73af57b6a3e84353645fdb1305ea58ff52dda53ec640533';
    mock.onGet(`contracts/results/${hash}`).reply(200, detailedContractResult);
    const resultBeforeCached = await mirrorNodeInstance.getContractResult(hash, requestDetails);

    mock.onGet(`contracts/results/${hash}`).reply(400, null);
    const resultAfterCached = await mirrorNodeInstance.getContractResult(hash, requestDetails);

    expect(resultBeforeCached).to.eq(resultAfterCached);
  });

  it('`getContractResultsWithRetry` by hash', async () => {
    const hash = '0x4a563af33c4871b51a8b108aa2fe1dd5280a30dfb7236170ae5e5e7957eb6399';
    mock.onGet(`contracts/results/${hash}`).reply(200, detailedContractResult);

    const result = await mirrorNodeInstance.getContractResultWithRetry(hash, requestDetails);
    expect(result).to.exist;
    expect(result.contract_id).equal(detailedContractResult.contract_id);
    expect(result.to).equal(detailedContractResult.to);
    expect(result.v).equal(detailedContractResult.v);
    expect(result.transaction_index).equal(detailedContractResult.transaction_index);
    expect(mock.history.get.length).to.eq(1); // is called once
  });

  it('`getContractResultsWithRetry` by hash retries once because of missing transaction_index', async () => {
    const hash = '0x2a563af33c4871b51a8b108aa2fe1dd5280a30dfb7236170ae5e5e7957eb6397';
    mock.onGet(`contracts/results/${hash}`).replyOnce(200, { ...detailedContractResult, transaction_index: undefined });
    mock.onGet(`contracts/results/${hash}`).reply(200, detailedContractResult);

    const result = await mirrorNodeInstance.getContractResultWithRetry(hash, requestDetails);
    expect(result).to.exist;
    expect(result.contract_id).equal(detailedContractResult.contract_id);
    expect(result.to).equal(detailedContractResult.to);
    expect(result.v).equal(detailedContractResult.v);
    expect(result.transaction_index).equal(detailedContractResult.transaction_index);
    expect(mock.history.get.length).to.eq(2); // is called twice
  });

  it('`getContractResultsWithRetry` by hash retries once because of missing transaction_index and block_number', async () => {
    const hash = '0x2a563af33c4871b51a8b108aa2fe1dd5280a30dfb7236170ae5e5e7957eb6393';
    mock
      .onGet(`contracts/results/${hash}`)
      .replyOnce(200, { ...detailedContractResult, transaction_index: undefined, block_number: undefined });
    mock.onGet(`contracts/results/${hash}`).reply(200, detailedContractResult);

    const result = await mirrorNodeInstance.getContractResultWithRetry(hash, requestDetails);
    expect(result).to.exist;
    expect(result.contract_id).equal(detailedContractResult.contract_id);
    expect(result.to).equal(detailedContractResult.to);
    expect(result.v).equal(detailedContractResult.v);
    expect(result.transaction_index).equal(detailedContractResult.transaction_index);
    expect(result.block_number).equal(detailedContractResult.block_number);
    expect(mock.history.get.length).to.eq(2); // is called twice
  });

  it('`getContractResultsWithRetry` by hash retries once because of missing block_number', async () => {
    const hash = '0x2a563af33c4871b51a8b108aa2fe1dd5280a30dfb7236170ae5e5e7957eb3391';
    mock.onGet(`contracts/results/${hash}`).replyOnce(200, { ...detailedContractResult, block_number: undefined });
    mock.onGet(`contracts/results/${hash}`).reply(200, detailedContractResult);

    const result = await mirrorNodeInstance.getContractResultWithRetry(hash, requestDetails);
    expect(result).to.exist;
    expect(result.contract_id).equal(detailedContractResult.contract_id);
    expect(result.to).equal(detailedContractResult.to);
    expect(result.v).equal(detailedContractResult.v);
    expect(result.block_number).equal(detailedContractResult.block_number);
    expect(mock.history.get.length).to.eq(2); // is called twice
  });

  it('`getContractResults` detailed', async () => {
    mock
      .onGet(`contracts/results?limit=100&order=asc`)
      .reply(200, { results: [detailedContractResult], links: { next: null } });

    const result = await mirrorNodeInstance.getContractResults(requestDetails);
    expect(result).to.exist;
    expect(result.links).to.not.exist;
    expect(result.length).to.gt(0);
    const firstResult = result[0];
    expect(firstResult.contract_id).equal(detailedContractResult.contract_id);
    expect(firstResult.to).equal(detailedContractResult.to);
    expect(firstResult.v).equal(detailedContractResult.v);
  });

  const contractResult = {
    amount: 30,
    bloom: '0x0505',
    call_result: '0x0606',
    contract_id: '0.0.5001',
    created_contract_ids: ['0.0.7001'],
    error_message: null,
    from: '0x0000000000000000000000000000000000001f41',
    function_parameters: '0x0707',
    gas_limit: BigNumber('9223372036854775807'),
    gas_used: BigNumber('9223372036854775806'),
    timestamp: '987654.000123456',
    to: '0x0000000000000000000000000000000000001389',
  };
  it('`getContractResults` by id', async () => {
    const contractId = '0.0.5001';
    mock
      .onGet(`contracts/${contractId}/results?limit=100&order=asc`)
      .reply(200, { results: [contractResult], links: { next: null } });

    const result = await mirrorNodeInstance.getContractResultsByAddress(contractId, requestDetails);
    expect(result).to.exist;
    expect(result.links).to.exist;
    expect(result.links.next).to.equal(null);
    expect(result.results.length).to.gt(0);
    const firstResult = result.results[0];
    expect(firstResult.contract_id).equal(detailedContractResult.contract_id);
    expect(firstResult.function_parameters).equal(contractResult.function_parameters);
    expect(firstResult.to).equal(contractResult.to);
  });

  it('`getContractResults` by address', async () => {
    const address = '0x0000000000000000000000000000000000001f41';
    mock
      .onGet(`contracts/${address}/results?limit=100&order=asc`)
      .reply(200, { results: [contractResult], links: { next: null } });

    const result = await mirrorNodeInstance.getContractResultsByAddress(address, requestDetails);
    expect(result).to.exist;
    expect(result.links).to.exist;
    expect(result.links.next).to.equal(null);
    expect(result.results.length).to.gt(0);
    const firstResult = result.results[0];
    expect(firstResult.contract_id).equal(detailedContractResult.contract_id);
    expect(firstResult.function_parameters).equal(contractResult.function_parameters);
    expect(firstResult.to).equal(contractResult.to);
  });

  it('`getLatestContractResultsByAddress` by address no timestamp', async () => {
    const address = '0x0000000000000000000000000000000000001f41';
    mock
      .onGet(`contracts/${address}/results?limit=1&order=desc`)
      .reply(200, { results: [contractResult], links: { next: null } });

    const result = await mirrorNodeInstance.getLatestContractResultsByAddress(address, undefined, 1, requestDetails);
    expect(result).to.exist;
    expect(result.links).to.exist;
    expect(result.links.next).to.equal(null);
    expect(result.results.length).to.gt(0);
    const firstResult = result.results[0];
    expect(firstResult.contract_id).equal(detailedContractResult.contract_id);
    expect(firstResult.function_parameters).equal(contractResult.function_parameters);
    expect(firstResult.to).equal(contractResult.to);
  });

  it('`getLatestContractResultsByAddress` by address with timestamp, limit 2', async () => {
    const address = '0x0000000000000000000000000000000000001f41';
    mock
      .onGet(`contracts/${address}/results?timestamp=lte:987654.000123456&limit=2&order=desc`)
      .reply(200, { results: [contractResult], links: { next: null } });

    const result = await mirrorNodeInstance.getLatestContractResultsByAddress(
      address,
      '987654.000123456',
      2,
      requestDetails,
    );
    expect(result).to.exist;
    expect(result.links).to.exist;
    expect(result.links.next).to.equal(null);
    expect(result.results.length).to.gt(0);
    const firstResult = result.results[0];
    expect(firstResult.contract_id).equal(detailedContractResult.contract_id);
    expect(firstResult.function_parameters).equal(contractResult.function_parameters);
    expect(firstResult.to).equal(contractResult.to);
  });

  const log = {
    address: '0xddf252ad1be2c89b69c2b068fc378daa952ba7f163c4a11628f55a4df523b3ef',
    bloom: '0x549358c4c2e573e02410ef7b5a5ffa5f36dd7398',
    contract_id: '0.1.2',
    data: '0x00000000000000000000000000000000000000000000000000000000000000fa',
    index: 0,
    topics: ['0xf4757a49b326036464bec6fe419a4ae38c8a02ce3e68bf0809674f6aab8ad300'],
    root_contract_id: '0.1.2',
    timestamp: '1586567700.453054000',
  };
  it('`getContractResultsLogs` ', async () => {
    mock.onGet(`contracts/results/logs?limit=100&order=asc`).reply(200, { logs: [log] });

    const results = await mirrorNodeInstance.getContractResultsLogs(requestDetails);
    expect(results).to.exist;
    expect(results.length).to.gt(0);
    const firstResult = results[0];
    expect(firstResult.address).equal(log.address);
    expect(firstResult.contract_id).equal(log.contract_id);
    expect(firstResult.index).equal(log.index);
  });

  it('`getContractResultsLogsByAddress` ', async () => {
    mock.onGet(`contracts/${log.address}/results/logs?limit=100&order=asc`).reply(200, { logs: [log] });

    const results = await mirrorNodeInstance.getContractResultsLogsByAddress(log.address, requestDetails);
    expect(results).to.exist;
    expect(results.length).to.gt(0);
    const firstResult = results[0];
    expect(firstResult.address).equal(log.address);
    expect(firstResult.contract_id).equal(log.contract_id);
    expect(firstResult.index).equal(log.index);
  });
  it('`getContractResultsLogsByAddress` with ZeroAddress ', async () => {
    const results = await mirrorNodeInstance.getContractResultsLogsByAddress(ethers.ZeroAddress, requestDetails);
    expect(results).to.exist;
    expect(results.length).to.eq(0);
    expect(results).to.deep.equal([]);
  });

  it('`getContractCurrentStateByAddressAndSlot`', async () => {
    mock
      .onGet(
        `contracts/${contractAddress}/state?slot=${defaultCurrentContractState.state[0].slot}&limit=100&order=desc`,
      )
      .reply(200, defaultCurrentContractState);
    const result = await mirrorNodeInstance.getContractStateByAddressAndSlot(
      contractAddress,
      defaultCurrentContractState.state[0].slot,
      requestDetails,
    );

    expect(result).to.exist;
    expect(result.state).to.exist;
    expect(result.state[0].value).to.eq(defaultCurrentContractState.state[0].value);
  });

  it('`getContractCurrentStateByAddressAndSlot` - incorrect address', async () => {
    mock
      .onGet(
        `contracts/${contractAddress}/state?slot=${defaultCurrentContractState.state[0].slot}&limit=100&order=desc`,
      )
      .reply(200, defaultCurrentContractState);
    try {
      expect(
        await mirrorNodeInstance.getContractStateByAddressAndSlot(
          contractAddress + '1',
          defaultCurrentContractState.state[0].slot,
          requestDetails,
        ),
      ).to.throw();
    } catch (error) {
      expect(error).to.exist;
    }
  });

  it('`getContractCurrentStateByAddressAndSlot` - incorrect slot', async () => {
    mock
      .onGet(
        `contracts/${contractAddress}/state?slot=${defaultCurrentContractState.state[0].slot}&limit=100&order=desc`,
      )
      .reply(200, defaultCurrentContractState);
    try {
      expect(
        await mirrorNodeInstance.getContractStateByAddressAndSlot(
          contractAddress,
          defaultCurrentContractState.state[0].slot + '1',
          requestDetails,
        ),
      ).to.throw();
    } catch (error) {
      expect(error).to.exist;
    }
  });

  it('`getContractResultsLogsByAddress` - incorrect address', async () => {
    mock.onGet(`contracts/${log.address}/results/logs?limit=100&order=asc`).reply(200, { logs: [log] });

    const incorrectAddress = '0xddf252ad1be2c89b69c2b068fc378daa952ba7f163c4a11628f55a4df523b3ed';
    try {
      expect(await mirrorNodeInstance.getContractResultsLogsByAddress(incorrectAddress, requestDetails)).to.throw;
    } catch (err: any) {
      expect(err).to.exist;
    }
  });

  it('`getBlocks` by number', async () => {
    mock.onGet(`blocks?limit=1&order=desc`).reply(200, block);

    const result = await mirrorNodeInstance.getLatestBlock(requestDetails);
    expect(result).to.exist;
    expect(result.count).equal(block.count);
    expect(result.number).equal(block.number);
  });

  it('`getBlocks` should hit the cache', async () => {
    const hash = '0x3c08bbbee74d287b1dcd3f0ca6d1d2cb92c90883c4acf9747de9f3f3162ad25b999fc7e86699f60f2a3fb3ed9a646c6b';
    mock.onGet(`blocks/${hash}`).replyOnce(200, {
      hash: '0x3c08bbbee74d287b1dcd3f0ca6d1d2cb92c90883c4acf9747de9f3f3162ad25b999fc7e86699f60f2a3fb3ed9a646c6b',
      number: 77,
    });

    for (let i = 0; i < 3; i++) {
      const result = await mirrorNodeInstance.getBlock(hash, requestDetails);
      expect(result).to.exist;
      expect(result.hash).equal(hash);
      expect(result.number).equal(77);
    }
  });

  it('`getNetworkExchangeRate`', async () => {
    const exchangerate = {
      current_rate: {
        cent_equivalent: 596987,
        expiration_time: 1649689200,
        hbar_equivalent: 30000,
      },
      next_rate: {
        cent_equivalent: 596987,
        expiration_time: 1649689200,
        hbar_equivalent: 30000,
      },
      timestamp: '1586567700.453054000',
    };

    mock.onGet(`network/exchangerate`).reply(200, exchangerate);

    const result = await mirrorNodeInstance.getNetworkExchangeRate(requestDetails);
    expect(result).to.exist;
    expect(result.current_rate).to.exist;
    expect(result.next_rate).to.exist;
    expect(result).to.exist;
    expect(result.current_rate.cent_equivalent).equal(exchangerate.current_rate.cent_equivalent);
    expect(result.next_rate.hbar_equivalent).equal(exchangerate.next_rate.hbar_equivalent);
    expect(result.timestamp).equal(exchangerate.timestamp);
  });

  describe('resolveEntityType', async () => {
    const notFoundAddress = random20BytesAddress();
    it('returns `contract` when CONTRACTS endpoint returns a result', async () => {
      mock.onGet(`contracts/${mockData.contractEvmAddress}`).reply(200, mockData.contract);
      mock.onGet(`accounts/${mockData.contractEvmAddress}${noTransactions}`).reply(200, mockData.account);
      mock.onGet(`tokens/${mockData.contractEvmAddress}`).reply(404, mockData.notFound);

      const entityType = await mirrorNodeInstance.resolveEntityType(
        mockData.contractEvmAddress,
        'mirrorNodeClientTest',
        requestDetails,
      );
      expect(entityType).to.exist;
      expect(entityType).to.have.property('type');
      expect(entityType).to.have.property('entity');
      expect(entityType!.type).to.eq('contract');
      expect(entityType!.entity).to.have.property('contract_id');
      expect(entityType!.entity.contract_id).to.eq(mockData.contract.contract_id);
    });

    it('returns `account` when CONTRACTS and TOKENS endpoint returns 404 and ACCOUNTS endpoint returns a result', async () => {
      mock.onGet(`contracts/${mockData.accountEvmAddress}`).reply(404, mockData.notFound);
      mock.onGet(`accounts/${mockData.accountEvmAddress}${noTransactions}`).reply(200, mockData.account);
      mock.onGet(`tokens/${mockData.tokenId}`).reply(404, mockData.notFound);

      const entityType = await mirrorNodeInstance.resolveEntityType(
        mockData.accountEvmAddress,
        'mirrorNodeClientTest',
        requestDetails,
      );
      expect(entityType).to.exist;
      expect(entityType).to.have.property('type');
      expect(entityType).to.have.property('entity');
      expect(entityType!.type).to.eq('account');
      expect(entityType!.entity).to.have.property('account');
      expect(entityType!.entity.account).to.eq(mockData.account.account);
    });

    it('returns `token` when CONTRACTS and ACCOUNTS endpoints returns 404 and TOKEN endpoint returns a result', async () => {
      mock.onGet(`contracts/${notFoundAddress}`).reply(404, mockData.notFound);
      mock.onGet(`accounts/${notFoundAddress}${noTransactions}`).reply(404, mockData.notFound);
      mock.onGet(`tokens/${mockData.tokenId}`).reply(200, mockData.token);

      const entityType = await mirrorNodeInstance.resolveEntityType(
        mockData.tokenLongZero,
        'mirrorNodeClientTest',
        requestDetails,
      );
      expect(entityType).to.exist;
      expect(entityType).to.have.property('type');
      expect(entityType).to.have.property('entity');
      expect(entityType!.type).to.eq('token');
      expect(entityType!.entity.token_id).to.eq(mockData.tokenId);
    });

    it('returns null when CONTRACTS and ACCOUNTS endpoints return 404', async () => {
      mock.onGet(`contracts/${notFoundAddress}`).reply(404, mockData.notFound);
      mock.onGet(`accounts/${notFoundAddress}${noTransactions}`).reply(404, mockData.notFound);
      mock.onGet(`tokens/${notFoundAddress}`).reply(404, mockData.notFound);

      const entityType = await mirrorNodeInstance.resolveEntityType(
        notFoundAddress,
        'mirrorNodeClientTest',
        requestDetails,
      );
      expect(entityType).to.be.null;
    });

    it('calls mirror node tokens API when token is long zero type', async () => {
      mock.onGet(`contracts/${mockData.tokenId}`).reply(404, mockData.notFound);
      mock.onGet(`tokens/${mockData.tokenId}`).reply(200, mockData.token);

      const entityType = await mirrorNodeInstance.resolveEntityType(
        mockData.tokenLongZero,
        'mirrorNodeClientTest',
        requestDetails,
        [constants.TYPE_CONTRACT, constants.TYPE_TOKEN],
      );
      expect(entityType).to.exist;
      expect(entityType).to.have.property('type');
      expect(entityType).to.have.property('entity');
      expect(entityType!.type).to.eq('token');
      expect(entityType!.entity.token_id).to.eq(mockData.tokenId);
    });

    it('does not call mirror node tokens API when token is not long zero type', async () => {
      mock.onGet(`contracts/${mockData.contractEvmAddress}`).reply(200, mockData.contract);
      mock.onGet(`tokens/${mockData.tokenId}`).reply(404, mockData.notFound);

      const entityType = await mirrorNodeInstance.resolveEntityType(
        mockData.contractEvmAddress,
        'mirrorNodeClientTest',
        requestDetails,
        [constants.TYPE_CONTRACT, constants.TYPE_TOKEN],
      );
      expect(entityType).to.exist;
      expect(entityType).to.have.property('type');
      expect(entityType).to.have.property('entity');
      expect(entityType!.type).to.eq('contract');
      expect(entityType!.entity).to.have.property('contract_id');
      expect(entityType!.entity.contract_id).to.eq(mockData.contract.contract_id);
    });
  });

  describe('getTransactionById', async () => {
    const defaultTransactionId = '0.0.2@1681130064.409933500';
    const defaultTransactionIdFormatted = '0.0.2-1681130064-409933500';
    const invalidTransactionId = '0.0.2@168113222220.409933500';
    const defaultTransaction = {
      transactions: [
        {
          bytes: null,
          charged_tx_fee: 56800000,
          consensus_timestamp: '1681130077.127938923',
          entity_id: null,
          max_fee: '1080000000',
          memo_base64: '',
          name: 'ETHEREUMTRANSACTION',
          node: '0.0.3',
          nonce: 0,
          parent_consensus_timestamp: null,
          result: 'CONTRACT_REVERT_EXECUTED',
          scheduled: false,
          staking_reward_transfers: [],
          transaction_hash: 'uUHtwzFBlpHzp20OCJtjk4m6yFi93TZem7pKYrjgaF0v383um84g/Jo+uP2IrRd7',
          transaction_id: '0.0.2-1681130064-409933500',
          transfers: [],
          valid_duration_seconds: '120',
          valid_start_timestamp: '1681130064.409933500',
        },
        {
          bytes: null,
          charged_tx_fee: 0,
          consensus_timestamp: '1681130077.127938924',
          entity_id: null,
          max_fee: '0',
          memo_base64: '',
          name: 'TOKENCREATION',
          node: null,
          nonce: 1,
          parent_consensus_timestamp: '1681130077.127938923',
          result: 'INVALID_FULL_PREFIX_SIGNATURE_FOR_PRECOMPILE',
          scheduled: false,
          staking_reward_transfers: [],
          transaction_hash: 'EkQUvik9b4QUvymTNX90ybTz1SNobpQ5huQmMCKkP3fjOxirLT0nRel+w4bweXyX',
          transaction_id: '0.0.2-1681130064-409933500',
          transfers: [],
          valid_duration_seconds: null,
          valid_start_timestamp: '1681130064.409933500',
        },
      ],
    };

    const transactionId = '0.0.902-1684375868-230217103';

    it('should be able to fetch transaction by transaction id', async () => {
      mock.onGet(`transactions/${defaultTransactionIdFormatted}`).reply(200, defaultTransaction);
      const transaction = await mirrorNodeInstance.getTransactionById(defaultTransactionId, requestDetails);
      expect(transaction).to.exist;
      expect(transaction.transactions.length).to.equal(defaultTransaction.transactions.length);
    });

    it('should be able to fetch transaction by transaction id and nonce', async () => {
      mock
        .onGet(`transactions/${defaultTransactionIdFormatted}?nonce=1`)
        .reply(200, defaultTransaction.transactions[1]);
      const transaction = await mirrorNodeInstance.getTransactionById(defaultTransactionId, requestDetails, 1);
      expect(transaction).to.exist;
      expect(transaction.transaction_id).to.equal(defaultTransaction.transactions[1].transaction_id);
      expect(transaction.result).to.equal(defaultTransaction.transactions[1].result);
    });

    it('should fail to fetch transaction by wrong transaction id', async () => {
      mock.onGet(`transactions/${invalidTransactionId}`).reply(404, mockData.notFound);
      const transaction = await mirrorNodeInstance.getTransactionById(invalidTransactionId, requestDetails);
      expect(transaction).to.be.null;
    });

    it('should get the state of a null transaction when the contract reverts', async () => {
      const error = new SDKClientError({
        status: { _code: 33 },
        message: 'Error: receipt for transaction 0.0.902@1684375868.230217103 contained error status',
      });
      mock.onGet(`transactions/${transactionId}`).reply(200, null);

      const result = await mirrorNodeInstance.getContractRevertReasonFromTransaction(error, requestDetails);
      expect(result).to.be.null;
    });

    it('should get the state of an empty transaction when the contract reverts', async () => {
      const error = new SDKClientError({
        status: { _code: 33 },
        message: 'Error: receipt for transaction 0.0.902@1684375868.230217103 contained error status',
      });
      mock.onGet(`transactions/${transactionId}`).reply(200, []);

      const result = await mirrorNodeInstance.getContractRevertReasonFromTransaction(error, requestDetails);
      expect(result).to.be.null;
    });

    it('should get the state of a failed transaction when the contract reverts', async () => {
      const error = new SDKClientError({
        status: { _code: 33 },
        message: 'Error: receipt for transaction 0.0.902@1684375868.230217103 contained error status',
      });
      mock.onGet(`transactions/${transactionId}`).reply(200, defaultTransaction);

      const result = await mirrorNodeInstance.getContractRevertReasonFromTransaction(error, requestDetails);
      expect(result).to.eq('INVALID_FULL_PREFIX_SIGNATURE_FOR_PRECOMPILE');
    });
  });

  describe('getPaginatedResults', async () => {
    const mockPages = (pages) => {
      let mockedResults: any[] = [];
      for (let i = 0; i < pages; i++) {
        const results = [{ foo: `bar${i}` }];
        mockedResults = mockedResults.concat(results);
        const nextPage = i !== pages - 1 ? `results?page=${i + 1}` : null;
        mock.onGet(`results?page=${i}`).reply(200, {
          genericResults: results,
          links: {
            next: nextPage,
          },
        });
      }

      return mockedResults;
    };

    it('works when there is only 1 page', async () => {
      const mockedResults = [
        {
          foo: `bar11`,
        },
      ];

      mock.onGet(`results`).reply(200, {
        genericResults: mockedResults,
        links: {
          next: null,
        },
      });

      const results = await mirrorNodeInstance.getPaginatedResults(
        'results',
        'results',
        'genericResults',
        requestDetails,
      );

      expect(results).to.exist;
      expect(results).to.deep.equal(mockedResults);
    });

    it('works when there are several pages', async () => {
      const pages = 5;
      const mockedResults = mockPages(pages);

      const results = await mirrorNodeInstance.getPaginatedResults(
        'results?page=0',
        'results',
        'genericResults',
        requestDetails,
      );

      expect(results).to.exist;
      expect(results.length).to.eq(pages);
      expect(results).to.deep.equal(mockedResults);
    });

    it('stops paginating when it reaches MAX_MIRROR_NODE_PAGINATION', async () => {
      const pages = constants.MAX_MIRROR_NODE_PAGINATION * 2;
      mockPages(pages);

      try {
        await mirrorNodeInstance.getPaginatedResults('results?page=0', 'results', 'genericResults', requestDetails);
        expect.fail('should have thrown an error');
      } catch (e: any) {
        const errorRef = predefined.PAGINATION_MAX(0); // reference error for all properties except message
        expect(e.message).to.equal(
          `Exceeded maximum mirror node pagination count: ${constants.MAX_MIRROR_NODE_PAGINATION}`,
        );
        expect(e.code).to.equal(errorRef.code);
      }
    });
  });

  describe('repeatedRequest', async () => {
    const uri = `accounts/${mockData.accountEvmAddress}${noTransactions}`;

    it('if the method returns an immediate result it is called only once', async () => {
      mock.onGet(uri).reply(200, mockData.account);

      const result = await mirrorNodeInstance.repeatedRequest(
        'getAccount',
        [mockData.accountEvmAddress, requestDetails],
        3,
      );
      expect(result).to.exist;
      expect(result.account).equal('0.0.1014');

      expect(mock.history.get.length).to.eq(1); // is called once
    });

    it('method is repeated until a result is found', async () => {
      // Return data on the second call
      mock.onGet(uri).replyOnce(404, mockData.notFound).onGet(uri).reply(200, mockData.account);

      const result = await mirrorNodeInstance.repeatedRequest(
        'getAccount',
        [mockData.accountEvmAddress, requestDetails],
        3,
      );
      expect(result).to.exist;
      expect(result.account).equal('0.0.1014');

      expect(mock.history.get.length).to.eq(2); // is called twice
    });

    it('method is repeated the specified number of times if no result is found', async () => {
      const result = await mirrorNodeInstance.repeatedRequest(
        'getAccount',
        [mockData.accountEvmAddress, requestDetails],
        3,
      );
      expect(result).to.be.null;
      expect(mock.history.get.length).to.eq(3); // is called three times
    });

    it('method is not repeated more times than the limit', async () => {
      // Return data on the fourth call
      mock
        .onGet(uri)
        .replyOnce(404, mockData.notFound)
        .onGet(uri)
        .replyOnce(404, mockData.notFound)
        .onGet(uri)
        .replyOnce(404, mockData.notFound)
        .onGet(uri)
        .reply(200, mockData.account);

      const result = await mirrorNodeInstance.repeatedRequest(
        'getAccount',
        [mockData.accountEvmAddress, requestDetails],
        3,
      );
      expect(result).to.be.null;
      expect(mock.history.get.length).to.eq(3); // is called three times
    });
  });

  describe('getTransactionRecordMetrics', () => {
    const mockedTxFee = 36900000;
    const operatorAcocuntId = `0.0.1022`;
    const mockedCallerName = 'caller_name';
    const mockedConstructorName = 'constructor_name';
    const mockedTransactionId = '0.0.1022@1681130064.409933500';
    const mockedTransactionIdFormatted = '0.0.1022-1681130064-409933500';
    const mockedUrl = `transactions/${mockedTransactionIdFormatted}?nonce=0`;

    const mockedMirrorNodeTransactionRecord = {
      transactions: [
        {
          charged_tx_fee: mockedTxFee,
          result: 'SUCCESS',
          transaction_id: '0.0.1022-1681130064-409933500',
          transfers: [
            {
              account: operatorAcocuntId,
              amount: -1 * mockedTxFee,
              is_approval: false,
            },
          ],
        },
      ],
    };

    it('should execute getTransactionRecordMetrics to get transaction record metrics', async () => {
      // Return data on the second call
      mock.onGet(mockedUrl).reply(200, mockedMirrorNodeTransactionRecord);

      const transactionRecordMetrics = await mirrorNodeInstance.getTransactionRecordMetrics(
        mockedTransactionId,
        mockedCallerName,
        mockedConstructorName,
        operatorAcocuntId,
        requestDetails,
      );

      expect(transactionRecordMetrics.transactionFee).to.eq(mockedTxFee);
    });

    it('should throw a MirrorNodeClientError if transaction record is not found when execute getTransactionRecordMetrics', async () => {
      mock.onGet(mockedUrl).reply(404, null);

      try {
        await mirrorNodeInstance.getTransactionRecordMetrics(
          mockedTransactionId,
          mockedCallerName,
          mockedConstructorName,
          operatorAcocuntId,
          requestDetails,
        );

        expect.fail('should have thrown an error');
      } catch (error) {
        const notFoundMessage = `No transaction record retrieved: transactionId=${mockedTransactionId}, txConstructorName=${mockedConstructorName}, callerName=${mockedCallerName}.`;
        const expectedError = new MirrorNodeClientError(
          { message: notFoundMessage },
          MirrorNodeClientError.statusCodes.NOT_FOUND,
        );

        expect(error).to.deep.eq(expectedError);
      }
    });
  });

  describe('getTransactionRecordMetrics', () => {
    it('Should execute getTransferAmountSumForAccount() to calculate transactionFee of the specify accountId', () => {
      const accountIdA = `0.0.1022`;
      const accountIdB = `0.0.1023`;
      const mockedTxFeeA = 300;
      const mockedTxFeeB = 600;

      const expectedTxFeeForAccountIdA = mockedTxFeeA + mockedTxFeeB;

      const mockedMirrorNodeTransactionRecord = {
        transactions: [
          {
            charged_tx_fee: 3000,
            result: 'SUCCESS',
            transaction_id: '0.0.1022-1681130064-409933500',
            transfers: [
              {
                account: accountIdA,
                amount: -1 * mockedTxFeeA,
                is_approval: false,
              },
              {
                account: accountIdB,
                amount: -1 * mockedTxFeeB,
                is_approval: false,
              },
              {
                account: accountIdA,
                amount: -1 * mockedTxFeeB,
                is_approval: false,
              },
            ],
          },
        ],
      };

      const transactionFee = mirrorNodeInstance.getTransferAmountSumForAccount(
        mockedMirrorNodeTransactionRecord.transactions[0] as MirrorNodeTransactionRecord,
        accountIdA,
      );
      expect(transactionFee).to.eq(expectedTxFeeForAccountIdA);
    });
  });

  describe('getAccountLatestEthereumTransactionsByTimestamp', async () => {
    const evmAddress = '0x305a8e76ac38fc088132fb780b2171950ff023f7';
    const timestamp = '1686019921.957394003';
    const transactionPath = (addresss, num) =>
      `accounts/${addresss}?transactiontype=ETHEREUMTRANSACTION&timestamp=lte:${timestamp}&limit=${num}&order=desc`;
    const defaultTransaction = {
      transactions: [
        {
          bytes: null,
          charged_tx_fee: 56800000,
          consensus_timestamp: '1681130077.127938923',
          entity_id: null,
          max_fee: '1080000000',
          memo_base64: '',
          name: 'ETHEREUMTRANSACTION',
          node: '0.0.3',
          nonce: 0,
          parent_consensus_timestamp: null,
          result: 'CONTRACT_REVERT_EXECUTED',
          scheduled: false,
          staking_reward_transfers: [],
          transaction_hash: 'uUHtwzFBlpHzp20OCJtjk4m6yFi93TZem7pKYrjgaF0v383um84g/Jo+uP2IrRd7',
          transaction_id: '0.0.2-1681130064-409933500',
          transfers: [],
          valid_duration_seconds: '120',
          valid_start_timestamp: '1681130064.409933500',
        },
        {
          bytes: null,
          charged_tx_fee: 0,
          consensus_timestamp: '1681130077.127938924',
          entity_id: null,
          max_fee: '0',
          memo_base64: '',
          name: 'TOKENCREATION',
          node: null,
          nonce: 1,
          parent_consensus_timestamp: '1681130077.127938923',
          result: 'INVALID_FULL_PREFIX_SIGNATURE_FOR_PRECOMPILE',
          scheduled: false,
          staking_reward_transfers: [],
          transaction_hash: 'EkQUvik9b4QUvymTNX90ybTz1SNobpQ5huQmMCKkP3fjOxirLT0nRel+w4bweXyX',
          transaction_id: '0.0.2-1681130064-409933500',
          transfers: [],
          valid_duration_seconds: null,
          valid_start_timestamp: '1681130064.409933500',
        },
      ],
    };

    it('should fail to fetch transaction by non existing account', async () => {
      mock.onGet(transactionPath(evmAddress, 1)).reply(404, mockData.notFound);
      const transactions = await mirrorNodeInstance.getAccountLatestEthereumTransactionsByTimestamp(
        evmAddress,
        timestamp,
        requestDetails,
      );
      expect(transactions).to.be.null;
    });

    it('should be able to fetch empty ethereum transactions for an account', async () => {
      mock.onGet(transactionPath(evmAddress, 1)).reply(200, { transactions: [] });
      const transactions = await mirrorNodeInstance.getAccountLatestEthereumTransactionsByTimestamp(
        evmAddress,
        timestamp,
        requestDetails,
      );
      expect(transactions).to.exist;
      expect(transactions.transactions.length).to.equal(0);
    });

    it('should be able to fetch single ethereum transactions for an account', async () => {
      mock.onGet(transactionPath(evmAddress, 1)).reply(200, { transactions: [defaultTransaction.transactions[0]] });
      const transactions = await mirrorNodeInstance.getAccountLatestEthereumTransactionsByTimestamp(
        evmAddress,
        timestamp,
        requestDetails,
      );
      expect(transactions).to.exist;
      expect(transactions.transactions.length).to.equal(1);
    });

    it('should be able to fetch ethereum transactions for an account', async () => {
      mock.onGet(transactionPath(evmAddress, 2)).reply(200, defaultTransaction);
      const transactions = await mirrorNodeInstance.getAccountLatestEthereumTransactionsByTimestamp(
        evmAddress,
        timestamp,
        requestDetails,
        2,
      );
      expect(transactions).to.exist;
      expect(transactions.transactions.length).to.equal(2);
    });

    it('should throw Error with unexpected exception if mirror node returns unexpected error', async () => {
      const address = '0x00000000000000000000000000000000000007b8';
      mock.onGet(transactionPath(address, 1)).reply(500, { error: 'unexpected error' });
      let errorRaised = false;
      try {
        await mirrorNodeInstance.getAccountLatestEthereumTransactionsByTimestamp(address, timestamp, requestDetails);
      } catch (error: any) {
        errorRaised = true;
        expect(error.message).to.equal(`Request failed with status code 500`);
      }
      expect(errorRaised).to.be.true;
    });

    it('should throw invalid address error if mirror node returns 400 error status', async () => {
      const invalidAddress = '0x123';
      mock.onGet(transactionPath(invalidAddress, 1)).reply(400, null);
      let errorRaised = false;
      try {
        await mirrorNodeInstance.getAccountLatestEthereumTransactionsByTimestamp(
          invalidAddress,
          timestamp,
          requestDetails,
        );
      } catch (error: any) {
        errorRaised = true;
        expect(error.message).to.equal(`Request failed with status code 400`);
      }
      expect(errorRaised).to.be.true;
    });
  });

  describe('isValidContract', async () => {
    const evmAddress = '0x305a8e76ac38fc088132fb780b2171950ff023f7';
    const contractPath = `contracts/${evmAddress}`;

    it('should return false for contract for non existing contract', async () => {
      mock.onGet(contractPath).reply(404, mockData.notFound);
      const isValid = await mirrorNodeInstance.isValidContract(evmAddress, requestDetails);
      expect(isValid).to.be.false;
    });

    it('should return valid for contract for existing contract', async () => {
      mock.onGet(contractPath).reply(200, mockData.contract);
      const isValid = await mirrorNodeInstance.isValidContract(evmAddress, requestDetails);
      expect(isValid).to.be.true;
    });

    it('should return valid for contract from cache on additional calls', async () => {
      mock.onGet(contractPath).reply(200, mockData.contract);
      let isValid = await mirrorNodeInstance.isValidContract(evmAddress, requestDetails);
      expect(isValid).to.be.true;

      // verify that the cache is used
      mock.onGet(contractPath).reply(404, mockData.notFound);
      isValid = await mirrorNodeInstance.isValidContract(evmAddress, requestDetails);
      expect(isValid).to.be.true;
    });
  });

  describe('getContractId', async () => {
    const evmAddress = '0x305a8e76ac38fc088132fb780b2171950ff023f7';
    const contractPath = `contracts/${evmAddress}`;

    it('should fail to fetch contract for non existing contract', async () => {
      mock.onGet(contractPath).reply(404, mockData.notFound);
      const id = await mirrorNodeInstance.getContractId(evmAddress, requestDetails);
      expect(id).to.not.exist;
    });

    it('should fetch id for existing contract', async () => {
      mock.onGet(contractPath).reply(200, mockData.contract);
      const id = await mirrorNodeInstance.getContractId(evmAddress, requestDetails);
      expect(id).to.exist;
      expect(id).to.be.equal(mockData.contract.contract_id);
    });

    it('should fetch contract for existing contract from cache on additional calls', async () => {
      mock.onGet(contractPath).reply(200, mockData.contract);
      let id = await mirrorNodeInstance.getContractId(evmAddress, requestDetails);
      expect(id).to.exist;
      expect(id).to.be.equal(mockData.contract.contract_id);

      // verify that the cache is used
      mock.onGet(contractPath).reply(404, mockData.notFound);
      expect(id).to.exist;
      expect(id).to.be.equal(mockData.contract.contract_id);
    });
  });

  describe('getEarliestBlock', async () => {
    const blockPath = `blocks?limit=1&order=asc`;

    it('should fail to fetch blocks for empty network', async () => {
      mock.onGet(blockPath).reply(404, mockData.notFound);
      const earlierBlock = await mirrorNodeInstance.getEarliestBlock(requestDetails);
      expect(earlierBlock).to.not.exist;
    });

    it('should fetch block for existing valid network', async () => {
      mock.onGet(blockPath).reply(200, { blocks: [mockData.blocks.blocks[0]] });
      const earlierBlock = await mirrorNodeInstance.getEarliestBlock(requestDetails);
      expect(earlierBlock).to.exist;
      expect(earlierBlock.name).to.be.equal(mockData.blocks.blocks[0].name);
    });

    it('should fetch block for valid network from cache on additional calls', async () => {
      mock.onGet(blockPath).reply(200, { blocks: [mockData.blocks.blocks[0]] });
      let earlierBlock = await mirrorNodeInstance.getEarliestBlock(requestDetails);
      expect(earlierBlock).to.exist;
      expect(earlierBlock.name).to.be.equal(mockData.blocks.blocks[0].name);

      // verify that the cache is used
      mock.onGet(blockPath).reply(404, mockData.notFound);
      earlierBlock = await mirrorNodeInstance.getEarliestBlock(requestDetails);
      expect(earlierBlock).to.exist;
      expect(earlierBlock.name).to.be.equal(mockData.blocks.blocks[0].name);
    });
  });
});<|MERGE_RESOLUTION|>--- conflicted
+++ resolved
@@ -26,13 +26,7 @@
 import constants from '../../src/lib/constants';
 import axios, { AxiosInstance } from 'axios';
 import MockAdapter from 'axios-mock-adapter';
-<<<<<<< HEAD
-import { getRequestId, mockData, random20BytesAddress, withOverriddenEnvsInMochaTest } from './../helpers';
-const registry = new Registry();
-
-=======
-import { getRequestId, mockData, random20BytesAddress } from '../helpers';
->>>>>>> f1794d8b
+import { getRequestId, mockData, random20BytesAddress, withOverriddenEnvsInMochaTest } from '../helpers';
 import pino from 'pino';
 import { ethers } from 'ethers';
 import { MirrorNodeClientError, predefined } from '../../src';
