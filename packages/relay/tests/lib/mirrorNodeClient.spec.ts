--- conflicted
+++ resolved
@@ -37,13 +37,9 @@
 import { SDKClientError } from '../../src/lib/errors/SDKClientError';
 import { BigNumber } from 'bignumber.js';
 
-<<<<<<< HEAD
 const logger = pino();
 const noTransactions = '?transactions=false';
 const requestDetails = new RequestDetails({ requestId: getRequestId(), ipAddress: '0.0.0.0' });
-=======
-dotenv.config({ path: path.resolve(__dirname, '../test.env') });
->>>>>>> afc33495
 
 describe('MirrorNodeClient', async function () {
   this.timeout(20000);
@@ -169,21 +165,6 @@
     expect(extractedEvmAddress).to.eq(evmAddress);
   });
 
-<<<<<<< HEAD
-  it('Can provide custom x-api-key header', async () => {
-    const exampleApiKey = '["abc123iAManAPIkey"]';
-    ConfigServiceTestHelper.dynamicOverride('MIRROR_NODE_URL_HEADER_X_API_KEY', exampleApiKey);
-    const mirrorNodeInstanceOverridden = new MirrorNodeClient(
-      // @ts-ignore
-      ConfigService.get('MIRROR_NODE_URL') || '',
-      logger.child({ name: `mirror-node` }),
-      registry,
-      cacheService,
-    );
-    const axiosHeaders = mirrorNodeInstanceOverridden.getMirrorNodeRestInstance().defaults.headers.common;
-    expect(axiosHeaders).has.property('x-api-key');
-    expect(axiosHeaders['x-api-key']).to.eq(exampleApiKey);
-=======
   withOverriddenEnvsInMochaTest({ MIRROR_NODE_URL_HEADER_X_API_KEY: 'abc123iAManAPIkey' }, () => {
     it('Can provide custom x-api-key header', async () => {
       const mirrorNodeInstanceOverridden = new MirrorNodeClient(
@@ -196,7 +177,6 @@
       expect(axiosHeaders).has.property('x-api-key');
       expect(axiosHeaders['x-api-key']).to.eq(process.env.MIRROR_NODE_URL_HEADER_X_API_KEY);
     });
->>>>>>> afc33495
   });
 
   it('`getQueryParams` general', async () => {
