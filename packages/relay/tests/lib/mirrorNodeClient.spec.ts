--- conflicted
+++ resolved
@@ -35,10 +35,7 @@
 const logger = pino();
 import { v4 as uuid } from 'uuid';
 import { formatRequestIdMessage } from '../../src/formatters';
-<<<<<<< HEAD
-=======
 import { predefined } from '../../src';
->>>>>>> 07dc6da3
 
 const limitOrderPostFix = '?order=desc&limit=1';
 
