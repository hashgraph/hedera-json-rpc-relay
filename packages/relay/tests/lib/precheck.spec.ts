--- conflicted
+++ resolved
@@ -24,20 +24,13 @@
 
 import sinon from 'sinon';
 import pino from 'pino';
-<<<<<<< HEAD
-import {Precheck} from "../../src/lib/precheck";
-import {expectedError, signTransaction} from "../helpers";
-import {MirrorNodeClient, SDKClient} from "../../src/lib/clients";
-=======
 import { Precheck } from "../../src/lib/precheck";
 import { expectedError, signTransaction } from "../helpers";
 import { MirrorNodeClient, SDKClient } from "../../src/lib/clients";
->>>>>>> 5a08c82e
 import axios from "axios";
 import MockAdapter from "axios-mock-adapter";
-import {ethers} from "ethers";
+import { ethers } from "ethers";
 import constants from '../../src/lib/constants';
-import { ethers } from "ethers";
 const logger = pino();
 
 describe('Precheck', async function() {
@@ -79,7 +72,6 @@
             catch(e) {
                 expect(e).to.not.exist;
             }
-<<<<<<< HEAD
         });
 
         it('should not pass for non-matching chainId', async function() {
@@ -92,7 +84,22 @@
                 expect(e.code).to.eq(-32000);
                 expect(e.message).to.eq('ChainId (0x0) not supported. The correct chainId is 0x12a');
             }
-=======
+        });
+    });
+
+    describe('gas price', async function() {
+        it('should return true for gas price gt to required gas price', async function() {
+            const result = precheck.gasPrice(txWithMatchingChainId, 10);
+            expect(result).to.exist;
+            expect(result.error).to.exist;
+            expect(result.passes).to.eq(true);
+        });
+
+        it('should return true for gas price equal to required gas price', async function() {
+            const result = precheck.gasPrice(txWithMatchingChainId, defaultGasPrice);
+            expect(result).to.exist;
+            expect(result.error).to.exist;
+            expect(result.passes).to.eq(true);
         });
 
         it('should not pass for non-matching chainId', async function() {
@@ -106,22 +113,6 @@
                 expect(e.message).to.eq('ChainId (0x0) not supported. The correct chainId is 0x12a');
             }
         });
-    });
-
-    describe('gas price', async function() {
-        it('should return true for gas price gt to required gas price', async function() {
-            const result = precheck.gasPrice(txWithMatchingChainId, 10);
-            expect(result).to.exist;
-            expect(result.error).to.exist;
-            expect(result.passes).to.eq(true);
-        });
-
-        it('should return true for gas price equal to required gas price', async function() {
-            const result = precheck.gasPrice(txWithMatchingChainId, defaultGasPrice);
-            expect(result).to.exist;
-            expect(result.error).to.exist;
-            expect(result.passes).to.eq(true);
-        });
 
         it('should return false for gas price not enough', async function() {
             const minGasPrice = 1000 * constants.TINYBAR_TO_WEIBAR_COEF;
@@ -129,7 +120,6 @@
             expect(result).to.exist;
             expect(result.error).to.exist;
             expect(result.passes).to.eq(false);
->>>>>>> 5a08c82e
         });
     });
 
@@ -188,6 +178,61 @@
         testFailingGasLimitPrecheck(highGasLimits, -32005, 'Transaction gas limit exceeds block gas limit');
     });
 
+    describe('gasLimit', async function() {
+        const defaultTx = {
+            value: oneTinyBar,
+            gasPrice: defaultGasPrice,
+            chainId: defaultChainId
+        };
+
+        function testFailingGasLimitPrecheck(gasLimits, errorCode, errorMessage) {
+            for (const gasLimit of gasLimits) {
+                it(`should fail for gasLimit: ${gasLimit}`, async function () {
+                    const tx = {
+                        ...defaultTx,
+                        gasLimit: gasLimit
+                    };
+                    const signed = await signTransaction(tx);
+
+                    try {
+                        await precheck.gasLimit(signed);
+                        expectedError();
+                    } catch (e: any) {
+                        expect(e).to.exist;
+                        expect(e.code).to.eq(errorCode);
+                        expect(e.message).to.eq(errorMessage);
+                    }
+                });
+            }
+        }
+
+        function testPassingGasLimitPrecheck(gasLimits) {
+            for (const gasLimit of gasLimits) {
+                it(`should pass for gasLimit: ${gasLimit}`, async function () {
+                    const tx = {
+                        ...defaultTx,
+                        gasLimit: gasLimit
+                    };
+                    const signed = await signTransaction(tx);
+
+                    try {
+                        await precheck.gasLimit(signed);
+                    } catch (e: any) {
+                        expect(e).to.not.exist;
+                    }
+                });
+            }
+        }
+
+        const validGasLimits = [60000, 100000, 500000, 1000000, 5000000, 10000000];
+        const lowGasLimits = [1, 10, 100, 1000, 10000, 30000, 50000];
+        const highGasLimits = [20000000, 100000000, 999999999999];
+
+        testPassingGasLimitPrecheck(validGasLimits);
+        testFailingGasLimitPrecheck(lowGasLimits, -32003, 'Intrinsic gas exceeds gas limit');
+        testFailingGasLimitPrecheck(highGasLimits, -32005, 'Transaction gas limit exceeds block gas limit');
+    });
+
     describe('gas price', async function() {
         it('should return true for gas price gt to required gas price', async function() {
             const result = precheck.gasPrice(txWithMatchingChainId, 10);
