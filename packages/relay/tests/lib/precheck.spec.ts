/*-
 *
 * Hedera JSON RPC Relay
 *
 * Copyright (C) 2022-2024 Hedera Hashgraph, LLC
 *
 * Licensed under the Apache License, Version 2.0 (the "License");
 * you may not use this file except in compliance with the License.
 * You may obtain a copy of the License at
 *
 *      http://www.apache.org/licenses/LICENSE-2.0
 *
 * Unless required by applicable law or agreed to in writing, software
 * distributed under the License is distributed on an "AS IS" BASIS,
 * WITHOUT WARRANTIES OR CONDITIONS OF ANY KIND, either express or implied.
 * See the License for the specific language governing permissions and
 * limitations under the License.
 *
 */

import { ConfigService } from '@hashgraph/json-rpc-config-service/dist/services';
import { configServiceTestHelper } from '../../../config-service/tests/configServiceTestHelper';
import { expect } from 'chai';
import { Registry } from 'prom-client';
import { Hbar, HbarUnit } from '@hashgraph/sdk';
import pino from 'pino';
import { Precheck } from '../../src/lib/precheck';
import { blobVersionedHash, contractAddress1, expectedError, mockData, signTransaction } from '../helpers';
import { MirrorNodeClient } from '../../src/lib/clients';
import axios from 'axios';
import MockAdapter from 'axios-mock-adapter';
import { ethers, Transaction } from 'ethers';
import constants from '../../src/lib/constants';
import { JsonRpcError, predefined } from '../../src';
import { CacheService } from '../../src/lib/services/cacheService/cacheService';
import { ONE_TINYBAR_IN_WEI_HEX } from './eth/eth-config';
<<<<<<< HEAD
=======
import { RequestDetails } from '../../src/lib/types';

const registry = new Registry();

const logger = pino();
>>>>>>> f1794d8b

const registry = new Registry();
const logger = pino();
const limitOrderPostFix = '?order=desc&limit=1';
const transactionsPostFix = '?transactions=false';

describe('Precheck', async function () {
  const requestDetails = new RequestDetails({ requestId: 'precheckTest', ipAddress: '0.0.0.0' });
  const txWithMatchingChainId =
    '0x02f87482012a0485a7a358200085a7a3582000832dc6c09400000000000000000000000000000000000003f78502540be40080c001a006f4cd8e6f84b76a05a5c1542a08682c928108ef7163d9c1bf1f3b636b1cd1fba032097cbf2dda17a2dcc40f62c97964d9d930cdce2e8a9df9a8ba023cda28e4ad';
  const parsedTxWithMatchingChainId = ethers.Transaction.from(txWithMatchingChainId);
  const parsedTxGasPrice = 1440000000000;
  const txWithChainId0x0 =
    '0xf86a0385a7a3582000832dc6c09400000000000000000000000000000000000003f78502540be400801ca06750e92db52fa708e27f94f27e0cfb7f5800f9b657180bb2e94c1520cfb1fb6da01bec6045068b6db38b55017bb8b50166699384bc1791fd8331febab0cf629a2a';
  const parsedtxWithChainId0x0 = ethers.Transaction.from(txWithChainId0x0);
  const txWithNonMatchingChainId =
    '0xf86c8085a54f4c3c00832dc6c094000000000000000000000000000000000000042f8502540be40080820306a0fe71ab0077a58d112eecc7f95b9a7563ffdc14a45440cc1b2c698dbb1a687abea063ba3725ae54118f45999f5b53b38ba67b61f2365965784a81b9b47f37b78c10';
  const parsedTxWithNonMatchingChainId = ethers.Transaction.from(txWithNonMatchingChainId);
  const txWithValueMoreThanOneTinyBar =
    '0xf8628080809449858d4445908c12fcf70251d3f4682e8c9c381085174876e800801ba015ec73d3e329c7f5c0228be39bf30758f974d69468847dd507082c89ec453fe2a04124cc1dd6ac07417e7cdbe04cb99d698bddc6ce4d04054dd8978dec3493f3d2';
  const parsedTxWithValueMoreThanOneTinyBar = ethers.Transaction.from(txWithValueMoreThanOneTinyBar);
  const txWithValueLessThanOneTinybar =
    '0xf8618080809449858d4445908c12fcf70251d3f4682e8c9c38108405f5e100801ba08249a7664c9290e6896711059d2ab75b10675b8b2ef7da41f4dd94c99f16f587a00110bc057ae0837da17a6f31f5123977f820921e333cb75fbe342583d278327d';
  const parsedTxWithValueLessThanOneTinybar = ethers.Transaction.from(txWithValueLessThanOneTinybar);
  const txWithValueLessThanOneTinybarAndNotEmptyData =
    '0xf8638080809449858d4445908c12fcf70251d3f4682e8c9c3810830186a0831231231ba0d8d47f572b49be8da9866e1979ea8fb8060f885119aff9d457a77be088f03545a00c9c1266548930924f5f8c11854bcc369bda1449d203c86a15840759b61cdffe';
  const parsedTxWithValueLessThanOneTinybarAndNotEmptyData = ethers.Transaction.from(
    txWithValueLessThanOneTinybarAndNotEmptyData,
  );

  const defaultGasPrice = 720_000_000_000;
  const defaultGasLimit = 1_000_000;
  const defaultChainId = Number('0x12a');
  const defaultTx = {
    gasLimit: defaultGasLimit,
    gasPrice: defaultGasPrice,
    chainId: defaultChainId,
    maxFeePerGas: null,
    maxPriorityFeePerGas: null,
  };

  let precheck: Precheck;
  let mock: MockAdapter;

  this.beforeAll(() => {
    // mock axios
    const instance = axios.create({
      baseURL: 'https://localhost:5551/api/v1',
      responseType: 'json' as const,
      headers: {
        'Content-Type': 'application/json',
      },
      timeout: 10 * 1000,
    });

    // @ts-ignore
    mock = new MockAdapter(instance, { onNoMatch: 'throwException' });

    // @ts-ignore
    const mirrorNodeInstance = new MirrorNodeClient(
      ConfigService.get('MIRROR_NODE_URL')!,
      logger.child({ name: `mirror-node` }),
      registry,
      new CacheService(logger.child({ name: `cache` }), registry),
      instance,
    );
    precheck = new Precheck(mirrorNodeInstance, logger, '0x12a');
  });

  this.beforeEach(() => {
    // reset mock
    mock.reset();
  });

  describe('value', async function () {
    it('should throw an exception if value is less than 1 tinybar', async function () {
      let hasError = false;
      try {
        precheck.value(parsedTxWithValueLessThanOneTinybar);
      } catch (e: any) {
        expect(e).to.exist;
        expect(e.code).to.eq(-32602);
        expect(e.message).to.eq('Value below 10_000_000_000 wei which is 1 tinybar');
        hasError = true;
      }

      expect(hasError).to.be.true;
    });

    it('should pass if value is more than 1 tinybar', async function () {
      try {
        precheck.value(parsedTxWithValueMoreThanOneTinyBar);
      } catch (e) {
        expect(e).to.not.exist;
      }
    });

    it('should pass if value is less than 1 tinybar and data is not empty', async function () {
      try {
        precheck.value(parsedTxWithValueLessThanOneTinybarAndNotEmptyData);
      } catch (e: any) {
        expect(e).to.not.exist;
      }
    });
  });

  describe('chainId', async function () {
    it('should pass for matching chainId', async function () {
      try {
        precheck.chainId(parsedTxWithMatchingChainId, requestDetails);
      } catch (e: any) {
        expect(e).to.not.exist;
      }
    });

    it('should pass when chainId=0x0', async function () {
      try {
        precheck.chainId(parsedtxWithChainId0x0, requestDetails);
      } catch (e: any) {
        expect(e).to.not.exist;
      }
    });

    it('should not pass for non-matching chainId', async function () {
      try {
        precheck.chainId(parsedTxWithNonMatchingChainId, requestDetails);
        expectedError();
      } catch (e: any) {
        expect(e).to.exist;
        expect(e.code).to.eq(-32000);
        expect(e.message).to.eq('ChainId (0x171) not supported. The correct chainId is 0x12a');
      }
    });

    it('Should check if a transaction is an unprotected pre-EIP155 transaction', function () {
      try {
        expect(precheck.isLegacyUnprotectedEtx(parsedtxWithChainId0x0)).to.be.true;
        expect(precheck.isLegacyUnprotectedEtx(parsedTxWithMatchingChainId)).to.be.false;
      } catch (e: any) {
        expect(e).to.not.exist;
      }
    });
  });

  describe('gasLimit', async function () {
    function testFailingGasLimitPrecheck(gasLimits, errorCode) {
      for (const gasLimit of gasLimits) {
        it(`should fail for gasLimit: ${gasLimit}`, async function () {
          const tx = {
            ...defaultTx,
            gasLimit: gasLimit,
          };
          const signed = await signTransaction(tx);
          const parsedTx = ethers.Transaction.from(signed);
          const message =
            gasLimit > constants.MAX_GAS_PER_SEC
              ? `Transaction gas limit '${gasLimit}' exceeds max gas per sec limit '${constants.MAX_GAS_PER_SEC}'`
              : `Transaction gas limit provided '${gasLimit}' is insufficient of intrinsic gas required `;
          try {
            await precheck.gasLimit(parsedTx, requestDetails);
            expectedError();
          } catch (e: any) {
            console.log(e);
            expect(e).to.exist;
            expect(e.code).to.eq(errorCode);
            expect(e.message).to.contain(message);
          }
        });
      }
    }

    function testPassingGasLimitPrecheck(gasLimits) {
      for (const gasLimit of gasLimits) {
        it(`should pass for gasLimit: ${gasLimit}`, async function () {
          const tx = {
            ...defaultTx,
            gasLimit: gasLimit,
          };
          const signed = await signTransaction(tx);
          const parsedTx = ethers.Transaction.from(signed);

          try {
            precheck.gasLimit(parsedTx, requestDetails);
          } catch (e: any) {
            expect(e).to.not.exist;
          }
        });
      }
    }

    const validGasLimits = [60000, 100000, 500000, 1000000, 5000000, 10000000];
    const lowGasLimits = [1, 10, 100, 1000, 10000];
    const highGasLimits = [20000000, 100000000, 999999999999];

    testPassingGasLimitPrecheck(validGasLimits);
    testFailingGasLimitPrecheck(lowGasLimits, -32003);
    testFailingGasLimitPrecheck(highGasLimits, -32005);
  });

  describe('gas price', async function () {
    let initialMinGasPriceBuffer;
    before(async () => {
      initialMinGasPriceBuffer = constants.GAS_PRICE_TINY_BAR_BUFFER;
      configServiceTestHelper.dynamicOverride('GAS_PRICE_TINY_BAR_BUFFER', '10000000000'); // 1 tinybar
    });

    after(async () => {
      configServiceTestHelper.dynamicOverride('GAS_PRICE_TINY_BAR_BUFFER', initialMinGasPriceBuffer);
    });

    it('should pass for gas price gt to required gas price', async function () {
      const result = precheck.gasPrice(parsedTxWithMatchingChainId, 10, requestDetails);
      expect(result).to.not.exist;
    });

    it('should pass for gas price equal to required gas price', async function () {
      const result = precheck.gasPrice(parsedTxWithMatchingChainId, defaultGasPrice, requestDetails);
      expect(result).to.not.exist;
    });

    it('should recognize if a signed raw transaction is the deterministic deployment transaction', async () => {
      const parsedDeterministicDeploymentTransaction = ethers.Transaction.from(
        constants.DETERMINISTIC_DEPLOYER_TRANSACTION,
      );

      expect(Precheck.isDeterministicDeploymentTransaction(parsedDeterministicDeploymentTransaction)).to.be.true;
    });

    it('Should recognize if a signed raw transaction is NOT the deterministic deployment transaction', async () => {
      expect(Precheck.isDeterministicDeploymentTransaction(parsedtxWithChainId0x0)).to.be.false;
      expect(Precheck.isDeterministicDeploymentTransaction(parsedTxWithMatchingChainId)).to.be.false;
      expect(Precheck.isDeterministicDeploymentTransaction(parsedTxWithNonMatchingChainId)).to.be.false;
    });

    it('should pass for gas price if the transaction is the deterministic deployment transaction', async function () {
      const parsedDeterministicDeploymentTransaction = ethers.Transaction.from(
        constants.DETERMINISTIC_DEPLOYER_TRANSACTION,
      );
      const result = precheck.gasPrice(
        parsedDeterministicDeploymentTransaction,
        100 * constants.TINYBAR_TO_WEIBAR_COEF,
        requestDetails,
      );
      expect(result).to.not.exist;
    });

    it('should not pass for gas price not enough', async function () {
      const minGasPrice = 1000 * constants.TINYBAR_TO_WEIBAR_COEF;
      try {
        precheck.gasPrice(parsedTxWithMatchingChainId, minGasPrice, requestDetails);
        expectedError();
      } catch (e: any) {
        expect(e).to.exist;
        expect(e.code).to.eq(-32009);
        expect(e.message).to.contains(`Gas price `);
        expect(e.message).to.contains(` is below configured minimum gas price '${minGasPrice}`);
      }
    });

    it('should pass for gas price not enough but within buffer', async function () {
      const adjustedGasPrice = parsedTxGasPrice + Number(constants.GAS_PRICE_TINY_BAR_BUFFER);
      precheck.gasPrice(parsedTxWithMatchingChainId, adjustedGasPrice, requestDetails);
    });
  });

  describe('balance', async function () {
    // sending 2 hbars
    const transaction =
      '0x02f876820128078459682f0086018a4c7747008252089443cb701defe8fc6ed04d7bddf949618e3c575fe1881bc16d674ec8000080c001a0b8c604e08c15a7acc8c898a1bbcc41befcd0d120b64041d1086381c7fc2a5339a062eabec286592a7283c90ce90d97f9f8cf9f6c0cef4998022660e7573c046a46';
    const parsedTransaction = ethers.Transaction.from(transaction);
    const accountId = '0.1.2';

    it('should not pass for 1 hbar', async function () {
      const account = {
        account: accountId,
        balance: {
          balance: Hbar.from(1, HbarUnit.Hbar).to(HbarUnit.Tinybar),
        },
      };

      try {
        precheck.balance(parsedTransaction, account, requestDetails);
        expectedError();
      } catch (e: any) {
        expect(e).to.exist;
        expect(e.code).to.eq(-32000);
        expect(e.message).to.eq('Insufficient funds for transfer');
      }
    });

    it('should not pass for no account found', async function () {
      const account = null;

      try {
        precheck.balance(parsedTransaction, account, requestDetails);
        expectedError();
      } catch (e: any) {
        expect(e).to.exist;
        expect(e.code).to.eq(-32001);
        expect(e.message).to.contain('Requested resource not found');
      }
    });

    it('should pass for 10 hbar', async function () {
      const account = {
        account: accountId,
        balance: {
          balance: Hbar.from(10, HbarUnit.Hbar).to(HbarUnit.Tinybar),
        },
      };

      const result = precheck.balance(parsedTransaction, account, requestDetails);
      expect(result).to.not.exist;
    });

    it('should pass for 100 hbar', async function () {
      const account = {
        account: accountId,
        balance: {
          balance: Hbar.from(100, HbarUnit.Hbar).to(HbarUnit.Tinybar),
        },
      };

      const result = precheck.balance(parsedTransaction, account, requestDetails);
      expect(result).to.not.exist;
    });

    it('should pass for 10000 hbar', async function () {
      const account = {
        account: accountId,
        balance: {
          balance: Hbar.from(10_000, HbarUnit.Hbar).to(HbarUnit.Tinybar),
        },
      };

      const result = precheck.balance(parsedTransaction, account, requestDetails);
      expect(result).to.not.exist;
    });

    it('should pass for 100000 hbar', async function () {
      const account = {
        account: accountId,
        balance: {
          balance: Hbar.from(100_000, HbarUnit.Hbar).to(HbarUnit.Tinybar),
        },
      };

      const result = precheck.balance(parsedTransaction, account, requestDetails);
      expect(result).to.not.exist;
    });

    it('should pass for 50_000_000_000 hbar', async function () {
      const account = {
        account: accountId,
        balance: {
          balance: Hbar.from(50_000_000_000, HbarUnit.Hbar).to(HbarUnit.Tinybar),
        },
      };

      const result = precheck.balance(parsedTransaction, account, requestDetails);
      expect(result).to.not.exist;
    });
  });

  describe('nonce', async function () {
    const defaultNonce = 3;
    const mirrorAccount = {
      ethereum_nonce: defaultNonce,
    };

    it(`should fail for low nonce`, async function () {
      const tx = {
        ...defaultTx,
        nonce: 1,
      };
      const signed = await signTransaction(tx);
      const parsedTx = ethers.Transaction.from(signed);

      mock.onGet(`accounts/${parsedTx.from}${limitOrderPostFix}`).reply(200, mirrorAccount);

      try {
        precheck.nonce(parsedTx, mirrorAccount.ethereum_nonce, requestDetails);
        expectedError();
      } catch (e: any) {
        expect(e).to.eql(predefined.NONCE_TOO_LOW(parsedTx.nonce, mirrorAccount.ethereum_nonce));
      }
    });

    it(`should not fail for next nonce`, async function () {
      const tx = {
        ...defaultTx,
        nonce: 4,
      };
      const signed = await signTransaction(tx);
      const parsedTx = ethers.Transaction.from(signed);

      mock.onGet(`accounts/${parsedTx.from}${limitOrderPostFix}`).reply(200, mirrorAccount);

      precheck.nonce(parsedTx, mirrorAccount.ethereum_nonce, requestDetails);
    });
  });

  describe('account', async function () {
    let parsedTx: Transaction;
    let mirrorAccount: any;
    const defaultNonce: number = 3;

    before(async () => {
      const wallet = ethers.Wallet.createRandom();
      const signed = await wallet.signTransaction({ ...defaultTx, from: wallet.address, nonce: defaultNonce });
      parsedTx = ethers.Transaction.from(signed);
      mirrorAccount = {
        evm_address: parsedTx.from,
        ethereum_nonce: defaultNonce,
      };
    });

    it(`should fail for missing account`, async function () {
      mock.onGet(`accounts/${parsedTx.from}${transactionsPostFix}`).reply(404, mockData.notFound);
      try {
        await precheck.verifyAccount(parsedTx, requestDetails);
        expectedError();
      } catch (e: any) {
        expect(e).to.exist;
        expect(e.code).to.eq(-32001);
        expect(e.message).to.contain(parsedTx.from);
      }
    });

    it(`should not fail for matched account`, async function () {
      mock.onGet(`accounts/${parsedTx.from}${transactionsPostFix}`).reply(200, mirrorAccount);
      const account = await precheck.verifyAccount(parsedTx, requestDetails);

      expect(account.ethereum_nonce).to.eq(defaultNonce);
    });
  });

  describe('IntrinsicGasCost', function () {
    const smallestContractCreate =
      '6080604052348015600f57600080fd5b50603f80601d6000396000f3fe6080604052600080fdfea26469706673582212209c06253b6069b4e1f720945c020dc1c7b3d74b850eba35ac8b6fb407eff7ca7364736f6c63430008120033';
    const greeterContractCreate =
      '0x60806040523480156200001157600080fd5b5060405162000cd838038062000cd883398181016040528101906200003791906200021c565b8060009081620000489190620004b8565b507fad181ee258ff92d26bf7ed2e6b571ef1cba3afc45f028b863b0f02adaffc2f06816040516200007a9190620005f1565b60405180910390a15062000615565b6000604051905090565b600080fd5b600080fd5b600080fd5b600080fd5b6000601f19601f8301169050919050565b7f4e487b7100000000000000000000000000000000000000000000000000000000600052604160045260246000fd5b620000f282620000a7565b810181811067ffffffffffffffff82111715620001145762000113620000b8565b5b80604052505050565b60006200012962000089565b9050620001378282620000e7565b919050565b600067ffffffffffffffff8211156200015a5762000159620000b8565b5b6200016582620000a7565b9050602081019050919050565b60005b838110156200019257808201518184015260208101905062000175565b60008484015250505050565b6000620001b5620001af846200013c565b6200011d565b905082815260208101848484011115620001d457620001d3620000a2565b5b620001e184828562000172565b509392505050565b600082601f8301126200020157620002006200009d565b5b8151620002138482602086016200019e565b91505092915050565b60006020828403121562000235576200023462000093565b5b600082015167ffffffffffffffff81111562000256576200025562000098565b5b6200026484828501620001e9565b91505092915050565b600081519050919050565b7f4e487b7100000000000000000000000000000000000000000000000000000000600052602260045260246000fd5b60006002820490506001821680620002c057607f821691505b602082108103620002d657620002d562000278565b5b50919050565b60008190508160005260206000209050919050565b60006020601f8301049050919050565b600082821b905092915050565b600060088302620003407fffffffffffffffffffffffffffffffffffffffffffffffffffffffffffffffff8262000301565b6200034c868362000301565b95508019841693508086168417925050509392505050565b6000819050919050565b6000819050919050565b600062000399620003936200038d8462000364565b6200036e565b62000364565b9050919050565b6000819050919050565b620003b58362000378565b620003cd620003c482620003a0565b8484546200030e565b825550505050565b600090565b620003e4620003d5565b620003f1818484620003aa565b505050565b5b8181101562000419576200040d600082620003da565b600181019050620003f7565b5050565b601f82111562000468576200043281620002dc565b6200043d84620002f1565b810160208510156200044d578190505b620004656200045c85620002f1565b830182620003f6565b50505b505050565b600082821c905092915050565b60006200048d600019846008026200046d565b1980831691505092915050565b6000620004a883836200047a565b9150826002028217905092915050565b620004c3826200026d565b67ffffffffffffffff811115620004df57620004de620000b8565b5b620004eb8254620002a7565b620004f88282856200041d565b600060209050601f8311600181146200053057600084156200051b578287015190505b6200052785826200049a565b86555062000597565b601f1984166200054086620002dc565b60005b828110156200056a5784890151825560018201915060208501945060208101905062000543565b868310156200058a578489015162000586601f8916826200047a565b8355505b6001600288020188555050505b505050505050565b600082825260208201905092915050565b6000620005bd826200026d565b620005c981856200059f565b9350620005db81856020860162000172565b620005e681620000a7565b840191505092915050565b600060208201905081810360008301526200060d8184620005b0565b905092915050565b6106b380620006256000396000f3fe608060405234801561001057600080fd5b50600436106100365760003560e01c8063a41368621461003b578063cfae321714610057575b600080fd5b610055600480360381019061005091906102ab565b610075565b005b61005f6100bf565b60405161006c9190610373565b60405180910390f35b806000908161008491906105ab565b507fad181ee258ff92d26bf7ed2e6b571ef1cba3afc45f028b863b0f02adaffc2f06816040516100b49190610373565b60405180910390a150565b6060600080546100ce906103c4565b80601f01602080910402602001604051908101604052809291908181526020018280546100fa906103c4565b80156101475780601f1061011c57610100808354040283529160200191610147565b820191906000526020600020905b81548152906001019060200180831161012a57829003601f168201915b5050505050905090565b6000604051905090565b600080fd5b600080fd5b600080fd5b600080fd5b6000601f19601f8301169050919050565b7f4e487b7100000000000000000000000000000000000000000000000000000000600052604160045260246000fd5b6101b88261016f565b810181811067ffffffffffffffff821117156101d7576101d6610180565b5b80604052505050565b60006101ea610151565b90506101f682826101af565b919050565b600067ffffffffffffffff82111561021657610215610180565b5b61021f8261016f565b9050602081019050919050565b82818337600083830152505050565b600061024e610249846101fb565b6101e0565b90508281526020810184848401111561026a5761026961016a565b5b61027584828561022c565b509392505050565b600082601f83011261029257610291610165565b5b81356102a284826020860161023b565b91505092915050565b6000602082840312156102c1576102c061015b565b5b600082013567ffffffffffffffff8111156102df576102de610160565b5b6102eb8482850161027d565b91505092915050565b600081519050919050565b600082825260208201905092915050565b60005b8381101561032e578082015181840152602081019050610313565b60008484015250505050565b6000610345826102f4565b61034f81856102ff565b935061035f818560208601610310565b6103688161016f565b840191505092915050565b6000602082019050818103600083015261038d818461033a565b905092915050565b7f4e487b7100000000000000000000000000000000000000000000000000000000600052602260045260246000fd5b600060028204905060018216806103dc57607f821691505b6020821081036103ef576103ee610395565b5b50919050565b60008190508160005260206000209050919050565b60006020601f8301049050919050565b600082821b905092915050565b6000600883026104577fffffffffffffffffffffffffffffffffffffffffffffffffffffffffffffffff8261041a565b610461868361041a565b95508019841693508086168417925050509392505050565b6000819050919050565b6000819050919050565b60006104a86104a361049e84610479565b610483565b610479565b9050919050565b6000819050919050565b6104c28361048d565b6104d66104ce826104af565b848454610427565b825550505050565b600090565b6104eb6104de565b6104f68184846104b9565b505050565b5b8181101561051a5761050f6000826104e3565b6001810190506104fc565b5050565b601f82111561055f57610530816103f5565b6105398461040a565b81016020851015610548578190505b61055c6105548561040a565b8301826104fb565b50505b505050565b600082821c905092915050565b600061058260001984600802610564565b1980831691505092915050565b600061059b8383610571565b9150826002028217905092915050565b6105b4826102f4565b67ffffffffffffffff8111156105cd576105cc610180565b5b6105d782546103c4565b6105e282828561051e565b600060209050601f8311600181146106155760008415610603578287015190505b61060d858261058f565b865550610675565b601f198416610623866103f5565b60005b8281101561064b57848901518255600182019150602085019450602081019050610626565b868310156106685784890151610664601f891682610571565b8355505b6001600288020188555050505b50505050505056fea26469706673582212202e4941b4eb5848aeea7ed678fca96e1f51e4544a7915f9a57407226029d5fba664736f6c63430008120033000000000000000000000000000000000000000000000000000000000000002000000000000000000000000000000000000000000000000000000000000000016100000000000000000000000000000000000000000000000000000000000000';
    const contractCall = '0xcfae3217';
    const transfer = '0x';
    const invalidTx = '0x60806040523480156200001157600080fd5b';
    it('should be able to calculate small contract create', function () {
      // This number represents the estimation for mirror node web3 module
      // Can be fetched by using: curl -X POST --data '{"jsonrpc":"2.0","id":1,"method":"eth_call","params":[{"from":"0x...","data":<greeterContractCreate>},"latest"]}'
      const mirrorNodeEstimation = 60364;
      // This number represents the difference between the actual gas returned from the mirror node and the minimal required for deployment of this contract based only on the data field.
      const gasDifferenceFromOtherFactors = 37964;
      // @ts-ignore
      const intrinsicGasCost = Precheck.transactionIntrinsicGasCost(smallestContractCreate);
      expect(intrinsicGasCost).to.be.equal(mirrorNodeEstimation - gasDifferenceFromOtherFactors);
      expect(intrinsicGasCost).to.be.greaterThan(constants.TX_BASE_COST);
    });

    it('should be able to calculate normal contract create', function () {
      // This number represents the estimation for mirror node web3 module
      // Can be fetched by using: curl -X POST --data '{"jsonrpc":"2.0","id":1,"method":"eth_call","params":[{"from":"0x...","data":<greeterContractCreate>},"latest"]}'
      const mirrorNodeEstimation = 86351;
      // This number represents the difference between the actual gas returned from the mirror node and the minimal required for deployment of this contract based only on the data field.
      const gasDifferenceFromOtherFactors = 16739;
      // @ts-ignore
      const intrinsicGasCost = Precheck.transactionIntrinsicGasCost(greeterContractCreate);
      expect(intrinsicGasCost).to.be.equal(mirrorNodeEstimation - gasDifferenceFromOtherFactors);
      expect(intrinsicGasCost).to.be.greaterThan(constants.TX_BASE_COST);
    });

    it('should be able to calculate contract call', function () {
      // @ts-ignore
      const intrinsicGasCost = Precheck.transactionIntrinsicGasCost(contractCall);
      expect(intrinsicGasCost).to.be.greaterThan(constants.TX_BASE_COST);
    });

    it('should be able to calucate tx without starting 0x', function () {
      const contractCallTrimmed = contractCall.replace('0x', '');
      // @ts-ignore
      const intrinsicGasCost = Precheck.transactionIntrinsicGasCost(contractCallTrimmed);
      expect(intrinsicGasCost).to.be.greaterThan(constants.TX_BASE_COST);
    });

    it('should be able to able to calculate transfer', function () {
      // @ts-ignore
      const intrinsicGasCost = Precheck.transactionIntrinsicGasCost(transfer);
      expect(intrinsicGasCost).to.be.equal(constants.TX_BASE_COST);
    });

    it('should be able to calculate for odd length tx', function () {
      // @ts-ignore
      const intrinsicGasCost = Precheck.transactionIntrinsicGasCost(invalidTx);
      expect(intrinsicGasCost).to.be.greaterThan(constants.TX_BASE_COST);
    });
  });

  describe('hexToBytes', async function () {
    it('should convert a hex string to bytes', () => {
      const hexString = 'aabbccddeeff';
      const result = precheck.hexToBytes(hexString);

      expect(Array.from(result)).to.deep.equal([170, 187, 204, 221, 238, 255]);
    });

    it('should fail if passed 0x', () => {
      const hexString = '0x';
      let error;
      try {
        precheck.hexToBytes(hexString);
      } catch (e) {
        error = e;
      }
      expect(error).to.be.an.instanceOf(JsonRpcError);
      expect(error.message).to.equal('Error invoking RPC: Hex cannot be 0x');
      expect(error.code).to.equal(-32603);
    });

    it('should fail if passed empty string', () => {
      let error;
      try {
        precheck.hexToBytes('');
      } catch (e) {
        error = e;
      }
      expect(error).to.be.an.instanceOf(JsonRpcError);
      expect(error.message).to.equal('Error invoking RPC: Passed hex an empty string');
      expect(error.code).to.equal(-32603);
    });
  });

  describe('transactionType', async function () {
    const defaultTx = {
      value: ONE_TINYBAR_IN_WEI_HEX,
      gasPrice: defaultGasPrice,
      gasLimit: defaultGasLimit,
      chainId: defaultChainId,
      nonce: 5,
      to: contractAddress1,
    };

    it('should accept legacy transactions', async () => {
      const signedLegacy = await signTransaction(defaultTx);
      expect(() => precheck.transactionType(ethers.Transaction.from(signedLegacy), requestDetails)).not.to.throw;
    });

    it('should accept London transactions', async () => {
      const signedLondon = await signTransaction({
        ...defaultTx,
        type: 2,
        maxPriorityFeePerGas: defaultGasPrice,
        maxFeePerGas: defaultGasPrice,
      });
      expect(() => precheck.transactionType(ethers.Transaction.from(signedLondon), requestDetails)).not.to.throw;
    });

    it('should reject Cancun transactions', async () => {
      let error;
      try {
        const signedCancun = await signTransaction({
          ...defaultTx,
          type: 3,
          maxFeePerBlobGas: defaultGasPrice,
          blobVersionedHashes: [blobVersionedHash],
        });
        precheck.transactionType(ethers.Transaction.from(signedCancun), requestDetails);
      } catch (e) {
        error = e;
      }
      expect(error).to.be.an.instanceOf(JsonRpcError);
      expect(error.message).to.equal(predefined.UNSUPPORTED_TRANSACTION_TYPE.message);
      expect(error.code).to.equal(predefined.UNSUPPORTED_TRANSACTION_TYPE.code);
    });
  });
});<|MERGE_RESOLUTION|>--- conflicted
+++ resolved
@@ -34,16 +34,10 @@
 import { JsonRpcError, predefined } from '../../src';
 import { CacheService } from '../../src/lib/services/cacheService/cacheService';
 import { ONE_TINYBAR_IN_WEI_HEX } from './eth/eth-config';
-<<<<<<< HEAD
-=======
+
+const registry = new Registry();
 import { RequestDetails } from '../../src/lib/types';
 
-const registry = new Registry();
-
-const logger = pino();
->>>>>>> f1794d8b
-
-const registry = new Registry();
 const logger = pino();
 const limitOrderPostFix = '?order=desc&limit=1';
 const transactionsPostFix = '?transactions=false';
