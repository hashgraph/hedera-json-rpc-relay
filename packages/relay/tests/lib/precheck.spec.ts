/*-
 *
 * Hedera JSON RPC Relay
 *
 * Copyright (C) 2022 Hedera Hashgraph, LLC
 *
 * Licensed under the Apache License, Version 2.0 (the "License");
 * you may not use this file except in compliance with the License.
 * You may obtain a copy of the License at
 *
 *      http://www.apache.org/licenses/LICENSE-2.0
 *
 * Unless required by applicable law or agreed to in writing, software
 * distributed under the License is distributed on an "AS IS" BASIS,
 * WITHOUT WARRANTIES OR CONDITIONS OF ANY KIND, either express or implied.
 * See the License for the specific language governing permissions and
 * limitations under the License.
 *
 */

import { expect } from 'chai';
import { Registry } from 'prom-client';
const registry = new Registry();

import pino from 'pino';
import {Precheck} from "../../src/lib/precheck";
import {MirrorNodeClient} from "../../src/lib/clients";
import {expectedError, signTransaction} from "../helpers";
import axios from "axios";
import MockAdapter from "axios-mock-adapter";
<<<<<<< HEAD
import {ethers} from "ethers";
=======
import constants from '../../src/lib/constants';
>>>>>>> dc57c060
const logger = pino();

describe('Precheck', async function() {

    const txWithMatchingChainId = '0x02f87482012a0485a7a358200085a7a3582000832dc6c09400000000000000000000000000000000000003f78502540be40080c001a006f4cd8e6f84b76a05a5c1542a08682c928108ef7163d9c1bf1f3b636b1cd1fba032097cbf2dda17a2dcc40f62c97964d9d930cdce2e8a9df9a8ba023cda28e4ad';
    const txWithNonMatchingChainId = '0xf86a0385a7a3582000832dc6c09400000000000000000000000000000000000003f78502540be400801ca06750e92db52fa708e27f94f27e0cfb7f5800f9b657180bb2e94c1520cfb1fb6da01bec6045068b6db38b55017bb8b50166699384bc1791fd8331febab0cf629a2a';
    const defaultGasPrice = 720_000_000_000;

    const oneTinyBar = ethers.utils.parseUnits('1', 10);
    const defaultGasPrice = 720_000_000_000;
    const defaultChainId = Number('0x12a');


    let precheck: Precheck;
    let mock: MockAdapter;

    this.beforeAll(() => {
        // mock axios
        const instance = axios.create({
            baseURL: 'https://localhost:5551/api/v1',
            responseType: 'json' as const,
            headers: {
                'Content-Type': 'application/json'
            },
            timeout: 10 * 1000
        });

        // @ts-ignore
        mock = new MockAdapter(instance, { onNoMatch: "throwException" });

        // @ts-ignore
        const mirrorNodeInstance = new MirrorNodeClient(process.env.MIRROR_NODE_URL, logger.child({ name: `mirror-node` }), registry, instance);
        precheck = new Precheck(mirrorNodeInstance, logger, '0x12a');
    });

    describe('chainId', async function() {
        it('should pass for matching chainId', async function() {
            try {
                precheck.chainId(txWithMatchingChainId);
            }
            catch(e) {
                expect(e).to.not.exist;
            }
        });

        it('should not pass for non-matching chainId', async function() {
            try {
                precheck.chainId(txWithNonMatchingChainId);
                expectedError();
            }
            catch(e: any) {
                expect(e).to.exist;
                expect(e.code).to.eq(-32000);
                expect(e.message).to.eq('ChainId (0x0) not supported. The correct chainId is 0x12a.');
            }
        });
    });

<<<<<<< HEAD
    describe('gasLimit', async function() {
        const defaultTx = {
            value: oneTinyBar,
            gasPrice: defaultGasPrice,
            chainId: defaultChainId
        };

        function testFailingGasLimitPrecheck(gasLimits, errorCode, errorMessage) {
            for (const gasLimit of gasLimits) {
                it(`should fail for gasLimit: ${gasLimit}`, async function () {
                    const tx = {
                        ...defaultTx,
                        gasLimit: gasLimit
                    };
                    const signed = await signTransaction(tx);

                    try {
                        await precheck.gasLimit(signed);
                        expectedError();
                    } catch (e: any) {
                        expect(e).to.exist;
                        expect(e.code).to.eq(errorCode);
                        expect(e.message).to.eq(errorMessage);
                    }
                });
            }
        }

        function testPassingGasLimitPrecheck(gasLimits) {
            for (const gasLimit of gasLimits) {
                it(`should pass for gasLimit: ${gasLimit}`, async function () {
                    const tx = {
                        ...defaultTx,
                        gasLimit: gasLimit
                    };
                    const signed = await signTransaction(tx);

                    try {
                        await precheck.gasLimit(signed);
                    } catch (e: any) {
                        expect(e).to.not.exist;
                    }
                });
            }
        }

        const validGasLimits = [60000, 100000, 500000, 1000000, 5000000, 10000000];
        const lowGasLimits = [1, 10, 100, 1000, 10000, 30000, 50000];
        const highGasLimits = [20000000, 100000000, 999999999999];

        testPassingGasLimitPrecheck(validGasLimits);
        testFailingGasLimitPrecheck(lowGasLimits, -32003, 'Intrinsic gas exceeds gas limit');
        testFailingGasLimitPrecheck(highGasLimits, -32005, 'Transaction gas limit exceeds block gas limit');
    });
=======
    describe('gas price', async function() {
        it('should return true for gas price gt to required gas price', async function() {
            const result = precheck.gasPrice(txWithMatchingChainId, 10);
            expect(result).to.exist;
            expect(result.error).to.exist;
            expect(result.passes).to.eq(true);
        });

        it('should return true for gas price equal to required gas price', async function() {
            const result = precheck.gasPrice(txWithMatchingChainId, defaultGasPrice);
            expect(result).to.exist;
            expect(result.error).to.exist;
            expect(result.passes).to.eq(true);
        });

        it('should return false for gas price not enough', async function() {
            const minGasPrice = 1000 * constants.TINYBAR_TO_WEIBAR_COEF;
            const result = precheck.gasPrice(txWithMatchingChainId, minGasPrice);
            expect(result).to.exist;
            expect(result.error).to.exist;
            expect(result.passes).to.eq(false);
        });
    })
>>>>>>> dc57c060
});<|MERGE_RESOLUTION|>--- conflicted
+++ resolved
@@ -28,11 +28,8 @@
 import {expectedError, signTransaction} from "../helpers";
 import axios from "axios";
 import MockAdapter from "axios-mock-adapter";
-<<<<<<< HEAD
 import {ethers} from "ethers";
-=======
 import constants from '../../src/lib/constants';
->>>>>>> dc57c060
 const logger = pino();
 
 describe('Precheck', async function() {
@@ -91,7 +88,6 @@
         });
     });
 
-<<<<<<< HEAD
     describe('gasLimit', async function() {
         const defaultTx = {
             value: oneTinyBar,
@@ -146,7 +142,7 @@
         testFailingGasLimitPrecheck(lowGasLimits, -32003, 'Intrinsic gas exceeds gas limit');
         testFailingGasLimitPrecheck(highGasLimits, -32005, 'Transaction gas limit exceeds block gas limit');
     });
-=======
+
     describe('gas price', async function() {
         it('should return true for gas price gt to required gas price', async function() {
             const result = precheck.gasPrice(txWithMatchingChainId, 10);
@@ -170,5 +166,4 @@
             expect(result.passes).to.eq(false);
         });
     })
->>>>>>> dc57c060
 });