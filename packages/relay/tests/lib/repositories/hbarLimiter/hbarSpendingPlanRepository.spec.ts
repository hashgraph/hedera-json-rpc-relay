/*
 *
 * Hedera JSON RPC Relay
 *
 * Copyright (C) 2022-2024 Hedera Hashgraph, LLC
 *
 * Licensed under the Apache License, Version 2.0 (the "License");
 * you may not use this file except in compliance with the License.
 * You may obtain a copy of the License at
 *
 *      http://www.apache.org/licenses/LICENSE-2.0
 *
 * Unless required by applicable law or agreed to in writing, software
 * distributed under the License is distributed on an "AS IS" BASIS,
 * WITHOUT WARRANTIES OR CONDITIONS OF ANY KIND, either express or implied.
 * See the License for the specific language governing permissions and
 * limitations under the License.
 *
 */

import { ConfigServiceTestHelper } from '../../../../../config-service/tests/configServiceTestHelper';
import { pino } from 'pino';
import chai, { expect } from 'chai';
import chaiAsPromised from 'chai-as-promised';
import sinon from 'sinon';
import { HbarSpendingPlanRepository } from '../../../../src/lib/db/repositories/hbarLimiter/hbarSpendingPlanRepository';
import { CacheService } from '../../../../src/lib/services/cacheService/cacheService';
import { Registry } from 'prom-client';
import {
  HbarSpendingPlanNotActiveError,
  HbarSpendingPlanNotFoundError,
} from '../../../../src/lib/db/types/hbarLimiter/errors';
import { IHbarSpendingRecord } from '../../../../src/lib/db/types/hbarLimiter/hbarSpendingRecord';
import { SubscriptionType } from '../../../../src/lib/db/types/hbarLimiter/subscriptionType';
import { IDetailedHbarSpendingPlan } from '../../../../src/lib/db/types/hbarLimiter/hbarSpendingPlan';
import { useInMemoryRedisServer } from '../../../helpers';
import { RequestDetails } from '../../../../src/lib/types';

chai.use(chaiAsPromised);

describe('HbarSpendingPlanRepository', function () {
  const logger = pino();
  const registry = new Registry();
  const requestDetails = new RequestDetails({ requestId: 'hbarSpendingPlanRepositoryTest', ipAddress: '0.0.0.0' });
  const ttl = 86_400_000; // 1 day

  const tests = (isSharedCacheEnabled: boolean) => {
    let cacheServiceSpy: sinon.SinonSpiedInstance<CacheService>;
    let repository: HbarSpendingPlanRepository;

    before(async () => {
      const cacheService = new CacheService(logger.child({ name: `CacheService` }), registry);
      cacheServiceSpy = sinon.spy(cacheService);
      repository = new HbarSpendingPlanRepository(cacheService, logger.child({ name: `HbarSpendingPlanRepository` }));
    });

    if (isSharedCacheEnabled) {
      useInMemoryRedisServer(logger, 6380);
<<<<<<< HEAD

      before(async () => {
        cacheService = new CacheService(logger.child({ name: `CacheService` }), registry);
        repository = new HbarSpendingPlanRepository(cacheService, logger.child({ name: `HbarSpendingPlanRepository` }));
      });

      after(async () => {
        await cacheService.disconnectRedisClient();
      });
    } else {
      before(async () => {
        ConfigServiceTestHelper.dynamicOverride('TEST', true);
        ConfigServiceTestHelper.dynamicOverride('REDIS_ENABLED', false);
        cacheService = new CacheService(logger.child({ name: `CacheService` }), registry);
        repository = new HbarSpendingPlanRepository(cacheService, logger.child({ name: `HbarSpendingPlanRepository` }));
      });
=======
>>>>>>> 4a69be98
    }

    afterEach(async () => {
      await cacheServiceSpy.clear(requestDetails);
    });

    after(async () => {
      await cacheServiceSpy.disconnectRedisClient();
    });

    describe('create', () => {
      it('creates a plan successfully', async () => {
        const subscriptionType = SubscriptionType.BASIC;
        const createdPlan = await repository.create(subscriptionType, requestDetails, ttl);
        await expect(repository.findByIdWithDetails(createdPlan.id, requestDetails)).to.be.eventually.deep.equal(
          createdPlan,
        );
        sinon.assert.calledWithMatch(
          cacheServiceSpy.set,
          `${repository['collectionKey']}:${createdPlan.id}`,
          createdPlan,
          'create',
          requestDetails,
          ttl,
        );
      });
    });

    describe('findById', () => {
      it('throws an error if plan is not found by ID', async () => {
        await expect(repository.findById('non-existent-id', requestDetails)).to.be.eventually.rejectedWith(
          HbarSpendingPlanNotFoundError,
          `HbarSpendingPlan with ID non-existent-id not found`,
        );
      });

      it('returns a plan by ID', async () => {
        const subscriptionType = SubscriptionType.BASIC;
        const createdPlan = await repository.create(subscriptionType, requestDetails, ttl);
        await expect(repository.findById(createdPlan.id, requestDetails)).to.be.eventually.deep.equal(createdPlan);
      });
    });

    describe('findByIdWithDetails', () => {
      it('throws an error if plan is not found by ID', async () => {
        await expect(repository.findByIdWithDetails('non-existent-id', requestDetails)).to.be.eventually.rejectedWith(
          HbarSpendingPlanNotFoundError,
          `HbarSpendingPlan with ID non-existent-id not found`,
        );
      });

      it('returns a plan by ID', async () => {
        const subscriptionType = SubscriptionType.BASIC;
        const createdPlan = await repository.create(subscriptionType, requestDetails, ttl);
        await expect(repository.findByIdWithDetails(createdPlan.id, requestDetails)).to.be.eventually.deep.equal(
          createdPlan,
        );
      });
    });

    describe('getSpendingHistory', () => {
      it('throws an error if plan not found by ID', async () => {
        await expect(repository.getSpendingHistory('non-existent-id', requestDetails)).to.be.eventually.rejectedWith(
          HbarSpendingPlanNotFoundError,
          `HbarSpendingPlan with ID non-existent-id not found`,
        );
      });

      it('returns an empty array if spending history is empty', async () => {
        const subscriptionType = SubscriptionType.BASIC;
        const createdPlan = await repository.create(subscriptionType, requestDetails, ttl);
        const spendingHistory = await repository.getSpendingHistory(createdPlan.id, requestDetails);
        expect(spendingHistory).to.deep.equal([]);
      });

      it('retrieves spending history for a plan', async () => {
        const subscriptionType = SubscriptionType.BASIC;
        const createdPlan = await repository.create(subscriptionType, requestDetails, ttl);

        const key = `${repository['collectionKey']}:${createdPlan.id}:spendingHistory`;
        const hbarSpending = { amount: 100, timestamp: new Date() } as IHbarSpendingRecord;
        await cacheServiceSpy.rPush(key, hbarSpending, 'test', requestDetails);

        const spendingHistory = await repository.getSpendingHistory(createdPlan.id, requestDetails);
        expect(spendingHistory).to.have.lengthOf(1);
        expect(spendingHistory[0].amount).to.equal(hbarSpending.amount);
        expect(spendingHistory[0].timestamp).to.be.a('Date');
      });
    });

    describe('addAmountToSpendingHistory', () => {
      it('adds amount to spending history', async () => {
        const subscriptionType = SubscriptionType.BASIC;
        const createdPlan = await repository.create(subscriptionType, requestDetails, ttl);
        await expect(repository.getSpendingHistory(createdPlan.id, requestDetails)).to.be.eventually.deep.equal([]);

        const amount = 100;
        await repository.addAmountToSpendingHistory(createdPlan.id, amount, requestDetails);

        const spendingHistory = await repository.getSpendingHistory(createdPlan.id, requestDetails);
        expect(spendingHistory).to.have.lengthOf(1);
        expect(spendingHistory[0].amount).to.equal(amount);
        expect(spendingHistory[0].timestamp).to.be.a('Date');

        sinon.assert.calledWithMatch(
          cacheServiceSpy.rPush,
          `${repository['collectionKey']}:${createdPlan.id}:spendingHistory`,
          { amount, timestamp: spendingHistory[0].timestamp },
          'addAmountToSpendingHistory',
          requestDetails,
        );
      });

      it('adds multiple amounts to spending history', async () => {
        const subscriptionType = SubscriptionType.BASIC;
        const createdPlan = await repository.create(subscriptionType, requestDetails, ttl);
        await expect(repository.getSpendingHistory(createdPlan.id, requestDetails)).to.be.eventually.deep.equal([]);

        const amounts = [100, 200, 300];
        for (const amount of amounts) {
          await repository.addAmountToSpendingHistory(createdPlan.id, amount, requestDetails);
        }

        const spendingHistory = await repository.getSpendingHistory(createdPlan.id, requestDetails);
        expect(spendingHistory).to.have.lengthOf(3);
        expect(spendingHistory.map((entry) => entry.amount)).to.deep.equal(amounts);
      });

      it('throws error if plan not found when adding to spending history', async () => {
        const id = 'non-existent-id';
        const amount = 100;

        await expect(repository.addAmountToSpendingHistory(id, amount, requestDetails)).to.be.eventually.rejectedWith(
          HbarSpendingPlanNotFoundError,
          `HbarSpendingPlan with ID ${id} not found`,
        );
      });
    });

    describe('getAmountSpent', () => {
      let createdPlan: IDetailedHbarSpendingPlan;

      beforeEach(async () => {
        createdPlan = await repository.create(SubscriptionType.BASIC, requestDetails, ttl);
      });

      it('retrieves amountSpent for a plan', async () => {
        const amount = 50;
        await repository.addToAmountSpent(createdPlan.id, amount, requestDetails, ttl);
        await expect(repository.getAmountSpent(createdPlan.id, requestDetails)).to.eventually.equal(amount);
      });

      it('returns 0 if amountSpent key does not exist', async () => {
        await expect(repository.getAmountSpent(createdPlan.id, requestDetails)).to.eventually.equal(0);
      });

      it('should expire amountSpent key at the end of the day', async () => {
        const amount = 50;
        const ttl = 100;
        await repository.addToAmountSpent(createdPlan.id, amount, requestDetails, ttl);
        await expect(repository.getAmountSpent(createdPlan.id, requestDetails)).to.eventually.equal(amount);

        await new Promise((resolve) => setTimeout(resolve, ttl + 100));

        await expect(repository.getAmountSpent(createdPlan.id, requestDetails)).to.eventually.equal(0);
      });
    });

    describe('resetAllAmountSpentEntries', () => {
      it('resets all amountSpent entries', async () => {
        const plans: IDetailedHbarSpendingPlan[] = [];
        for (const subscriptionType of Object.values(SubscriptionType)) {
          const createdPlan = await repository.create(subscriptionType, requestDetails, ttl);
          plans.push(createdPlan);
          const amount = 50 * plans.length;
          await repository.addToAmountSpent(createdPlan.id, amount, requestDetails, ttl);
          await expect(repository.getAmountSpent(createdPlan.id, requestDetails)).to.eventually.equal(amount);
        }

        await repository.resetAmountSpentOfAllPlans(requestDetails);

        for (const plan of plans) {
          await expect(repository.getAmountSpent(plan.id, requestDetails)).to.eventually.equal(0);
        }
      });

      it('does not throw an error if no amountSpent keys exist', async () => {
        await expect(repository.resetAmountSpentOfAllPlans(requestDetails)).to.not.be.rejected;
      });
    });

    describe('addToAmountSpent', () => {
      it('adds amount to amountSpent', async () => {
        const subscriptionType = SubscriptionType.BASIC;
        const createdPlan = await repository.create(subscriptionType, requestDetails, ttl);
        const amount = 50;

        await repository.addToAmountSpent(createdPlan.id, amount, requestDetails, ttl);

        const plan = await repository.findByIdWithDetails(createdPlan.id, requestDetails);
        expect(plan).to.not.be.null;
        expect(plan!.amountSpent).to.equal(amount);
        sinon.assert.calledWithMatch(
          cacheServiceSpy.set,
          `${repository['collectionKey']}:${createdPlan.id}:amountSpent`,
          amount,
          'addToAmountSpent',
          requestDetails,
          ttl,
        );

        // Add more to amountSpent
        const newAmount = 100;
        await repository.addToAmountSpent(createdPlan.id, newAmount, requestDetails, ttl);
        sinon.assert.calledWithMatch(
          cacheServiceSpy.incrBy,
          `${repository['collectionKey']}:${createdPlan.id}:amountSpent`,
          newAmount,
          'addToAmountSpent',
          requestDetails,
        );

        const updatedPlan = await repository.findByIdWithDetails(createdPlan.id, requestDetails);
        expect(updatedPlan).to.not.be.null;
        expect(updatedPlan!.amountSpent).to.equal(amount + newAmount);
      });

      it('throws error if plan not found when adding to amountSpent', async () => {
        const id = 'non-existent-id';
        const amount = 50;

        await expect(repository.addToAmountSpent(id, amount, requestDetails, ttl)).to.be.eventually.rejectedWith(
          HbarSpendingPlanNotFoundError,
          `HbarSpendingPlan with ID ${id} not found`,
        );
      });

      it('throws an error if plan is not active when adding to amountSpent', async () => {
        const subscriptionType = SubscriptionType.BASIC;
        const createdPlan = await repository.create(subscriptionType, requestDetails, ttl);

        // Manually set the plan to inactive
        const key = `${repository['collectionKey']}:${createdPlan.id}`;
        await cacheServiceSpy.set(key, { ...createdPlan, active: false }, 'test', requestDetails);

        const amount = 50;
        await expect(
          repository.addToAmountSpent(createdPlan.id, amount, requestDetails, ttl),
        ).to.be.eventually.rejectedWith(
          HbarSpendingPlanNotActiveError,
          `HbarSpendingPlan with ID ${createdPlan.id} is not active`,
        );
      });
    });

    describe('checkExistsAndActive', () => {
      it('throws error if plan does not exist when checking if exists and active', async () => {
        const id = 'non-existent-id';
        await expect(repository.checkExistsAndActive(id, requestDetails)).to.be.eventually.rejectedWith(
          HbarSpendingPlanNotFoundError,
          `HbarSpendingPlan with ID ${id} not found`,
        );
      });

      it('throws error if plan is not active when checking if exists and active', async () => {
        const subscriptionType = SubscriptionType.BASIC;
        const createdPlan = await repository.create(subscriptionType, requestDetails, ttl);

        // Manually set the plan to inactive
        const key = `${repository['collectionKey']}:${createdPlan.id}`;
        await cacheServiceSpy.set(key, { ...createdPlan, active: false }, 'test', requestDetails);

        await expect(repository.checkExistsAndActive(createdPlan.id, requestDetails)).to.be.eventually.rejectedWith(
          HbarSpendingPlanNotActiveError,
          `HbarSpendingPlan with ID ${createdPlan.id} is not active`,
        );
      });
    });

    describe('findAllActiveBySubscriptionType', () => {
      it('returns an empty array if no active plans exist for the subscription type', async () => {
        const subscriptionType = SubscriptionType.BASIC;
        const activePlans = await repository.findAllActiveBySubscriptionType(subscriptionType, requestDetails);
        expect(activePlans).to.deep.equal([]);
      });

      it('returns all active plans for the subscription type', async () => {
        const subscriptionType = SubscriptionType.BASIC;
        const createdPlan1 = await repository.create(subscriptionType, requestDetails, ttl);
        const createdPlan2 = await repository.create(subscriptionType, requestDetails, ttl);

        const activePlans = await repository.findAllActiveBySubscriptionType(subscriptionType, requestDetails);
        expect(activePlans).to.have.lengthOf(2);
        expect(activePlans.map((plan) => plan.id)).to.include.members([createdPlan1.id, createdPlan2.id]);
      });

      it('does not return inactive plans for the subscription type', async () => {
        const subscriptionType = SubscriptionType.BASIC;
        const activePlan = await repository.create(subscriptionType, requestDetails, ttl);
        const inactivePlan = await repository.create(subscriptionType, requestDetails, ttl);

        // Manually set the plan to inactive
        const key = `${repository['collectionKey']}:${inactivePlan.id}`;
        await cacheServiceSpy.set(key, { ...inactivePlan, active: false }, 'test', requestDetails);

        const activePlans = await repository.findAllActiveBySubscriptionType(subscriptionType, requestDetails);
        expect(activePlans).to.deep.equal([activePlan]);
      });

      it('returns only active plans for the specified subscription type', async () => {
        const basicPlan = await repository.create(SubscriptionType.BASIC, requestDetails, ttl);
        const extendedPlan = await repository.create(SubscriptionType.EXTENDED, requestDetails, ttl);
        const privilegedPlan = await repository.create(SubscriptionType.PRIVILEGED, requestDetails, ttl);

        const activeBasicPlans = await repository.findAllActiveBySubscriptionType(
          SubscriptionType.BASIC,
          requestDetails,
        );
        expect(activeBasicPlans).to.have.lengthOf(1);
        expect(activeBasicPlans[0].id).to.equal(basicPlan.id);

        const activeExtendedPlans = await repository.findAllActiveBySubscriptionType(
          SubscriptionType.EXTENDED,
          requestDetails,
        );
        expect(activeExtendedPlans).to.have.lengthOf(1);
        expect(activeExtendedPlans[0].id).to.equal(extendedPlan.id);

        const activePrivilegedPlans = await repository.findAllActiveBySubscriptionType(
          SubscriptionType.PRIVILEGED,
          requestDetails,
        );
        expect(activePrivilegedPlans).to.have.lengthOf(1);
        expect(activePrivilegedPlans[0].id).to.equal(privilegedPlan.id);
      });
    });
  };

  describe('with shared cache', () => {
    tests(true);
  });

  describe('without shared cache', () => {
    tests(false);
  });
});<|MERGE_RESOLUTION|>--- conflicted
+++ resolved
@@ -18,7 +18,6 @@
  *
  */
 
-import { ConfigServiceTestHelper } from '../../../../../config-service/tests/configServiceTestHelper';
 import { pino } from 'pino';
 import chai, { expect } from 'chai';
 import chaiAsPromised from 'chai-as-promised';
@@ -56,25 +55,6 @@
 
     if (isSharedCacheEnabled) {
       useInMemoryRedisServer(logger, 6380);
-<<<<<<< HEAD
-
-      before(async () => {
-        cacheService = new CacheService(logger.child({ name: `CacheService` }), registry);
-        repository = new HbarSpendingPlanRepository(cacheService, logger.child({ name: `HbarSpendingPlanRepository` }));
-      });
-
-      after(async () => {
-        await cacheService.disconnectRedisClient();
-      });
-    } else {
-      before(async () => {
-        ConfigServiceTestHelper.dynamicOverride('TEST', true);
-        ConfigServiceTestHelper.dynamicOverride('REDIS_ENABLED', false);
-        cacheService = new CacheService(logger.child({ name: `CacheService` }), registry);
-        repository = new HbarSpendingPlanRepository(cacheService, logger.child({ name: `HbarSpendingPlanRepository` }));
-      });
-=======
->>>>>>> 4a69be98
     }
 
     afterEach(async () => {
