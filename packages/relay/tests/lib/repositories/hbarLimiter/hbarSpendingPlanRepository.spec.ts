/*
 *
 * Hedera JSON RPC Relay
 *
 * Copyright (C) 2022-2024 Hedera Hashgraph, LLC
 *
 * Licensed under the Apache License, Version 2.0 (the "License");
 * you may not use this file except in compliance with the License.
 * You may obtain a copy of the License at
 *
 *      http://www.apache.org/licenses/LICENSE-2.0
 *
 * Unless required by applicable law or agreed to in writing, software
 * distributed under the License is distributed on an "AS IS" BASIS,
 * WITHOUT WARRANTIES OR CONDITIONS OF ANY KIND, either express or implied.
 * See the License for the specific language governing permissions and
 * limitations under the License.
 *
 */

import { EnvProviderService } from '@hashgraph/env-provider/dist/services';
EnvProviderService.hotReload();
import { pino } from 'pino';
import chai, { expect } from 'chai';
import chaiAsPromised from 'chai-as-promised';
import { HbarSpendingPlanRepository } from '../../../../src/lib/db/repositories/hbarLimiter/hbarSpendingPlanRepository';
import { CacheService } from '../../../../src/lib/services/cacheService/cacheService';
import { Registry } from 'prom-client';
import {
  HbarSpendingPlanNotActiveError,
  HbarSpendingPlanNotFoundError,
} from '../../../../src/lib/db/types/hbarLimiter/errors';
import { IHbarSpendingRecord } from '../../../../src/lib/db/types/hbarLimiter/hbarSpendingRecord';
import { SubscriptionType } from '../../../../src/lib/db/types/hbarLimiter/subscriptionType';
import { useInMemoryRedisServer } from '../../../helpers';

chai.use(chaiAsPromised);

describe('HbarSpendingPlanRepository', function () {
  const logger = pino();
  const registry = new Registry();

  const tests = (isSharedCacheEnabled: boolean) => {
    let cacheService: CacheService;
    let repository: HbarSpendingPlanRepository;

    if (isSharedCacheEnabled) {
      useInMemoryRedisServer(logger, 6380);

      before(async () => {
<<<<<<< HEAD
        redisInMemoryServer = new RedisInMemoryServer(logger.child({ name: `in-memory redis server` }), 6380);
        await redisInMemoryServer.start();
        test = EnvProviderService.getInstance().get('TEST');
        redisEnabled = EnvProviderService.getInstance().get('REDIS_ENABLED');
        redisUrl = EnvProviderService.getInstance().get('REDIS_URL');
        EnvProviderService.getInstance().dynamicOverride('TEST', 'false');
        EnvProviderService.getInstance().dynamicOverride('REDIS_ENABLED', 'true');
        EnvProviderService.getInstance().dynamicOverride('REDIS_URL', 'redis://127.0.0.1:6380');
=======
>>>>>>> e54bb85a
        cacheService = new CacheService(logger.child({ name: `CacheService` }), registry);
        repository = new HbarSpendingPlanRepository(cacheService, logger.child({ name: `HbarSpendingPlanRepository` }));
      });

      after(async () => {
        await cacheService.disconnectRedisClient();
<<<<<<< HEAD
        await redisInMemoryServer.stop();
        EnvProviderService.getInstance().dynamicOverride('TEST', test);
        EnvProviderService.getInstance().dynamicOverride('REDIS_ENABLED', redisEnabled);
        EnvProviderService.getInstance().dynamicOverride('REDIS_URL', redisUrl);
=======
>>>>>>> e54bb85a
      });
    } else {
      before(async () => {
        EnvProviderService.getInstance().dynamicOverride('TEST', 'true');
        EnvProviderService.getInstance().dynamicOverride('REDIS_ENABLED', 'false');
        cacheService = new CacheService(logger.child({ name: `CacheService` }), registry);
        repository = new HbarSpendingPlanRepository(cacheService, logger.child({ name: `HbarSpendingPlanRepository` }));
      });
    }

    afterEach(async () => {
      await cacheService.clear();
    });

    describe('create', () => {
      it('creates a plan successfully', async () => {
        const subscriptionType = SubscriptionType.BASIC;
        const createdPlan = await repository.create(subscriptionType);
        await expect(repository.findByIdWithDetails(createdPlan.id)).to.be.eventually.deep.equal(createdPlan);
      });
    });

    describe('findById', () => {
      it('throws an error if plan is not found by ID', async () => {
        await expect(repository.findById('non-existent-id')).to.be.eventually.rejectedWith(
          HbarSpendingPlanNotFoundError,
          `HbarSpendingPlan with ID non-existent-id not found`,
        );
      });

      it('returns a plan by ID', async () => {
        const subscriptionType = SubscriptionType.BASIC;
        const createdPlan = await repository.create(subscriptionType);
        await expect(repository.findById(createdPlan.id)).to.be.eventually.deep.equal(createdPlan);
      });
    });

    describe('findByIdWithDetails', () => {
      it('throws an error if plan is not found by ID', async () => {
        await expect(repository.findByIdWithDetails('non-existent-id')).to.be.eventually.rejectedWith(
          HbarSpendingPlanNotFoundError,
          `HbarSpendingPlan with ID non-existent-id not found`,
        );
      });

      it('returns a plan by ID', async () => {
        const subscriptionType = SubscriptionType.BASIC;
        const createdPlan = await repository.create(subscriptionType);
        await expect(repository.findByIdWithDetails(createdPlan.id)).to.be.eventually.deep.equal(createdPlan);
      });
    });

    describe('getSpendingHistory', () => {
      it('throws an error if plan not found by ID', async () => {
        await expect(repository.getSpendingHistory('non-existent-id')).to.be.eventually.rejectedWith(
          HbarSpendingPlanNotFoundError,
          `HbarSpendingPlan with ID non-existent-id not found`,
        );
      });

      it('returns an empty array if spending history is empty', async () => {
        const subscriptionType = SubscriptionType.BASIC;
        const createdPlan = await repository.create(subscriptionType);
        const spendingHistory = await repository.getSpendingHistory(createdPlan.id);
        expect(spendingHistory).to.deep.equal([]);
      });

      it('retrieves spending history for a plan', async () => {
        const subscriptionType = SubscriptionType.BASIC;
        const createdPlan = await repository.create(subscriptionType);

        const key = `${repository['collectionKey']}:${createdPlan.id}:spendingHistory`;
        const hbarSpending = { amount: 100, timestamp: new Date() } as IHbarSpendingRecord;
        await cacheService.rPush(key, hbarSpending, 'test');

        const spendingHistory = await repository.getSpendingHistory(createdPlan.id);
        expect(spendingHistory).to.have.lengthOf(1);
        expect(spendingHistory[0].amount).to.equal(hbarSpending.amount);
        expect(spendingHistory[0].timestamp).to.be.a('Date');
      });
    });

    describe('addAmountToSpendingHistory', () => {
      it('adds amount to spending history', async () => {
        const subscriptionType = SubscriptionType.BASIC;
        const createdPlan = await repository.create(subscriptionType);
        await expect(repository.getSpendingHistory(createdPlan.id)).to.be.eventually.deep.equal([]);

        const amount = 100;
        await repository.addAmountToSpendingHistory(createdPlan.id, amount);

        const spendingHistory = await repository.getSpendingHistory(createdPlan.id);
        expect(spendingHistory).to.have.lengthOf(1);
        expect(spendingHistory[0].amount).to.equal(amount);
        expect(spendingHistory[0].timestamp).to.be.a('Date');

        const plan = await repository.findByIdWithDetails(createdPlan.id);
        expect(plan).to.not.be.null;
        expect(plan!.spendingHistory).to.have.lengthOf(1);
        expect(plan!.spendingHistory[0].amount).to.equal(amount);
        expect(plan!.spendingHistory[0].timestamp).to.be.a('Date');
      });

      it('adds multiple amounts to spending history', async () => {
        const subscriptionType = SubscriptionType.BASIC;
        const createdPlan = await repository.create(subscriptionType);
        await expect(repository.getSpendingHistory(createdPlan.id)).to.be.eventually.deep.equal([]);

        const amounts = [100, 200, 300];
        for (const amount of amounts) {
          await repository.addAmountToSpendingHistory(createdPlan.id, amount);
        }

        const spendingHistory = await repository.getSpendingHistory(createdPlan.id);
        expect(spendingHistory).to.have.lengthOf(3);
        expect(spendingHistory.map((entry) => entry.amount)).to.deep.equal(amounts);

        const plan = await repository.findByIdWithDetails(createdPlan.id);
        expect(plan).to.not.be.null;
        expect(plan!.spendingHistory).to.have.lengthOf(3);
        expect(plan!.spendingHistory.map((entry) => entry.amount)).to.deep.equal(amounts);
      });

      it('throws error if plan not found when adding to spending history', async () => {
        const id = 'non-existent-id';
        const amount = 100;

        await expect(repository.addAmountToSpendingHistory(id, amount)).to.be.eventually.rejectedWith(
          HbarSpendingPlanNotFoundError,
          `HbarSpendingPlan with ID ${id} not found`,
        );
      });
    });

    describe('getSpentToday', () => {
      const mockedOneDayInMillis: number = 200;
      let oneDayInMillis: number;

      beforeEach(() => {
        // save the oneDayInMillis value
        oneDayInMillis = repository['oneDayInMillis'];
        // set oneDayInMillis to 1 second for testing
        // @ts-ignore
        repository['oneDayInMillis'] = mockedOneDayInMillis;
      });

      afterEach(() => {
        // reset to the previous value of oneDayInMillis
        // @ts-ignore
        repository['oneDayInMillis'] = oneDayInMillis;
      });

      it('retrieves spent today for a plan', async () => {
        const subscriptionType = SubscriptionType.BASIC;
        const createdPlan = await repository.create(subscriptionType);
        const amount = 50;

        await repository.addAmountToSpentToday(createdPlan.id, amount);

        const spentToday = await repository.getSpentToday(createdPlan.id);
        expect(spentToday).to.equal(amount);
      });

      it('returns 0 if spent today key does not exist', async () => {
        const subscriptionType = SubscriptionType.BASIC;
        const createdPlan = await repository.create(subscriptionType);

        const spentToday = await repository.getSpentToday(createdPlan.id);
        expect(spentToday).to.equal(0);
      });

      it('should expire spent today key at the end of the day', async () => {
        const subscriptionType = SubscriptionType.BASIC;
        const createdPlan = await repository.create(subscriptionType);
        const amount = 50;

        await repository.addAmountToSpentToday(createdPlan.id, amount);
        await expect(repository.getSpentToday(createdPlan.id)).to.eventually.equal(amount);

        await new Promise((resolve) => setTimeout(resolve, mockedOneDayInMillis + 100));

        await expect(repository.getSpentToday(createdPlan.id)).to.eventually.equal(0);
      });
    });

    describe('addAmountToSpentToday', () => {
      it('adds amount to spent today', async () => {
        const subscriptionType = SubscriptionType.BASIC;
        const createdPlan = await repository.create(subscriptionType);
        const amount = 50;

        await repository.addAmountToSpentToday(createdPlan.id, amount);

        const plan = await repository.findByIdWithDetails(createdPlan.id);
        expect(plan).to.not.be.null;
        expect(plan!.spentToday).to.equal(amount);

        // Add more to spent today
        const newAmount = 100;
        await repository.addAmountToSpentToday(createdPlan.id, newAmount);

        const updatedPlan = await repository.findByIdWithDetails(createdPlan.id);
        expect(updatedPlan).to.not.be.null;
        expect(updatedPlan!.spentToday).to.equal(amount + newAmount);
      });

      it('throws error if plan not found when adding to spent today', async () => {
        const id = 'non-existent-id';
        const amount = 50;

        await expect(repository.addAmountToSpentToday(id, amount)).to.be.eventually.rejectedWith(
          HbarSpendingPlanNotFoundError,
          `HbarSpendingPlan with ID ${id} not found`,
        );
      });

      it('throws an error if plan is not active when adding to spent today', async () => {
        const subscriptionType = SubscriptionType.BASIC;
        const createdPlan = await repository.create(subscriptionType);

        // Manually set the plan to inactive
        const key = `${repository['collectionKey']}:${createdPlan.id}`;
        await cacheService.set(key, { ...createdPlan, active: false }, 'test');

        const amount = 50;
        await expect(repository.addAmountToSpentToday(createdPlan.id, amount)).to.be.eventually.rejectedWith(
          HbarSpendingPlanNotActiveError,
          `HbarSpendingPlan with ID ${createdPlan.id} is not active`,
        );
      });
    });

    describe('checkExistsAndActive', () => {
      it('throws error if plan does not exist when checking if exists and active', async () => {
        const id = 'non-existent-id';
        await expect(repository.checkExistsAndActive(id)).to.be.eventually.rejectedWith(
          HbarSpendingPlanNotFoundError,
          `HbarSpendingPlan with ID ${id} not found`,
        );
      });

      it('throws error if plan is not active when checking if exists and active', async () => {
        const subscriptionType = SubscriptionType.BASIC;
        const createdPlan = await repository.create(subscriptionType);

        // Manually set the plan to inactive
        const key = `${repository['collectionKey']}:${createdPlan.id}`;
        await cacheService.set(key, { ...createdPlan, active: false }, 'test');

        await expect(repository.checkExistsAndActive(createdPlan.id)).to.be.eventually.rejectedWith(
          HbarSpendingPlanNotActiveError,
          `HbarSpendingPlan with ID ${createdPlan.id} is not active`,
        );
      });
    });

    describe('findAllActiveBySubscriptionType', () => {
      it('returns an empty array if no active plans exist for the subscription type', async () => {
        const subscriptionType = SubscriptionType.BASIC;
        const activePlans = await repository.findAllActiveBySubscriptionType(subscriptionType);
        expect(activePlans).to.deep.equal([]);
      });

      it('returns all active plans for the subscription type', async () => {
        const subscriptionType = SubscriptionType.BASIC;
        const createdPlan1 = await repository.create(subscriptionType);
        const createdPlan2 = await repository.create(subscriptionType);

        const activePlans = await repository.findAllActiveBySubscriptionType(subscriptionType);
        expect(activePlans).to.have.lengthOf(2);
        expect(activePlans.map((plan) => plan.id)).to.include.members([createdPlan1.id, createdPlan2.id]);
      });

      it('does not return inactive plans for the subscription type', async () => {
        const subscriptionType = SubscriptionType.BASIC;
        const activePlan = await repository.create(subscriptionType);
        const inactivePlan = await repository.create(subscriptionType);

        // Manually set the plan to inactive
        const key = `${repository['collectionKey']}:${inactivePlan.id}`;
        await cacheService.set(key, { ...inactivePlan, active: false }, 'test');

        const activePlans = await repository.findAllActiveBySubscriptionType(subscriptionType);
        expect(activePlans).to.deep.equal([activePlan]);
      });

      it('returns only active plans for the specified subscription type', async () => {
        const basicPlan = await repository.create(SubscriptionType.BASIC);
        const extendedPlan = await repository.create(SubscriptionType.EXTENDED);
        const privilegedPlan = await repository.create(SubscriptionType.PRIVILEGED);

        const activeBasicPlans = await repository.findAllActiveBySubscriptionType(SubscriptionType.BASIC);
        expect(activeBasicPlans).to.have.lengthOf(1);
        expect(activeBasicPlans[0].id).to.equal(basicPlan.id);

        const activeExtendedPlans = await repository.findAllActiveBySubscriptionType(SubscriptionType.EXTENDED);
        expect(activeExtendedPlans).to.have.lengthOf(1);
        expect(activeExtendedPlans[0].id).to.equal(extendedPlan.id);

        const activePrivilegedPlans = await repository.findAllActiveBySubscriptionType(SubscriptionType.PRIVILEGED);
        expect(activePrivilegedPlans).to.have.lengthOf(1);
        expect(activePrivilegedPlans[0].id).to.equal(privilegedPlan.id);
      });
    });
  };

  describe('with shared cache', () => {
    tests(true);
  });

  describe('without shared cache', () => {
    tests(false);
  });
});<|MERGE_RESOLUTION|>--- conflicted
+++ resolved
@@ -48,30 +48,12 @@
       useInMemoryRedisServer(logger, 6380);
 
       before(async () => {
-<<<<<<< HEAD
-        redisInMemoryServer = new RedisInMemoryServer(logger.child({ name: `in-memory redis server` }), 6380);
-        await redisInMemoryServer.start();
-        test = EnvProviderService.getInstance().get('TEST');
-        redisEnabled = EnvProviderService.getInstance().get('REDIS_ENABLED');
-        redisUrl = EnvProviderService.getInstance().get('REDIS_URL');
-        EnvProviderService.getInstance().dynamicOverride('TEST', 'false');
-        EnvProviderService.getInstance().dynamicOverride('REDIS_ENABLED', 'true');
-        EnvProviderService.getInstance().dynamicOverride('REDIS_URL', 'redis://127.0.0.1:6380');
-=======
->>>>>>> e54bb85a
         cacheService = new CacheService(logger.child({ name: `CacheService` }), registry);
         repository = new HbarSpendingPlanRepository(cacheService, logger.child({ name: `HbarSpendingPlanRepository` }));
       });
 
       after(async () => {
         await cacheService.disconnectRedisClient();
-<<<<<<< HEAD
-        await redisInMemoryServer.stop();
-        EnvProviderService.getInstance().dynamicOverride('TEST', test);
-        EnvProviderService.getInstance().dynamicOverride('REDIS_ENABLED', redisEnabled);
-        EnvProviderService.getInstance().dynamicOverride('REDIS_URL', redisUrl);
-=======
->>>>>>> e54bb85a
       });
     } else {
       before(async () => {
