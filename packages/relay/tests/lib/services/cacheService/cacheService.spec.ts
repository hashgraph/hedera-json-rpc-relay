--- conflicted
+++ resolved
@@ -26,12 +26,8 @@
 import chai, { expect } from 'chai';
 import chaiAsPromised from 'chai-as-promised';
 import * as sinon from 'sinon';
-<<<<<<< HEAD
 import { overrideEnvsInMochaDescribe, useInMemoryRedisServer } from '../../../helpers';
-=======
-import { useInMemoryRedisServer } from '../../../helpers';
 import { RequestDetails } from '../../../../dist/lib/types';
->>>>>>> f1794d8b
 
 dotenv.config({ path: path.resolve(__dirname, '../test.env') });
 const logger = pino();
