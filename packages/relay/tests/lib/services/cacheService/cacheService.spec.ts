/*-
 *
 * Hedera JSON RPC Relay
 *
 * Copyright (C) 2022-2024 Hedera Hashgraph, LLC
 *
 * Licensed under the Apache License, Version 2.0 (the "License");
 * you may not use this file except in compliance with the License.
 * You may obtain a copy of the License at
 *
 *      http://www.apache.org/licenses/LICENSE-2.0
 *
 * Unless required by applicable law or agreed to in writing, software
 * distributed under the License is distributed on an "AS IS" BASIS,
 * WITHOUT WARRANTIES OR CONDITIONS OF ANY KIND, either express or implied.
 * See the License for the specific language governing permissions and
 * limitations under the License.
 *
 */

import path from 'path';
import dotenv from 'dotenv';
import { pino } from 'pino';
import { Registry } from 'prom-client';
import { CacheService } from '../../../../src/lib/services/cacheService/cacheService';
import chai, { expect } from 'chai';
import chaiAsPromised from 'chai-as-promised';
import * as sinon from 'sinon';
import { overrideEnvsInMochaDescribe, useInMemoryRedisServer } from '../../../helpers';
import { RequestDetails } from '../../../../dist/lib/types';

dotenv.config({ path: path.resolve(__dirname, '../test.env') });

chai.use(chaiAsPromised);

describe('CacheService Test Suite', async function () {
  this.timeout(10000);

  const logger = pino();
  const registry = new Registry();
  const callingMethod = 'CacheServiceTest';
  const requestDetails = new RequestDetails({ requestId: 'cacheServiceTest', ipAddress: '0.0.0.0' });

  let cacheService: CacheService;

  const describeKeysTestSuite = () => {
    describe('keys', async function () {
      it('should retrieve all keys', async function () {
        const entries: Record<string, any> = {};
        entries['key1'] = 'value1';
        entries['key2'] = 'value2';
        entries['key3'] = 'value3';

        await cacheService.multiSet(entries, callingMethod, requestDetails);

        const keys = await cacheService.keys('*', callingMethod, requestDetails);
        expect(keys).to.have.members(Object.keys(entries));
      });

      it('should retrieve keys matching pattern', async function () {
        const entries: Record<string, any> = {};
        entries['key1'] = 'value1';
        entries['key2'] = 'value2';
        entries['key3'] = 'value3';

        await cacheService.multiSet(entries, callingMethod, requestDetails);

        const keys = await cacheService.keys('key*', callingMethod, requestDetails);
        expect(keys).to.have.members(Object.keys(entries));
      });

      it('should retrieve keys matching pattern with ?', async function () {
        const entries: Record<string, any> = {};
        entries['key1'] = 'value1';
        entries['key2'] = 'value2';
        entries['key3'] = 'value3';

        await cacheService.multiSet(entries, callingMethod, requestDetails);

        const keys = await cacheService.keys('key?', callingMethod, requestDetails);
        expect(keys).to.have.members(Object.keys(entries));
      });

      it('should retrieve keys matching pattern with []', async function () {
        const entries: Record<string, any> = {};
        entries['key1'] = 'value1';
        entries['key2'] = 'value2';
        entries['key3'] = 'value3';

        await cacheService.multiSet(entries, callingMethod, requestDetails);

        const keys = await cacheService.keys('key[1-2]', callingMethod, requestDetails);
        expect(keys).to.have.members(['key1', 'key2']);
      });

      it('should retrieve keys matching pattern with [^]', async function () {
        const entries: Record<string, any> = {};
        entries['key1'] = 'value1';
        entries['key2'] = 'value2';
        entries['key3'] = 'value3';

        await cacheService.multiSet(entries, callingMethod, requestDetails);

        // [^3] should match all keys except key3
        const keys = await cacheService.keys('key[^3]', callingMethod, requestDetails);
        expect(keys).to.have.members(['key1', 'key2']);
      });

      it('should retrieve keys matching pattern with [a-b]', async function () {
        const entries: Record<string, any> = {};
        entries['keya'] = 'value1';
        entries['keyb'] = 'value2';
        entries['keyc'] = 'value3';

        await cacheService.multiSet(entries, callingMethod, requestDetails);

        const keys = await cacheService.keys('key[a-c]', callingMethod, requestDetails);
        expect(keys).to.have.members(Object.keys(entries));
      });

      it('should escape special characters in the pattern', async function () {
        const key = 'h*llo';
        const value = 'value';

        await cacheService.set(key, value, callingMethod, requestDetails);

        const keys = await cacheService.keys('h*llo', callingMethod, requestDetails);
        expect(keys).to.have.members([key]);
      });

      it('should retrieve keys from internal cache in case of Redis error', async function () {
        const entries: Record<string, any> = {};
        entries['key1'] = 'value1';
        entries['key2'] = 'value2';
        entries['key3'] = 'value3';

        await cacheService.disconnectRedisClient();
        await cacheService.multiSet(entries, callingMethod, requestDetails);
        const keys = await cacheService.keys('*', callingMethod, requestDetails);
        expect(keys).to.have.members(Object.keys(entries));
      });
    });
  };

  describe('Internal Cache Test Suite', async function () {
<<<<<<< HEAD
    let redisEnabled: string | undefined;

    this.beforeAll(() => {
      redisEnabled = process.env.REDIS_ENABLED;
      process.env.REDIS_ENABLED = 'false';
=======
    overrideEnvsInMochaDescribe({ REDIS_ENABLED: 'false' });

    this.beforeAll(() => {
>>>>>>> 2e2fc079
      cacheService = new CacheService(logger.child({ name: 'cache-service' }), registry);
    });

    this.afterEach(async () => {
      await cacheService.clear(requestDetails);
    });

    this.afterAll(() => {
      process.env.REDIS_ENABLED = redisEnabled;
    });

    it('should be able to set and get from internal cache', async function () {
      const key = 'string';
      const value = 'value';

      await cacheService.set(key, value, callingMethod, requestDetails);
      const cachedValue = await cacheService.getAsync(key, callingMethod, requestDetails);

      expect(cachedValue).eq(value);
    });

    it('should be able to set and delete from internal cache', async function () {
      const key = 'string';
      const value = 'value';

      await cacheService.set(key, value, callingMethod, requestDetails);
      await cacheService.delete(key, callingMethod, requestDetails);
      const cachedValue = await cacheService.getAsync(key, callingMethod, requestDetails);

      expect(cachedValue).to.be.null;
    });

    it('should be able to get from internal cache when calling getAsync', async function () {
      const key = 'string';
      const value = 'value';

      await cacheService.set(key, value, callingMethod, requestDetails);
      const cachedValue = await cacheService.getAsync(key, callingMethod, requestDetails);

      expect(cachedValue).eq(value);
    });

    it('should be able to set using multiSet and get them separately', async function () {
      const entries: Record<string, any> = {};
      entries['key1'] = 'value1';
      entries['key2'] = 'value2';
      entries['key3'] = 'value3';

      await cacheService.multiSet(entries, callingMethod, requestDetails);

      for (const [key, value] of Object.entries(entries)) {
        const valueFromCache = await cacheService.getAsync(key, callingMethod, requestDetails);
        expect(valueFromCache).eq(value);
      }
    });

    describe('incrBy', async function () {
      it('should increment value in internal cache', async function () {
        const key = 'counter';
        const amount = 5;

        await cacheService.set(key, 10, callingMethod, requestDetails);
        const newValue = await cacheService.incrBy(key, amount, callingMethod, requestDetails);

        expect(newValue).to.equal(15);
      });
    });

    describe('rPush', async function () {
      it('should push value to internal cache', async function () {
        const key = 'list';
        const value = 'item';

        await cacheService.rPush(key, value, callingMethod, requestDetails);
        const cachedValue = await cacheService.getAsync(key, callingMethod, requestDetails);

        expect(cachedValue).to.deep.equal([value]);
      });
    });

    describe('lRange', async function () {
      it('should retrieve range from internal cache', async function () {
        const key = 'list';
        const values = ['item1', 'item2', 'item3'];

        await cacheService.set(key, values, callingMethod, requestDetails);
        const range = await cacheService.lRange(key, 0, 1, callingMethod, requestDetails);

        expect(range).to.deep.equal(['item1', 'item2']);
      });

      it('should retrieve range with negative index from internal cache', async function () {
        const key = 'list';
        const values = ['item1', 'item2', 'item3'];

        await cacheService.set(key, values, callingMethod, requestDetails);
        const range = await cacheService.lRange(key, -2, -1, callingMethod, requestDetails);

        expect(range).to.deep.equal(['item2', 'item3']);
      });
    });

    describeKeysTestSuite();

    describe('isRedisClientConnected', async function () {
      it('should return false if shared cache is not enabled', async function () {
        expect(await cacheService.isRedisClientConnected()).to.be.false;
      });
    });

    describe('getNumberOfRedisConnections', async function () {
      it('should return 0 if shared cache is not enabled', async function () {
        expect(await cacheService.getNumberOfRedisConnections()).to.equal(0);
      });
    });

    describe('connectRedisClient', async function () {
      it('should not throw error if shared cache is not enabled', async function () {
        await expect(cacheService.connectRedisClient()).to.not.be.rejected;
      });
    });

    describe('disconnectRedisClient', async function () {
      it('should not throw error if shared cache is not enabled', async function () {
        await expect(cacheService.disconnectRedisClient()).to.not.be.rejected;
      });
    });
  });

  describe('Shared Cache Test Suite', async function () {
    const multiSetEntries: Record<string, string> = {
      key1: 'value1',
      key2: 'value2',
      key3: 'value3',
    };

    useInMemoryRedisServer(logger, 6381);
    overrideEnvsInMochaDescribe({ MULTI_SET: 'true' });

    this.beforeAll(async () => {
      cacheService = new CacheService(logger.child({ name: 'cache-service' }), registry);
    });

    this.afterAll(async () => {
      await cacheService.disconnectRedisClient();
    });

    this.beforeEach(async () => {
      await cacheService.connectRedisClient();
    });

    this.afterEach(async () => {
      await cacheService.clear(requestDetails);
    });

    it('should be able to set and get from shared cache', async function () {
      const key = 'string';
      const value = 'value';

      await cacheService.set(key, value, callingMethod, requestDetails);

      const cachedValue = await cacheService.getAsync(key, callingMethod, requestDetails);
      expect(cachedValue).eq(value);
    });

    it('should be able to set and delete from shared cache', async function () {
      const key = 'string';
      const value = 'value';

      await cacheService.set(key, value, callingMethod, requestDetails);

      await cacheService.delete(key, callingMethod, requestDetails);

      const cachedValue = await cacheService.getAsync(key, callingMethod, requestDetails);
      expect(cachedValue).to.be.null;
    });

    it('should be able to get from shared cache with fallback to internal cache', async function () {
      const key = 'string';
      const value = 'value';

      await cacheService.set(key, value, callingMethod, requestDetails);

      const cachedValue = await cacheService.getAsync(key, callingMethod, requestDetails);
      expect(cachedValue).eq(value);
    });

    it('should be able to set using multiSet and get them separately using internal cache', async function () {
      await cacheService.multiSet(multiSetEntries, callingMethod, requestDetails);

      for (const [key, value] of Object.entries(multiSetEntries)) {
        const valueFromCache = await cacheService.getAsync(key, callingMethod, requestDetails);
        expect(valueFromCache).eq(value);
      }
    });

    it('should be able to set using pipelineSet and get them separately using internal cache', async function () {
      // @ts-ignore
      cacheService['shouldMultiSet'] = false;

      await cacheService.multiSet(multiSetEntries, callingMethod, requestDetails);

      for (const [key, value] of Object.entries(multiSetEntries)) {
        const valueFromCache = await cacheService.getAsync(key, callingMethod, requestDetails);
        expect(valueFromCache).eq(value);
      }
    });

    it('should be able to getAsync from internal cache in case of Redis error', async function () {
      const key = 'string';
      await cacheService.disconnectRedisClient();

      const cachedValue = await cacheService.getAsync(key, callingMethod, requestDetails);
      expect(cachedValue).eq(null);
    });

    it('should be able to set to internal cache in case of Redis error', async function () {
      const key = 'string';
      const value = 'value';

      await cacheService.disconnectRedisClient();

      await expect(cacheService.set(key, value, callingMethod, requestDetails)).to.eventually.not.be.rejected;

      const internalCacheRes = await cacheService.getAsync(key, callingMethod, requestDetails);
      expect(internalCacheRes).to.eq(value);
    });

    it('should be able to multiSet to internal cache in case of Redis error', async function () {
      await cacheService.disconnectRedisClient();

      await expect(cacheService.multiSet(multiSetEntries, callingMethod, requestDetails)).to.eventually.not.be.rejected;

      for (const [key, value] of Object.entries(multiSetEntries)) {
        const internalCacheRes = await cacheService.getAsync(key, callingMethod, requestDetails);
        expect(internalCacheRes).to.eq(value);
      }
    });

    it('should be able to pipelineSet to internal cache in case of Redis error', async function () {
      // @ts-ignore
      cacheService['shouldMultiSet'] = false;

      await cacheService.disconnectRedisClient();

      await expect(cacheService.multiSet(multiSetEntries, callingMethod, requestDetails)).to.eventually.not.be.rejected;

      for (const [key, value] of Object.entries(multiSetEntries)) {
        const internalCacheRes = await cacheService.getAsync(key, callingMethod, requestDetails);
        expect(internalCacheRes).to.eq(value);
      }
    });

    it('should be able to clear from internal cache in case of Redis error', async function () {
      await cacheService.disconnectRedisClient();

      await expect(cacheService.clear(requestDetails)).to.eventually.not.be.rejected;
    });

    it('should be able to delete from internal cache in case of Redis error', async function () {
      const key = 'string';
      await cacheService.disconnectRedisClient();

      await expect(cacheService.delete(key, callingMethod, requestDetails)).to.eventually.not.be.rejected;
    });

    it('should be able to set to shared cache', async function () {
      const key = 'string';
      const value = 'value';

      await expect(cacheService.set(key, value, callingMethod, requestDetails)).to.eventually.not.be.rejected;
    });

    it('should be able to multiset to shared cache', async function () {
      const items: Record<string, any> = {};
      items['key1'] = 'value1';
      items['key2'] = 'value2';

      await expect(cacheService.multiSet(items, callingMethod, requestDetails)).to.eventually.not.be.rejected;
    });

    it('should be able to delete from shared cache', async function () {
      const key = 'string';

      await expect(cacheService.delete(key, callingMethod, requestDetails)).to.eventually.not.be.rejected;
    });

    describe('incrBy', async function () {
      it('should increment value in shared cache', async function () {
        const key = 'counter';
        const amount = 5;

        await cacheService.set(key, 10, callingMethod, requestDetails);
        const newValue = await cacheService.incrBy(key, amount, callingMethod, requestDetails);

        expect(newValue).to.equal(15);
      });

      it('should increment value in internal cache in case of Redis error', async function () {
        const key = 'counter';
        const amount = 5;

        await cacheService.disconnectRedisClient();

        await cacheService.set(key, 10, callingMethod, requestDetails);
        const newValue = await cacheService.incrBy(key, amount, callingMethod, requestDetails);

        expect(newValue).to.equal(15);
      });
    });

    describe('rPush', async function () {
      it('should push value to shared cache', async function () {
        const key = 'list';
        const value = 'item';

        await cacheService.rPush(key, value, callingMethod, requestDetails);
        const cachedValue = await cacheService.lRange(key, 0, -1, callingMethod, requestDetails);

        expect(cachedValue).to.deep.equal([value]);
      });

      it('should push value to internal cache in case of Redis error', async function () {
        const key = 'list';
        const value = 'item';

        await cacheService.disconnectRedisClient();

        await cacheService.rPush(key, value, callingMethod, requestDetails);
        const cachedValue = await cacheService.lRange(key, 0, -1, callingMethod, requestDetails);

        expect(cachedValue).to.deep.equal([value]);
      });
    });

    describe('lRange', async function () {
      it('should retrieve range from shared cache', async function () {
        const key = 'list';
        const values = ['item1', 'item2', 'item3'];
        for (const item of values) {
          await cacheService.rPush(key, item, callingMethod, requestDetails);
        }

        const range = await cacheService.lRange(key, 0, 1, callingMethod, requestDetails);

        expect(range).to.deep.equal(['item1', 'item2']);
      });

      it('should retrieve range with negative index from shared cache', async function () {
        const key = 'list';
        const values = ['item1', 'item2', 'item3'];
        for (const item of values) {
          await cacheService.rPush(key, item, callingMethod, requestDetails);
        }

        const range = await cacheService.lRange(key, -2, -1, callingMethod, requestDetails);

        expect(range).to.deep.equal(['item2', 'item3']);
      });

      it('should retrieve range from internal cache in case of Redis error', async function () {
        await cacheService.disconnectRedisClient();

        const key = 'list';
        const values = ['item1', 'item2', 'item3'];
        for (const item of values) {
          await cacheService.rPush(key, item, callingMethod, requestDetails);
        }

        const range = await cacheService.lRange(key, 0, 1, callingMethod, requestDetails);

        expect(range).to.deep.equal(['item1', 'item2']);
      });
    });

    describeKeysTestSuite();

    describe('isRedisClientConnected', async function () {
      it('should return true if shared cache is enabled', async function () {
        expect(await cacheService.isRedisClientConnected()).to.be.true;
      });

      it('should return false if shared cache is enabled and client is disconnected', async function () {
        await cacheService.disconnectRedisClient();
        expect(await cacheService.isRedisClientConnected()).to.be.false;
      });

      it('should return true if shared cache is enabled and client is reconnected', async function () {
        await cacheService.disconnectRedisClient();
        await cacheService.connectRedisClient();
        expect(await cacheService.isRedisClientConnected()).to.be.true;
      });
    });

    describe('getNumberOfRedisConnections', async function () {
      it('should return 1 if shared cache is enabled', async function () {
        expect(await cacheService.getNumberOfRedisConnections()).to.equal(1);
      });

      it('should return 0 if shared cache is enabled and client is disconnected', async function () {
        await cacheService.disconnectRedisClient();
        expect(await cacheService.getNumberOfRedisConnections()).to.equal(0);
      });

      it('should return 1 if shared cache is enabled and client is reconnected', async function () {
        await cacheService.disconnectRedisClient();
        await cacheService.connectRedisClient();
        expect(await cacheService.getNumberOfRedisConnections()).to.equal(1);
      });
    });

    describe('connectRedisClient', async function () {
      it('should connect Redis client if shared cache is enabled', async function () {
        await cacheService.disconnectRedisClient();
        await cacheService.connectRedisClient();
        expect(await cacheService.isRedisClientConnected()).to.be.true;
      });

      it('should not throw error if Redis client is already connected', async function () {
        await cacheService.connectRedisClient();
        await expect(cacheService.connectRedisClient()).to.not.be.rejected;
      });
    });

    describe('disconnectRedisClient', async function () {
      it('should disconnect Redis client if shared cache is enabled', async function () {
        const disconnectSpy = sinon.spy(cacheService['sharedCache'], <any>'disconnect');
        await cacheService.disconnectRedisClient();
        expect(disconnectSpy.calledOnce).to.be.true;
      });

      it('should not throw error if Redis client is already disconnected', async function () {
        await cacheService.disconnectRedisClient();
        await expect(cacheService.disconnectRedisClient()).to.not.be.rejected;
      });
    });
  });
});<|MERGE_RESOLUTION|>--- conflicted
+++ resolved
@@ -143,26 +143,14 @@
   };
 
   describe('Internal Cache Test Suite', async function () {
-<<<<<<< HEAD
-    let redisEnabled: string | undefined;
+    overrideEnvsInMochaDescribe({ REDIS_ENABLED: 'false' });
 
     this.beforeAll(() => {
-      redisEnabled = process.env.REDIS_ENABLED;
-      process.env.REDIS_ENABLED = 'false';
-=======
-    overrideEnvsInMochaDescribe({ REDIS_ENABLED: 'false' });
-
-    this.beforeAll(() => {
->>>>>>> 2e2fc079
       cacheService = new CacheService(logger.child({ name: 'cache-service' }), registry);
     });
 
     this.afterEach(async () => {
       await cacheService.clear(requestDetails);
-    });
-
-    this.afterAll(() => {
-      process.env.REDIS_ENABLED = redisEnabled;
     });
 
     it('should be able to set and get from internal cache', async function () {
