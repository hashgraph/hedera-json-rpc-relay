--- conflicted
+++ resolved
@@ -26,38 +26,27 @@
 import { MirrorNodeClient } from '../../../../src/lib/clients';
 import pino from 'pino';
 import constants from '../../../../src/lib/constants';
-<<<<<<< HEAD
-import { FilterService, CommonService } from '../../../../src/lib/services/ethService';
+import { CommonService, FilterService } from '../../../../src/lib/services/ethService';
 import {
+  defaultBlock,
   defaultEvmAddress,
-  getRequestId,
+  defaultLogs1,
+  defaultLogTopics,
   toHex,
-  defaultBlock,
-  defaultLogTopics,
-  defaultLogs1,
   withOverriddenEnvsInMochaTest,
 } from '../../../helpers';
-=======
-import { CommonService, FilterService } from '../../../../src/lib/services/ethService';
-import { defaultBlock, defaultEvmAddress, defaultLogs1, defaultLogTopics, toHex } from '../../../helpers';
->>>>>>> f1794d8b
 import RelayAssertions from '../../../assertions';
-import { JsonRpcError, predefined } from '../../../../src';
+import { predefined } from '../../../../src';
 import { CacheService } from '../../../../src/lib/services/cacheService/cacheService';
-<<<<<<< HEAD
-import * as sinon from 'sinon';
-import { Log } from 'ethers';
-=======
 import { RequestDetails } from '../../../../src/lib/types';
 import { v4 as uuid } from 'uuid';
->>>>>>> f1794d8b
 
 dotenv.config({ path: path.resolve(__dirname, '../test.env') });
 
 const logger = pino();
 const registry = new Registry();
 
-let restMock: MockAdapter, web3Mock: MockAdapter;
+let restMock: MockAdapter;
 let mirrorNodeInstance: MirrorNodeClient;
 let filterService: FilterService;
 let cacheService: CacheService;
@@ -70,20 +59,21 @@
     toBlock: 'latest',
   };
 
-  let blockFilterObject;
+  const blockFilterObject = {
+    type: constants.FILTER.TYPE.NEW_BLOCK,
+    params: {
+      blockAtCreation: defaultBlock.number,
+    },
+    lastQueried: null,
+  };
   const existingFilterId = '0x1112233';
   const nonExistingFilterId = '0x1112231';
   const LATEST_BLOCK_QUERY = 'blocks?limit=1&order=desc';
   const BLOCK_BY_NUMBER_QUERY = 'blocks';
-  let logFilterObject;
-
-  const validateFilterCache = async (filterId, expectedFilterType, expectedParams = {}) => {
+
+  const validateFilterCache = async (filterId: string, expectedFilterType: string, expectedParams = {}) => {
     const cacheKey = `${constants.CACHE_KEY.FILTERID}_${filterId}`;
-<<<<<<< HEAD
-    const cachedFilter = await cacheService.getAsync(cacheKey, 'validateFilterCache');
-=======
     const cachedFilter = await cacheService.getAsync(cacheKey, 'validateFilterCache', requestDetails);
->>>>>>> f1794d8b
     expect(cachedFilter).to.exist;
     expect(cachedFilter.type).to.exist;
     expect(cachedFilter.type).to.eq(expectedFilterType);
@@ -93,24 +83,7 @@
   };
 
   this.beforeAll(() => {
-    blockFilterObject = {
-      type: constants.FILTER.TYPE.NEW_BLOCK,
-      params: {
-        blockAtCreation: defaultBlock.number,
-      },
-      lastQueried: null,
-    };
-
-    logFilterObject = {
-      type: constants.FILTER.TYPE.LOG,
-      params: {
-        fromBlock: defaultBlock.number,
-      },
-      lastQueried: null,
-    };
-
     cacheService = new CacheService(logger.child({ name: `cache` }), registry);
-    // @ts-ignore
     mirrorNodeInstance = new MirrorNodeClient(
       process.env.MIRROR_NODE_URL ?? '',
       logger.child({ name: `mirror-node` }),
@@ -118,13 +91,8 @@
       cacheService,
     );
 
-    // @ts-ignore
     restMock = new MockAdapter(mirrorNodeInstance.getMirrorNodeRestInstance(), { onNoMatch: 'throwException' });
 
-    // @ts-ignore
-    web3Mock = new MockAdapter(mirrorNodeInstance.getMirrorNodeWeb3Instance(), { onNoMatch: 'throwException' });
-
-    // @ts-ignore
     const common = new CommonService(mirrorNodeInstance, logger.child({ name: 'common-service' }), cacheService);
     filterService = new FilterService(
       mirrorNodeInstance,
@@ -152,7 +120,7 @@
           filterService.newFilter,
           true,
           filterService,
-          [],
+          [undefined, undefined, requestDetails],
         );
       });
 
@@ -162,7 +130,7 @@
           filterService.uninstallFilter,
           true,
           filterService,
-          [existingFilterId],
+          [existingFilterId, requestDetails],
         );
       });
 
@@ -172,18 +140,17 @@
           filterService.getFilterChanges,
           true,
           filterService,
-          [existingFilterId],
+          [existingFilterId, requestDetails],
         );
       });
     });
 
-<<<<<<< HEAD
     withOverriddenEnvsInMochaTest({ FILTER_API_ENABLED: 'true' }, () => {
       let filterId: string;
 
       beforeEach(async () => {
         restMock.onGet(LATEST_BLOCK_QUERY).reply(200, { blocks: [{ ...defaultBlock }] });
-        filterId = await filterService.newFilter();
+        filterId = await filterService.newFilter(undefined, undefined, requestDetails);
       });
 
       it(`should call newFilter`, async function () {
@@ -192,24 +159,18 @@
       });
 
       it(`should call getFilterChanges`, async function () {
-        const cacheKey = `${constants.CACHE_KEY.FILTERID}_${filterId}`;
-        cacheMock.stub(cacheService, 'getAsync').withArgs(cacheKey, 'eth_getFilterChanges').returns(logFilterObject);
-
         restMock.onGet(`blocks/${defaultBlock.number}`).reply(200, defaultBlock);
         restMock
           .onGet(
             `contracts/results/logs?timestamp=gte:${defaultBlock.timestamp.from}&timestamp=lte:${defaultBlock.timestamp.to}&limit=100&order=asc`,
           )
           .reply(200, defaultLogs1);
-        const filterChanges = await filterService.getFilterChanges(filterId);
+        const filterChanges = await filterService.getFilterChanges(filterId, requestDetails);
         expect(filterChanges).to.exist;
       });
 
       it(`should call uninstallFilter`, async function () {
-        const cacheKey = `${constants.CACHE_KEY.FILTERID}_${filterId}`;
-        cacheMock.stub(cacheService, 'getAsync').withArgs(cacheKey, 'eth_uninstallFilter').returns(logFilterObject);
-
-        const isFilterUninstalled = await filterService.uninstallFilter(filterId);
+        const isFilterUninstalled = await filterService.uninstallFilter(filterId, requestDetails);
         expect(isFilterUninstalled).to.eq(true, 'executes correctly');
       });
     });
@@ -221,7 +182,7 @@
           filterService.newFilter,
           true,
           filterService,
-          [],
+          [undefined, undefined, requestDetails],
         );
       });
 
@@ -231,7 +192,7 @@
           filterService.uninstallFilter,
           true,
           filterService,
-          [existingFilterId],
+          [existingFilterId, requestDetails],
         );
       });
 
@@ -241,84 +202,15 @@
           filterService.getFilterChanges,
           true,
           filterService,
-          [existingFilterId],
+          [existingFilterId, requestDetails],
         );
       });
-=======
-    it('FILTER_API_ENABLED is not specified', async function () {
-      delete process.env.FILTER_API_ENABLED;
-      await RelayAssertions.assertRejection(
-        predefined.UNSUPPORTED_METHOD,
-        filterService.newFilter,
-        true,
-        filterService,
-        [undefined, undefined, requestDetails],
-      );
-      await RelayAssertions.assertRejection(
-        predefined.UNSUPPORTED_METHOD,
-        filterService.uninstallFilter,
-        true,
-        filterService,
-        [existingFilterId, requestDetails],
-      );
-      await RelayAssertions.assertRejection(
-        predefined.UNSUPPORTED_METHOD,
-        filterService.getFilterChanges,
-        true,
-        filterService,
-        [existingFilterId, requestDetails],
-      );
-    });
-
-    it('FILTER_API_ENABLED=true', async function () {
-      process.env.FILTER_API_ENABLED = 'true';
-      restMock.onGet(LATEST_BLOCK_QUERY).reply(200, { blocks: [{ ...defaultBlock }] });
-      const filterId = await filterService.newFilter(undefined, undefined, requestDetails);
-      expect(filterId).to.exist;
-      expect(RelayAssertions.validateHash(filterId, 32)).to.eq(true, 'returns valid filterId');
-
-      restMock.onGet(`blocks/${defaultBlock.number}`).reply(200, defaultBlock);
-      restMock
-        .onGet(
-          `contracts/results/logs?timestamp=gte:${defaultBlock.timestamp.from}&timestamp=lte:${defaultBlock.timestamp.to}&limit=100&order=asc`,
-        )
-        .reply(200, defaultLogs1);
-      const filterChanges = await filterService.getFilterChanges(filterId, requestDetails);
-      expect(filterChanges).to.exist;
-
-      const isFilterUninstalled = await filterService.uninstallFilter(filterId, requestDetails);
-      expect(isFilterUninstalled).to.eq(true, 'executes correctly');
-    });
-
-    it('FILTER_API_ENABLED=false', async function () {
-      process.env.FILTER_API_ENABLED = 'false';
-      await RelayAssertions.assertRejection(
-        predefined.UNSUPPORTED_METHOD,
-        filterService.newFilter,
-        true,
-        filterService,
-        [undefined, undefined, requestDetails],
-      );
-      await RelayAssertions.assertRejection(
-        predefined.UNSUPPORTED_METHOD,
-        filterService.uninstallFilter,
-        true,
-        filterService,
-        [existingFilterId, requestDetails],
-      );
-      await RelayAssertions.assertRejection(
-        predefined.UNSUPPORTED_METHOD,
-        filterService.getFilterChanges,
-        true,
-        filterService,
-        [existingFilterId, requestDetails],
-      );
->>>>>>> f1794d8b
     });
   });
 
   describe('eth_newFilter', async function () {
-    let blockNumberHexes, numberHex;
+    let blockNumberHexes: Record<number, string>;
+    let numberHex: string;
 
     beforeEach(() => {
       blockNumberHexes = {
@@ -437,19 +329,9 @@
         constants.FILTER.TTL,
       );
 
-<<<<<<< HEAD
-      cacheMock.stub(cacheService, 'getAsync').onFirstCall().returns(filterObject).onSecondCall().returns(undefined);
-
-      await cacheService.set(cacheKey, filterObject, filterService.ethUninstallFilter, constants.FILTER.TTL);
-
-      const result = await filterService.uninstallFilter(existingFilterId);
-
-      const isDeleted = !(await cacheService.getAsync(cacheKey, filterService.ethUninstallFilter, undefined));
-=======
       const result = await filterService.uninstallFilter(existingFilterId, requestDetails);
 
       const isDeleted = !(await cacheService.getAsync(cacheKey, filterService.ethUninstallFilter, requestDetails));
->>>>>>> f1794d8b
       expect(result).to.eq(true);
       expect(isDeleted).to.eq(true);
     });
@@ -557,26 +439,9 @@
         )
         .reply(200, filteredLogs);
 
-<<<<<<< HEAD
-      const filterId = await filterService.newFilter(undefined, '0x3');
-      const cacheKey = `${constants.CACHE_KEY.FILTERID}_${filterId}`;
-      cacheMock
-        .stub(cacheService, 'getAsync')
-        .withArgs(cacheKey, 'eth_getFilterLogs')
-        .returns({
-          ...logFilterObject,
-          params: {
-            fromBlock: 3,
-            toBlock: 3,
-          },
-        });
-
-      const logs = await filterService.getFilterLogs(filterId);
-=======
       const filterId = await filterService.newFilter(undefined, '0x3', requestDetails);
 
       const logs = await filterService.getFilterLogs(filterId, requestDetails);
->>>>>>> f1794d8b
 
       expect(logs).to.not.be.empty;
       logs.every((log) => expect(Number(log.blockNumber)).to.be.lessThan(3));
@@ -597,23 +462,7 @@
         )
         .reply(200, filteredLogs);
 
-<<<<<<< HEAD
-      const filterId = await filterService.newFilter(undefined, undefined, defaultEvmAddress);
-      const cacheKey = `${constants.CACHE_KEY.FILTERID}_${filterId}`;
-
-      cacheMock
-        .stub(cacheService, 'getAsync')
-        .withArgs(cacheKey, 'eth_getFilterLogs')
-        .returns({
-          ...logFilterObject,
-          params: {
-            fromBlock: defaultBlock.number,
-            address: defaultEvmAddress,
-          },
-        });
-=======
       const filterId = await filterService.newFilter(undefined, undefined, requestDetails, defaultEvmAddress);
->>>>>>> f1794d8b
 
       const logs = await filterService.getFilterLogs(filterId, requestDetails);
 
@@ -641,22 +490,7 @@
         )
         .reply(200, filteredLogs);
 
-<<<<<<< HEAD
-      const filterId = await filterService.newFilter(undefined, undefined, undefined, customTopic);
-      const cacheKey = `${constants.CACHE_KEY.FILTERID}_${filterId}`;
-      cacheMock
-        .stub(cacheService, 'getAsync')
-        .withArgs(cacheKey, 'eth_getFilterLogs')
-        .returns({
-          ...logFilterObject,
-          params: {
-            fromBlock: defaultBlock.number,
-            topics: customTopic,
-          },
-        });
-=======
       const filterId = await filterService.newFilter(undefined, undefined, requestDetails, undefined, customTopic);
->>>>>>> f1794d8b
 
       const logs = await filterService.getFilterLogs(filterId, requestDetails);
 
@@ -700,17 +534,6 @@
         .reply(200, { blocks: [] });
 
       const cacheKey = `${constants.CACHE_KEY.FILTERID}_${existingFilterId}`;
-<<<<<<< HEAD
-      await cacheService.set(cacheKey, blockFilterObject, filterService.ethGetFilterChanges, constants.FILTER.TTL);
-      cacheMock
-        .stub(cacheService, 'getAsync')
-        .onFirstCall()
-        .returns(blockFilterObject)
-        .onSecondCall()
-        .returns({ ...blockFilterObject, lastQueried: defaultBlock.number + 3 })
-        .onThirdCall()
-        .returns({ ...blockFilterObject, lastQueried: defaultBlock.number + 4 });
-=======
       await cacheService.set(
         cacheKey,
         blockFilterObject,
@@ -718,7 +541,6 @@
         requestDetails,
         constants.FILTER.TTL,
       );
->>>>>>> f1794d8b
 
       const result = await filterService.getFilterChanges(existingFilterId, requestDetails);
 
@@ -744,17 +566,6 @@
         .reply(200, { blocks: [] });
 
       const cacheKey = `${constants.CACHE_KEY.FILTERID}_${existingFilterId}`;
-<<<<<<< HEAD
-      cacheService.set(cacheKey, blockFilterObject, filterService.ethGetFilterChanges, constants.FILTER.TTL);
-      cacheMock
-        .stub(cacheService, 'getAsync')
-        .onFirstCall()
-        .returns(blockFilterObject)
-        .onSecondCall()
-        .returns({ ...blockFilterObject, lastQueried: defaultBlock.number + 1 });
-
-      const resultCurrentBlock = await filterService.getFilterChanges(existingFilterId);
-=======
       await cacheService.set(
         cacheKey,
         blockFilterObject,
@@ -764,7 +575,6 @@
       );
 
       const resultCurrentBlock = await filterService.getFilterChanges(existingFilterId, requestDetails);
->>>>>>> f1794d8b
       expect(resultCurrentBlock).to.not.be.empty;
 
       const resultSameBlock = await filterService.getFilterChanges(existingFilterId, requestDetails);
@@ -821,10 +631,6 @@
       });
 
       const cacheKey = `${constants.CACHE_KEY.FILTERID}_${existingFilterId}`;
-<<<<<<< HEAD
-      cacheService.set(cacheKey, blockFilterObject, filterService.ethGetFilterChanges, constants.FILTER.TTL);
-      cacheMock.stub(cacheService, 'getAsync').returns(blockFilterObject);
-=======
       await cacheService.set(
         cacheKey,
         blockFilterObject,
@@ -832,7 +638,6 @@
         requestDetails,
         constants.FILTER.TTL,
       );
->>>>>>> f1794d8b
 
       const blocks = await filterService.getFilterChanges(existingFilterId, requestDetails);
       expect(blocks).to.be.empty;
