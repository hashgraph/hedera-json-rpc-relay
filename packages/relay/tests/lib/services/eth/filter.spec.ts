/*-
 *
 * Hedera JSON RPC Relay
 *
 * Copyright (C) 2022-2024 Hedera Hashgraph, LLC
 *
 * Licensed under the Apache License, Version 2.0 (the "License");
 * you may not use this file except in compliance with the License.
 * You may obtain a copy of the License at
 *
 *      http://www.apache.org/licenses/LICENSE-2.0
 *
 * Unless required by applicable law or agreed to in writing, software
 * distributed under the License is distributed on an "AS IS" BASIS,
 * WITHOUT WARRANTIES OR CONDITIONS OF ANY KIND, either express or implied.
 * See the License for the specific language governing permissions and
 * limitations under the License.
 *
 */

import { ConfigService } from '@hashgraph/json-rpc-config-service/dist/services';
import { ConfigServiceTestHelper } from '../../../../../config-service/tests/configServiceTestHelper';
import MockAdapter from 'axios-mock-adapter';
import { expect } from 'chai';
import { Registry } from 'prom-client';
import { MirrorNodeClient } from '../../../../src/lib/clients';
import pino from 'pino';
import constants from '../../../../src/lib/constants';
import { CommonService, FilterService } from '../../../../src/lib/services/ethService';
import {
  defaultBlock,
  defaultEvmAddress,
  defaultLogs1,
  defaultLogTopics,
  toHex,
  withOverriddenEnvsInMochaTest,
} from '../../../helpers';
import RelayAssertions from '../../../assertions';
import { predefined } from '../../../../src';
import { CacheService } from '../../../../src/lib/services/cacheService/cacheService';
import { RequestDetails } from '../../../../src/lib/types';
import { v4 as uuid } from 'uuid';

const logger = pino();
const registry = new Registry();

let restMock: MockAdapter;
let mirrorNodeInstance: MirrorNodeClient;
let filterService: FilterService;
let cacheService: CacheService;

describe('Filter API Test Suite', async function () {
  this.timeout(10000);

  const requestDetails = new RequestDetails({ requestId: uuid(), ipAddress: '0.0.0.0' });
  const filterObject = {
    toBlock: 'latest',
  };

  const blockFilterObject = {
    type: constants.FILTER.TYPE.NEW_BLOCK,
    params: {
      blockAtCreation: defaultBlock.number,
    },
    lastQueried: null,
  };
  const existingFilterId = '0x1112233';
  const nonExistingFilterId = '0x1112231';
  const LATEST_BLOCK_QUERY = 'blocks?limit=1&order=desc';
  const BLOCK_BY_NUMBER_QUERY = 'blocks';

  const validateFilterCache = async (filterId: string, expectedFilterType: string, expectedParams = {}) => {
    const cacheKey = `${constants.CACHE_KEY.FILTERID}_${filterId}`;
    const cachedFilter = await cacheService.getAsync(cacheKey, 'validateFilterCache', requestDetails);
    expect(cachedFilter).to.exist;
    expect(cachedFilter.type).to.exist;
    expect(cachedFilter.type).to.eq(expectedFilterType);
    expect(cachedFilter.params).to.exist;
    expect(cachedFilter.params).to.deep.eq(expectedParams);
    expect(cachedFilter.lastQueried).to.be.null;
  };

  this.beforeAll(() => {
    cacheService = new CacheService(logger.child({ name: `cache` }), registry);
    mirrorNodeInstance = new MirrorNodeClient(
      ConfigService.get('MIRROR_NODE_URL'),
      logger.child({ name: `mirror-node` }),
      registry,
      cacheService,
    );

    restMock = new MockAdapter(mirrorNodeInstance.getMirrorNodeRestInstance(), { onNoMatch: 'throwException' });

    const common = new CommonService(mirrorNodeInstance, logger.child({ name: 'common-service' }), cacheService);
    filterService = new FilterService(
      mirrorNodeInstance,
      logger.child({ name: 'filter-service' }),
      cacheService,
      common,
    );
  });

  this.beforeEach(async () => {
    // reset cache and restMock
    await cacheService.clear(requestDetails);
    restMock.reset();
  });

  this.afterEach(() => {
    restMock.resetHandlers();
  });

  describe('all methods require a filter flag', async function () {
    withOverriddenEnvsInMochaTest({ FILTER_API_ENABLED: undefined }, () => {
      it(`should throw UNSUPPORTED_METHOD for newFilter`, async function () {
        await RelayAssertions.assertRejection(
          predefined.UNSUPPORTED_METHOD,
          filterService.newFilter,
          true,
          filterService,
          [undefined, undefined, requestDetails],
        );
      });

<<<<<<< HEAD
    before(function () {
      ffAtStart = ConfigService.get('FILTER_API_ENABLED');
    });

    after(function () {
      ConfigServiceTestHelper.dynamicOverride('FILTER_API_ENABLED', ffAtStart);
    });

    it('FILTER_API_ENABLED is not specified', async function () {
      ConfigServiceTestHelper.remove('FILTER_API_ENABLED');
      await RelayAssertions.assertRejection(
        predefined.UNSUPPORTED_METHOD,
        filterService.newFilter,
        true,
        filterService,
        [undefined, undefined, requestDetails],
      );
      await RelayAssertions.assertRejection(
        predefined.UNSUPPORTED_METHOD,
        filterService.uninstallFilter,
        true,
        filterService,
        [existingFilterId, requestDetails],
      );
      await RelayAssertions.assertRejection(
        predefined.UNSUPPORTED_METHOD,
        filterService.getFilterChanges,
        true,
        filterService,
        [existingFilterId, requestDetails],
      );
    });

    it('FILTER_API_ENABLED=true', async function () {
      ConfigServiceTestHelper.dynamicOverride('FILTER_API_ENABLED', true);
      restMock.onGet(LATEST_BLOCK_QUERY).reply(200, { blocks: [{ ...defaultBlock }] });
      const filterId = await filterService.newFilter(undefined, undefined, requestDetails);
      expect(filterId).to.exist;
      expect(RelayAssertions.validateHash(filterId, 32)).to.eq(true, 'returns valid filterId');
=======
      it(`should throw UNSUPPORTED_METHOD for uninstallFilter`, async function () {
        await RelayAssertions.assertRejection(
          predefined.UNSUPPORTED_METHOD,
          filterService.uninstallFilter,
          true,
          filterService,
          [existingFilterId, requestDetails],
        );
      });

      it(`should throw UNSUPPORTED_METHOD for getFilterChanges`, async function () {
        await RelayAssertions.assertRejection(
          predefined.UNSUPPORTED_METHOD,
          filterService.getFilterChanges,
          true,
          filterService,
          [existingFilterId, requestDetails],
        );
      });
    });

    withOverriddenEnvsInMochaTest({ FILTER_API_ENABLED: 'true' }, () => {
      let filterId: string;

      beforeEach(async () => {
        restMock.onGet(LATEST_BLOCK_QUERY).reply(200, { blocks: [{ ...defaultBlock }] });
        filterId = await filterService.newFilter(undefined, undefined, requestDetails);
      });
>>>>>>> afc33495

      it(`should call newFilter`, async function () {
        expect(filterId).to.exist;
        expect(RelayAssertions.validateHash(filterId, 32)).to.eq(true, 'returns valid filterId');
      });

      it(`should call getFilterChanges`, async function () {
        restMock.onGet(`blocks/${defaultBlock.number}`).reply(200, defaultBlock);
        restMock
          .onGet(
            `contracts/results/logs?timestamp=gte:${defaultBlock.timestamp.from}&timestamp=lte:${defaultBlock.timestamp.to}&limit=100&order=asc`,
          )
          .reply(200, defaultLogs1);
        const filterChanges = await filterService.getFilterChanges(filterId, requestDetails);
        expect(filterChanges).to.exist;
      });

      it(`should call uninstallFilter`, async function () {
        const isFilterUninstalled = await filterService.uninstallFilter(filterId, requestDetails);
        expect(isFilterUninstalled).to.eq(true, 'executes correctly');
      });
    });

<<<<<<< HEAD
    it('FILTER_API_ENABLED=false', async function () {
      ConfigServiceTestHelper.dynamicOverride('FILTER_API_ENABLED', false);
      await RelayAssertions.assertRejection(
        predefined.UNSUPPORTED_METHOD,
        filterService.newFilter,
        true,
        filterService,
        [undefined, undefined, requestDetails],
      );
      await RelayAssertions.assertRejection(
        predefined.UNSUPPORTED_METHOD,
        filterService.uninstallFilter,
        true,
        filterService,
        [existingFilterId, requestDetails],
      );
      await RelayAssertions.assertRejection(
        predefined.UNSUPPORTED_METHOD,
        filterService.getFilterChanges,
        true,
        filterService,
        [existingFilterId, requestDetails],
      );
=======
    withOverriddenEnvsInMochaTest({ FILTER_API_ENABLED: 'false' }, () => {
      it(`should throw UNSUPPORTED_METHOD for newFilter`, async function () {
        await RelayAssertions.assertRejection(
          predefined.UNSUPPORTED_METHOD,
          filterService.newFilter,
          true,
          filterService,
          [undefined, undefined, requestDetails],
        );
      });

      it(`should throw UNSUPPORTED_METHOD for uninstallFilter`, async function () {
        await RelayAssertions.assertRejection(
          predefined.UNSUPPORTED_METHOD,
          filterService.uninstallFilter,
          true,
          filterService,
          [existingFilterId, requestDetails],
        );
      });

      it(`should throw UNSUPPORTED_METHOD for getFilterChanges`, async function () {
        await RelayAssertions.assertRejection(
          predefined.UNSUPPORTED_METHOD,
          filterService.getFilterChanges,
          true,
          filterService,
          [existingFilterId, requestDetails],
        );
      });
>>>>>>> afc33495
    });
  });

  describe('eth_newFilter', async function () {
    let blockNumberHexes: Record<number, string>;
    let numberHex: string;

    beforeEach(() => {
      blockNumberHexes = {
        5: toHex(5),
        1400: toHex(1400),
        1500: toHex(1500),
        2000: toHex(2000),
        2001: toHex(2001),
      };

      numberHex = blockNumberHexes[1500];

      restMock.onGet(`${BLOCK_BY_NUMBER_QUERY}/5`).reply(200, { ...defaultBlock, number: 5 });
      restMock.onGet(`${BLOCK_BY_NUMBER_QUERY}/1400`).reply(200, { ...defaultBlock, number: 1400 });
      restMock.onGet(`${BLOCK_BY_NUMBER_QUERY}/1500`).reply(200, { ...defaultBlock, number: 1500 });
      restMock.onGet(`${BLOCK_BY_NUMBER_QUERY}/2000`).reply(200, { ...defaultBlock, number: 2000 });
      restMock.onGet(LATEST_BLOCK_QUERY).reply(200, { blocks: [{ ...defaultBlock, number: 2002 }] });
    });

    it('Returns a valid filterId', async function () {
      expect(
        RelayAssertions.validateHash(await filterService.newFilter(undefined, undefined, requestDetails), 32),
      ).to.eq(true, 'with default param values');
      expect(
        RelayAssertions.validateHash(await filterService.newFilter(numberHex, undefined, requestDetails), 32),
      ).to.eq(true, 'with fromBlock');
      expect(
        RelayAssertions.validateHash(await filterService.newFilter(numberHex, 'latest', requestDetails), 32),
      ).to.eq(true, 'with fromBlock, toBlock');
      expect(
        RelayAssertions.validateHash(
          await filterService.newFilter(numberHex, 'latest', requestDetails, defaultEvmAddress),
          32,
        ),
      ).to.eq(true, 'with fromBlock, toBlock, address');
      expect(
        RelayAssertions.validateHash(
          await filterService.newFilter(numberHex, 'latest', requestDetails, defaultEvmAddress, defaultLogTopics),
          32,
        ),
      ).to.eq(true, 'with fromBlock, toBlock, address, topics');
      expect(
        RelayAssertions.validateHash(
          await filterService.newFilter(numberHex, 'latest', requestDetails, defaultEvmAddress, defaultLogTopics),
          32,
        ),
      ).to.eq(true, 'with all parameters');
    });

    it('Creates a filter with type=log', async function () {
      const filterId = await filterService.newFilter(
        numberHex,
        'latest',
        requestDetails,
        defaultEvmAddress,
        defaultLogTopics,
      );
      await validateFilterCache(filterId, constants.FILTER.TYPE.LOG, {
        fromBlock: numberHex,
        toBlock: 'latest',
        address: defaultEvmAddress,
        topics: defaultLogTopics,
      });
    });

    it('validates fromBlock and toBlock', async function () {
      // fromBlock is larger than toBlock
      await RelayAssertions.assertRejection(
        predefined.INVALID_BLOCK_RANGE,
        filterService.newFilter,
        true,
        filterService,
        [blockNumberHexes[1500], blockNumberHexes[1400], requestDetails],
      );
      await RelayAssertions.assertRejection(
        predefined.INVALID_BLOCK_RANGE,
        filterService.newFilter,
        true,
        filterService,
        ['latest', blockNumberHexes[1400], requestDetails],
      );

      // block range is too large
      await RelayAssertions.assertRejection(
        predefined.RANGE_TOO_LARGE(1000),
        filterService.newFilter,
        true,
        filterService,
        [blockNumberHexes[5], blockNumberHexes[2000], requestDetails],
      );

      // block range is valid
      expect(
        RelayAssertions.validateHash(
          await filterService.newFilter(blockNumberHexes[1400], blockNumberHexes[1500], requestDetails),
          32,
        ),
      ).to.eq(true);
      expect(
        RelayAssertions.validateHash(
          await filterService.newFilter(blockNumberHexes[1400], 'latest', requestDetails),
          32,
        ),
      ).to.eq(true);
    });
  });

  describe('eth_uninstallFilter', async function () {
    it('should return true if filter is deleted', async function () {
      const cacheKey = `${constants.CACHE_KEY.FILTERID}_${existingFilterId}`;
      await cacheService.set(
        cacheKey,
        filterObject,
        filterService.ethUninstallFilter,
        requestDetails,
        constants.FILTER.TTL,
      );

      const result = await filterService.uninstallFilter(existingFilterId, requestDetails);

      const isDeleted = !(await cacheService.getAsync(cacheKey, filterService.ethUninstallFilter, requestDetails));
      expect(result).to.eq(true);
      expect(isDeleted).to.eq(true);
    });

    it('should return false if filter does not exist, therefore is not deleted', async function () {
      const result = await filterService.uninstallFilter(nonExistingFilterId, requestDetails);
      expect(result).to.eq(false);
    });
  });

  describe('eth_newBlockFilter', async function () {
    beforeEach(() => {
      restMock.onGet(LATEST_BLOCK_QUERY).reply(200, { blocks: [defaultBlock] });
    });

    it('Returns a valid filterId', async function () {
      expect(RelayAssertions.validateHash(await filterService.newBlockFilter(requestDetails), 32)).to.eq(true);
    });

    it('Creates a filter with type=new_block', async function () {
      const filterId = await filterService.newBlockFilter(requestDetails);
      await validateFilterCache(filterId, constants.FILTER.TYPE.NEW_BLOCK, {
        blockAtCreation: toHex(defaultBlock.number),
      });
    });
  });

  describe('eth_getFilterLogs', async function () {
    it('should throw FILTER_NOT_FOUND for type=newBlock', async function () {
      const filterIdBlockType = await filterService.createFilter(
        constants.FILTER.TYPE.NEW_BLOCK,
        filterObject,
        requestDetails,
      );
      await RelayAssertions.assertRejection(
        predefined.FILTER_NOT_FOUND,
        filterService.getFilterLogs,
        true,
        filterService,
        [filterIdBlockType, requestDetails],
      );
    });

    it('should throw FILTER_NOT_FOUND for type=pendingTransaction', async function () {
      const filterIdBlockType = await filterService.createFilter(
        constants.FILTER.TYPE.PENDING_TRANSACTION,
        filterObject,
        requestDetails,
      );
      await RelayAssertions.assertRejection(
        predefined.FILTER_NOT_FOUND,
        filterService.getFilterLogs,
        true,
        filterService,
        [filterIdBlockType, requestDetails],
      );
    });

    it('should be able to get accurate logs with fromBlock filter', async function () {
      const filteredLogs = {
        logs: defaultLogs1.map((log) => {
          return {
            ...log,
            block_number: 2,
          };
        }),
      };
      const customBlock = {
        ...defaultBlock,
        block_number: 3,
      };

      restMock.onGet('blocks?limit=1&order=desc').reply(200, { blocks: [customBlock] });
      restMock.onGet('blocks/1').reply(200, { ...defaultBlock, block_number: 1 });
      restMock
        .onGet(
          `contracts/results/logs?timestamp=gte:${customBlock.timestamp.from}&timestamp=lte:${customBlock.timestamp.to}&limit=100&order=asc`,
        )
        .reply(200, filteredLogs);

      const filterId = await filterService.newFilter('0x1', undefined, requestDetails);

      const logs = await filterService.getFilterLogs(filterId, requestDetails);

      expect(logs).to.not.be.empty;
      logs.every((log) => expect(Number(log.blockNumber)).to.be.greaterThan(1));
    });

    it('should be able to get accurate logs with toBlock filter', async function () {
      const filteredLogs = {
        logs: defaultLogs1.map((log) => {
          return { ...log, block_number: 2 };
        }),
      };
      const customBlock = {
        ...defaultBlock,
        block_number: 3,
      };

      restMock.onGet('blocks?limit=1&order=desc').reply(200, { blocks: [customBlock] });
      restMock.onGet('blocks/3').reply(200, customBlock);
      restMock
        .onGet(
          `contracts/results/logs?timestamp=gte:${customBlock.timestamp.from}&timestamp=lte:${customBlock.timestamp.to}&limit=100&order=asc`,
        )
        .reply(200, filteredLogs);

      const filterId = await filterService.newFilter(undefined, '0x3', requestDetails);

      const logs = await filterService.getFilterLogs(filterId, requestDetails);

      expect(logs).to.not.be.empty;
      logs.every((log) => expect(Number(log.blockNumber)).to.be.lessThan(3));
    });

    it('should be able to get accurate logs with address filter', async function () {
      const filteredLogs = {
        logs: defaultLogs1.map((log) => {
          return { ...log, address: defaultEvmAddress };
        }),
      };

      restMock.onGet('blocks?limit=1&order=desc').reply(200, { blocks: [defaultBlock] });
      restMock.onGet(`blocks/${defaultBlock.number}`).reply(200, defaultBlock);
      restMock
        .onGet(
          `contracts/${defaultEvmAddress}/results/logs?timestamp=gte:${defaultBlock.timestamp.from}&timestamp=lte:${defaultBlock.timestamp.to}&limit=100&order=asc`,
        )
        .reply(200, filteredLogs);

      const filterId = await filterService.newFilter(undefined, undefined, requestDetails, defaultEvmAddress);

      const logs = await filterService.getFilterLogs(filterId, requestDetails);

      expect(logs).to.not.be.empty;
      logs.every((log) => expect(log.address).to.equal(defaultEvmAddress));
    });

    it('should be able to get accurate logs with topics', async function () {
      const customTopic = ['0xddf252ad1be2c89b69c2b068fc378daa952ba7f163c4a11628f55a4df523b3ef'];

      const filteredLogs = {
        logs: defaultLogs1.map((log) => {
          return {
            ...log,
            topics: customTopic,
          };
        }),
      };

      restMock.onGet('blocks?limit=1&order=desc').reply(200, { blocks: [defaultBlock] });
      restMock.onGet(`blocks/${defaultBlock.number}`).reply(200, defaultBlock);
      restMock
        .onGet(
          `contracts/results/logs?timestamp=gte:${defaultBlock.timestamp.from}&timestamp=lte:${defaultBlock.timestamp.to}&topic0=${customTopic[0]}&limit=100&order=asc`,
        )
        .reply(200, filteredLogs);

      const filterId = await filterService.newFilter(undefined, undefined, requestDetails, undefined, customTopic);

      const logs = await filterService.getFilterLogs(filterId, requestDetails);

      expect(logs).to.not.be.empty;
      logs.every((log) => expect(log.topics).to.deep.equal(customTopic));
    });
  });

  describe('eth_getFilterChanges', async function () {
    it('should throw error for non-existing filters', async function () {
      await RelayAssertions.assertRejection(
        predefined.FILTER_NOT_FOUND,
        filterService.getFilterChanges,
        true,
        filterService,
        [nonExistingFilterId, requestDetails],
      );
    });

    it('should throw error for invalid filter type', async function () {
      await RelayAssertions.assertRejection(
        predefined.FILTER_NOT_FOUND,
        filterService.getFilterChanges,
        true,
        filterService,
        [nonExistingFilterId, requestDetails],
      );
    });

    it('should return the hashes of latest blocks', async function () {
      restMock.onGet(LATEST_BLOCK_QUERY).reply(200, { blocks: [{ ...defaultBlock, number: defaultBlock.number + 4 }] });
      restMock.onGet(`${BLOCK_BY_NUMBER_QUERY}?block.number=gt:${defaultBlock.number}&order=asc`).reply(200, {
        blocks: [
          { ...defaultBlock, number: defaultBlock.number + 1, hash: '0x1' },
          { ...defaultBlock, number: defaultBlock.number + 2, hash: '0x2' },
          { ...defaultBlock, number: defaultBlock.number + 3, hash: '0x3' },
        ],
      });
      restMock
        .onGet(`${BLOCK_BY_NUMBER_QUERY}?block.number=gt:${defaultBlock.number + 3}&order=asc`)
        .reply(200, { blocks: [] });

      const cacheKey = `${constants.CACHE_KEY.FILTERID}_${existingFilterId}`;
      await cacheService.set(
        cacheKey,
        blockFilterObject,
        filterService.ethGetFilterChanges,
        requestDetails,
        constants.FILTER.TTL,
      );

      const result = await filterService.getFilterChanges(existingFilterId, requestDetails);

      expect(result).to.exist;
      expect(result.length).to.eq(3, 'returns correct number of blocks');
      expect(result[0]).to.eq('0x1', 'result is in ascending order');
      expect(result[1]).to.eq('0x2');
      expect(result[2]).to.eq('0x3');

      const secondResult = await filterService.getFilterChanges(existingFilterId, requestDetails);
      expect(secondResult).to.exist;
      expect(secondResult.length).to.eq(0, 'second call returns no block hashes');
    });

    it('should return no blocks if the second request is for the same block', async function () {
      restMock.onGet(LATEST_BLOCK_QUERY).reply(200, { blocks: [{ ...defaultBlock, number: defaultBlock.number + 3 }] });
      restMock.onGet(`${BLOCK_BY_NUMBER_QUERY}?block.number=gt:${defaultBlock.number}&order=asc`).reply(200, {
        blocks: [{ ...defaultBlock, number: defaultBlock.number + 1, hash: '0x1' }],
      });

      restMock
        .onGet(`${BLOCK_BY_NUMBER_QUERY}?block.number=gt:${defaultBlock.number + 1}&order=asc`)
        .reply(200, { blocks: [] });

      const cacheKey = `${constants.CACHE_KEY.FILTERID}_${existingFilterId}`;
      await cacheService.set(
        cacheKey,
        blockFilterObject,
        filterService.ethGetFilterChanges,
        requestDetails,
        constants.FILTER.TTL,
      );

      const resultCurrentBlock = await filterService.getFilterChanges(existingFilterId, requestDetails);
      expect(resultCurrentBlock).to.not.be.empty;

      const resultSameBlock = await filterService.getFilterChanges(existingFilterId, requestDetails);
      expect(resultSameBlock).to.be.empty;
    });

    it('should return valid list of logs', async function () {
      const filteredLogs = {
        logs: defaultLogs1.map((log) => {
          return {
            ...log,
            block_number: 9,
          };
        }),
      };
      const customBlock = {
        ...defaultBlock,
        block_number: 9,
      };

      restMock.onGet('blocks?limit=1&order=desc').reply(200, { blocks: [customBlock] });
      restMock
        .onGet(
          `contracts/results/logs?timestamp=gte:${customBlock.timestamp.from}&timestamp=lte:${customBlock.timestamp.to}&limit=100&order=asc`,
        )
        .reply(200, filteredLogs);
      restMock.onGet('blocks/1').reply(200, { ...defaultBlock, block_number: 1 });

      const filterId = await filterService.newFilter('0x1', undefined, requestDetails);

      const logs = await filterService.getFilterChanges(filterId, requestDetails);
      expect(logs).to.not.be.empty;
      logs.forEach((log) => expect(Number(log.blockNumber)).to.equal(9));
    });

    it('should return an empty set if there are no logs', async function () {
      restMock.onGet('blocks?limit=1&order=desc').reply(200, { blocks: [defaultBlock] });
      restMock
        .onGet(
          `contracts/results/logs?timestamp=gte:${defaultBlock.timestamp.from}&timestamp=lte:${defaultBlock.timestamp.to}&limit=100&order=asc`,
        )
        .reply(200, []);
      restMock.onGet('blocks/1').reply(200, { ...defaultBlock, block_number: 1 });

      const filterId = await filterService.newFilter('0x1', undefined, requestDetails);
      const logs = await filterService.getFilterChanges(filterId, requestDetails);
      expect(logs).to.be.empty;
    });

    it('should return an empty set if there are no block hashes (e.g. 2 requests within 2 seconds)', async function () {
      restMock.onGet(LATEST_BLOCK_QUERY).reply(200, { blocks: [{ ...defaultBlock, number: defaultBlock.number }] });
      restMock.onGet(`${BLOCK_BY_NUMBER_QUERY}?block.number=gt:${defaultBlock.number}&order=asc`).reply(200, {
        blocks: [],
      });

      const cacheKey = `${constants.CACHE_KEY.FILTERID}_${existingFilterId}`;
      await cacheService.set(
        cacheKey,
        blockFilterObject,
        filterService.ethGetFilterChanges,
        requestDetails,
        constants.FILTER.TTL,
      );

      const blocks = await filterService.getFilterChanges(existingFilterId, requestDetails);
      expect(blocks).to.be.empty;
    });
  });
});<|MERGE_RESOLUTION|>--- conflicted
+++ resolved
@@ -122,47 +122,6 @@
         );
       });
 
-<<<<<<< HEAD
-    before(function () {
-      ffAtStart = ConfigService.get('FILTER_API_ENABLED');
-    });
-
-    after(function () {
-      ConfigServiceTestHelper.dynamicOverride('FILTER_API_ENABLED', ffAtStart);
-    });
-
-    it('FILTER_API_ENABLED is not specified', async function () {
-      ConfigServiceTestHelper.remove('FILTER_API_ENABLED');
-      await RelayAssertions.assertRejection(
-        predefined.UNSUPPORTED_METHOD,
-        filterService.newFilter,
-        true,
-        filterService,
-        [undefined, undefined, requestDetails],
-      );
-      await RelayAssertions.assertRejection(
-        predefined.UNSUPPORTED_METHOD,
-        filterService.uninstallFilter,
-        true,
-        filterService,
-        [existingFilterId, requestDetails],
-      );
-      await RelayAssertions.assertRejection(
-        predefined.UNSUPPORTED_METHOD,
-        filterService.getFilterChanges,
-        true,
-        filterService,
-        [existingFilterId, requestDetails],
-      );
-    });
-
-    it('FILTER_API_ENABLED=true', async function () {
-      ConfigServiceTestHelper.dynamicOverride('FILTER_API_ENABLED', true);
-      restMock.onGet(LATEST_BLOCK_QUERY).reply(200, { blocks: [{ ...defaultBlock }] });
-      const filterId = await filterService.newFilter(undefined, undefined, requestDetails);
-      expect(filterId).to.exist;
-      expect(RelayAssertions.validateHash(filterId, 32)).to.eq(true, 'returns valid filterId');
-=======
       it(`should throw UNSUPPORTED_METHOD for uninstallFilter`, async function () {
         await RelayAssertions.assertRejection(
           predefined.UNSUPPORTED_METHOD,
@@ -191,7 +150,6 @@
         restMock.onGet(LATEST_BLOCK_QUERY).reply(200, { blocks: [{ ...defaultBlock }] });
         filterId = await filterService.newFilter(undefined, undefined, requestDetails);
       });
->>>>>>> afc33495
 
       it(`should call newFilter`, async function () {
         expect(filterId).to.exist;
@@ -215,31 +173,6 @@
       });
     });
 
-<<<<<<< HEAD
-    it('FILTER_API_ENABLED=false', async function () {
-      ConfigServiceTestHelper.dynamicOverride('FILTER_API_ENABLED', false);
-      await RelayAssertions.assertRejection(
-        predefined.UNSUPPORTED_METHOD,
-        filterService.newFilter,
-        true,
-        filterService,
-        [undefined, undefined, requestDetails],
-      );
-      await RelayAssertions.assertRejection(
-        predefined.UNSUPPORTED_METHOD,
-        filterService.uninstallFilter,
-        true,
-        filterService,
-        [existingFilterId, requestDetails],
-      );
-      await RelayAssertions.assertRejection(
-        predefined.UNSUPPORTED_METHOD,
-        filterService.getFilterChanges,
-        true,
-        filterService,
-        [existingFilterId, requestDetails],
-      );
-=======
     withOverriddenEnvsInMochaTest({ FILTER_API_ENABLED: 'false' }, () => {
       it(`should throw UNSUPPORTED_METHOD for newFilter`, async function () {
         await RelayAssertions.assertRejection(
@@ -270,7 +203,6 @@
           [existingFilterId, requestDetails],
         );
       });
->>>>>>> afc33495
     });
   });
 
