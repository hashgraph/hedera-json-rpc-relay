/*-
 *
 * Hedera JSON RPC Relay
 *
 * Copyright (C) 2022-2024 Hedera Hashgraph, LLC
 *
 * Licensed under the Apache License, Version 2.0 (the "License");
 * you may not use this file except in compliance with the License.
 * You may obtain a copy of the License at
 *
 *      http://www.apache.org/licenses/LICENSE-2.0
 *
 * Unless required by applicable law or agreed to in writing, software
 * distributed under the License is distributed on an "AS IS" BASIS,
 * WITHOUT WARRANTIES OR CONDITIONS OF ANY KIND, either express or implied.
 * See the License for the specific language governing permissions and
 * limitations under the License.
 *
 */

import { ConfigService } from '@hashgraph/json-rpc-config-service/dist/services';
import { configServiceTestHelper } from '../../../../../config-service/tests/configServiceTestHelper';
import MockAdapter from 'axios-mock-adapter';
import { expect } from 'chai';
import { Registry } from 'prom-client';
import { MirrorNodeClient } from '../../../../src/lib/clients';
import pino from 'pino';
import constants from '../../../../src/lib/constants';
import { CommonService, FilterService } from '../../../../src/lib/services/ethService';
import { defaultBlock, defaultEvmAddress, defaultLogs1, defaultLogTopics, toHex } from '../../../helpers';
import RelayAssertions from '../../../assertions';
import { predefined } from '../../../../src';
import { CacheService } from '../../../../src/lib/services/cacheService/cacheService';
<<<<<<< HEAD
import * as sinon from 'sinon';
=======
import { RequestDetails } from '../../../../src/lib/types';
import { v4 as uuid } from 'uuid';

dotenv.config({ path: path.resolve(__dirname, '../test.env') });
>>>>>>> f1794d8b

const logger = pino();
const registry = new Registry();

let restMock: MockAdapter, web3Mock: MockAdapter;
let mirrorNodeInstance: MirrorNodeClient;
let filterService: FilterService;
let cacheService: CacheService;

describe('Filter API Test Suite', async function () {
  this.timeout(10000);

  const requestDetails = new RequestDetails({ requestId: uuid(), ipAddress: '0.0.0.0' });
  const filterObject = {
    toBlock: 'latest',
  };

  let blockFilterObject;
  const existingFilterId = '0x1112233';
  const nonExistingFilterId = '0x1112231';
  const LATEST_BLOCK_QUERY = 'blocks?limit=1&order=desc';
  const BLOCK_BY_NUMBER_QUERY = 'blocks';
  let logFilterObject;

  const validateFilterCache = async (filterId, expectedFilterType, expectedParams = {}) => {
    const cacheKey = `${constants.CACHE_KEY.FILTERID}_${filterId}`;
    const cachedFilter = await cacheService.getAsync(cacheKey, 'validateFilterCache', requestDetails);
    expect(cachedFilter).to.exist;
    expect(cachedFilter.type).to.exist;
    expect(cachedFilter.type).to.eq(expectedFilterType);
    expect(cachedFilter.params).to.exist;
    expect(cachedFilter.params).to.deep.eq(expectedParams);
    expect(cachedFilter.lastQueried).to.be.null;
  };

  this.beforeAll(() => {
    blockFilterObject = {
      type: constants.FILTER.TYPE.NEW_BLOCK,
      params: {
        blockAtCreation: defaultBlock.number,
      },
      lastQueried: null,
    };

    logFilterObject = {
      type: constants.FILTER.TYPE.LOG,
      params: {
        fromBlock: defaultBlock.number,
      },
      lastQueried: null,
    };

    cacheService = new CacheService(logger.child({ name: `cache` }), registry);
    // @ts-ignore
    mirrorNodeInstance = new MirrorNodeClient(
<<<<<<< HEAD
      ConfigService.get('MIRROR_NODE_URL'),
=======
      process.env.MIRROR_NODE_URL ?? '',
>>>>>>> f1794d8b
      logger.child({ name: `mirror-node` }),
      registry,
      cacheService,
    );

    // @ts-ignore
    restMock = new MockAdapter(mirrorNodeInstance.getMirrorNodeRestInstance(), { onNoMatch: 'throwException' });

    // @ts-ignore
    web3Mock = new MockAdapter(mirrorNodeInstance.getMirrorNodeWeb3Instance(), { onNoMatch: 'throwException' });

    // @ts-ignore
    const common = new CommonService(mirrorNodeInstance, logger.child({ name: 'common-service' }), cacheService);
    filterService = new FilterService(
      mirrorNodeInstance,
      logger.child({ name: 'filter-service' }),
      cacheService,
      common,
    );
  });

  this.beforeEach(async () => {
    // reset cache and restMock
    await cacheService.clear(requestDetails);
    restMock.reset();
  });

  this.afterEach(() => {
    restMock.resetHandlers();
  });

  describe('all methods require a filter flag', async function () {
    let ffAtStart;

    before(function () {
      ffAtStart = ConfigService.get('FILTER_API_ENABLED');
    });

    after(function () {
      configServiceTestHelper.dynamicOverride('FILTER_API_ENABLED', ffAtStart);
    });

    it('FILTER_API_ENABLED is not specified', async function () {
      configServiceTestHelper.remove('FILTER_API_ENABLED');
      await RelayAssertions.assertRejection(
        predefined.UNSUPPORTED_METHOD,
        filterService.newFilter,
        true,
        filterService,
        [undefined, undefined, requestDetails],
      );
      await RelayAssertions.assertRejection(
        predefined.UNSUPPORTED_METHOD,
        filterService.uninstallFilter,
        true,
        filterService,
        [existingFilterId, requestDetails],
      );
      await RelayAssertions.assertRejection(
        predefined.UNSUPPORTED_METHOD,
        filterService.getFilterChanges,
        true,
        filterService,
        [existingFilterId, requestDetails],
      );
    });

    it('FILTER_API_ENABLED=true', async function () {
      configServiceTestHelper.dynamicOverride('FILTER_API_ENABLED', 'true');
      restMock.onGet(LATEST_BLOCK_QUERY).reply(200, { blocks: [{ ...defaultBlock }] });
      const filterId = await filterService.newFilter(undefined, undefined, requestDetails);
      expect(filterId).to.exist;
      expect(RelayAssertions.validateHash(filterId, 32)).to.eq(true, 'returns valid filterId');

      restMock.onGet(`blocks/${defaultBlock.number}`).reply(200, defaultBlock);
      restMock
        .onGet(
          `contracts/results/logs?timestamp=gte:${defaultBlock.timestamp.from}&timestamp=lte:${defaultBlock.timestamp.to}&limit=100&order=asc`,
        )
        .reply(200, defaultLogs1);
      const filterChanges = await filterService.getFilterChanges(filterId, requestDetails);
      expect(filterChanges).to.exist;

      const isFilterUninstalled = await filterService.uninstallFilter(filterId, requestDetails);
      expect(isFilterUninstalled).to.eq(true, 'executes correctly');
    });

    it('FILTER_API_ENABLED=false', async function () {
      configServiceTestHelper.dynamicOverride('FILTER_API_ENABLED', 'false');
      await RelayAssertions.assertRejection(
        predefined.UNSUPPORTED_METHOD,
        filterService.newFilter,
        true,
        filterService,
        [undefined, undefined, requestDetails],
      );
      await RelayAssertions.assertRejection(
        predefined.UNSUPPORTED_METHOD,
        filterService.uninstallFilter,
        true,
        filterService,
        [existingFilterId, requestDetails],
      );
      await RelayAssertions.assertRejection(
        predefined.UNSUPPORTED_METHOD,
        filterService.getFilterChanges,
        true,
        filterService,
        [existingFilterId, requestDetails],
      );
    });
  });

  describe('eth_newFilter', async function () {
    let blockNumberHexes, numberHex;

    beforeEach(() => {
      blockNumberHexes = {
        5: toHex(5),
        1400: toHex(1400),
        1500: toHex(1500),
        2000: toHex(2000),
        2001: toHex(2001),
      };

      numberHex = blockNumberHexes[1500];

      restMock.onGet(`${BLOCK_BY_NUMBER_QUERY}/5`).reply(200, { ...defaultBlock, number: 5 });
      restMock.onGet(`${BLOCK_BY_NUMBER_QUERY}/1400`).reply(200, { ...defaultBlock, number: 1400 });
      restMock.onGet(`${BLOCK_BY_NUMBER_QUERY}/1500`).reply(200, { ...defaultBlock, number: 1500 });
      restMock.onGet(`${BLOCK_BY_NUMBER_QUERY}/2000`).reply(200, { ...defaultBlock, number: 2000 });
      restMock.onGet(LATEST_BLOCK_QUERY).reply(200, { blocks: [{ ...defaultBlock, number: 2002 }] });
    });

    it('Returns a valid filterId', async function () {
      expect(
        RelayAssertions.validateHash(await filterService.newFilter(undefined, undefined, requestDetails), 32),
      ).to.eq(true, 'with default param values');
      expect(
        RelayAssertions.validateHash(await filterService.newFilter(numberHex, undefined, requestDetails), 32),
      ).to.eq(true, 'with fromBlock');
      expect(
        RelayAssertions.validateHash(await filterService.newFilter(numberHex, 'latest', requestDetails), 32),
      ).to.eq(true, 'with fromBlock, toBlock');
      expect(
        RelayAssertions.validateHash(
          await filterService.newFilter(numberHex, 'latest', requestDetails, defaultEvmAddress),
          32,
        ),
      ).to.eq(true, 'with fromBlock, toBlock, address');
      expect(
        RelayAssertions.validateHash(
          await filterService.newFilter(numberHex, 'latest', requestDetails, defaultEvmAddress, defaultLogTopics),
          32,
        ),
      ).to.eq(true, 'with fromBlock, toBlock, address, topics');
      expect(
        RelayAssertions.validateHash(
          await filterService.newFilter(numberHex, 'latest', requestDetails, defaultEvmAddress, defaultLogTopics),
          32,
        ),
      ).to.eq(true, 'with all parameters');
    });

    it('Creates a filter with type=log', async function () {
      const filterId = await filterService.newFilter(
        numberHex,
        'latest',
        requestDetails,
        defaultEvmAddress,
        defaultLogTopics,
      );
      await validateFilterCache(filterId, constants.FILTER.TYPE.LOG, {
        fromBlock: numberHex,
        toBlock: 'latest',
        address: defaultEvmAddress,
        topics: defaultLogTopics,
      });
    });

    it('validates fromBlock and toBlock', async function () {
      // fromBlock is larger than toBlock
      await RelayAssertions.assertRejection(
        predefined.INVALID_BLOCK_RANGE,
        filterService.newFilter,
        true,
        filterService,
        [blockNumberHexes[1500], blockNumberHexes[1400], requestDetails],
      );
      await RelayAssertions.assertRejection(
        predefined.INVALID_BLOCK_RANGE,
        filterService.newFilter,
        true,
        filterService,
        ['latest', blockNumberHexes[1400], requestDetails],
      );

      // block range is too large
      await RelayAssertions.assertRejection(
        predefined.RANGE_TOO_LARGE(1000),
        filterService.newFilter,
        true,
        filterService,
        [blockNumberHexes[5], blockNumberHexes[2000], requestDetails],
      );

      // block range is valid
      expect(
        RelayAssertions.validateHash(
          await filterService.newFilter(blockNumberHexes[1400], blockNumberHexes[1500], requestDetails),
          32,
        ),
      ).to.eq(true);
      expect(
        RelayAssertions.validateHash(
          await filterService.newFilter(blockNumberHexes[1400], 'latest', requestDetails),
          32,
        ),
      ).to.eq(true);
    });
  });

  describe('eth_uninstallFilter', async function () {
    it('should return true if filter is deleted', async function () {
      const cacheKey = `${constants.CACHE_KEY.FILTERID}_${existingFilterId}`;
      await cacheService.set(
        cacheKey,
        filterObject,
        filterService.ethUninstallFilter,
        requestDetails,
        constants.FILTER.TTL,
      );

      const result = await filterService.uninstallFilter(existingFilterId, requestDetails);

      const isDeleted = !(await cacheService.getAsync(cacheKey, filterService.ethUninstallFilter, requestDetails));
      expect(result).to.eq(true);
      expect(isDeleted).to.eq(true);
    });

    it('should return false if filter does not exist, therefore is not deleted', async function () {
      const result = await filterService.uninstallFilter(nonExistingFilterId, requestDetails);
      expect(result).to.eq(false);
    });
  });

  describe('eth_newBlockFilter', async function () {
    beforeEach(() => {
      restMock.onGet(LATEST_BLOCK_QUERY).reply(200, { blocks: [defaultBlock] });
    });

    it('Returns a valid filterId', async function () {
      expect(RelayAssertions.validateHash(await filterService.newBlockFilter(requestDetails), 32)).to.eq(true);
    });

    it('Creates a filter with type=new_block', async function () {
      const filterId = await filterService.newBlockFilter(requestDetails);
      await validateFilterCache(filterId, constants.FILTER.TYPE.NEW_BLOCK, {
        blockAtCreation: toHex(defaultBlock.number),
      });
    });
  });

  describe('eth_getFilterLogs', async function () {
    it('should throw FILTER_NOT_FOUND for type=newBlock', async function () {
      const filterIdBlockType = await filterService.createFilter(
        constants.FILTER.TYPE.NEW_BLOCK,
        filterObject,
        requestDetails,
      );
      await RelayAssertions.assertRejection(
        predefined.FILTER_NOT_FOUND,
        filterService.getFilterLogs,
        true,
        filterService,
        [filterIdBlockType, requestDetails],
      );
    });

    it('should throw FILTER_NOT_FOUND for type=pendingTransaction', async function () {
      const filterIdBlockType = await filterService.createFilter(
        constants.FILTER.TYPE.PENDING_TRANSACTION,
        filterObject,
        requestDetails,
      );
      await RelayAssertions.assertRejection(
        predefined.FILTER_NOT_FOUND,
        filterService.getFilterLogs,
        true,
        filterService,
        [filterIdBlockType, requestDetails],
      );
    });

    it('should be able to get accurate logs with fromBlock filter', async function () {
      const filteredLogs = {
        logs: defaultLogs1.map((log) => {
          return {
            ...log,
            block_number: 2,
          };
        }),
      };
      const customBlock = {
        ...defaultBlock,
        block_number: 3,
      };

      restMock.onGet('blocks?limit=1&order=desc').reply(200, { blocks: [customBlock] });
      restMock.onGet('blocks/1').reply(200, { ...defaultBlock, block_number: 1 });
      restMock
        .onGet(
          `contracts/results/logs?timestamp=gte:${customBlock.timestamp.from}&timestamp=lte:${customBlock.timestamp.to}&limit=100&order=asc`,
        )
        .reply(200, filteredLogs);

      const filterId = await filterService.newFilter('0x1', undefined, requestDetails);

      const logs = await filterService.getFilterLogs(filterId, requestDetails);

      expect(logs).to.not.be.empty;
      logs.every((log) => expect(Number(log.blockNumber)).to.be.greaterThan(1));
    });

    it('should be able to get accurate logs with toBlock filter', async function () {
      const filteredLogs = {
        logs: defaultLogs1.map((log) => {
          return { ...log, block_number: 2 };
        }),
      };
      const customBlock = {
        ...defaultBlock,
        block_number: 3,
      };

      restMock.onGet('blocks?limit=1&order=desc').reply(200, { blocks: [customBlock] });
      restMock.onGet('blocks/3').reply(200, customBlock);
      restMock
        .onGet(
          `contracts/results/logs?timestamp=gte:${customBlock.timestamp.from}&timestamp=lte:${customBlock.timestamp.to}&limit=100&order=asc`,
        )
        .reply(200, filteredLogs);

      const filterId = await filterService.newFilter(undefined, '0x3', requestDetails);

      const logs = await filterService.getFilterLogs(filterId, requestDetails);

      expect(logs).to.not.be.empty;
      logs.every((log) => expect(Number(log.blockNumber)).to.be.lessThan(3));
    });

    it('should be able to get accurate logs with address filter', async function () {
      const filteredLogs = {
        logs: defaultLogs1.map((log) => {
          return { ...log, address: defaultEvmAddress };
        }),
      };

      restMock.onGet('blocks?limit=1&order=desc').reply(200, { blocks: [defaultBlock] });
      restMock.onGet(`blocks/${defaultBlock.number}`).reply(200, defaultBlock);
      restMock
        .onGet(
          `contracts/${defaultEvmAddress}/results/logs?timestamp=gte:${defaultBlock.timestamp.from}&timestamp=lte:${defaultBlock.timestamp.to}&limit=100&order=asc`,
        )
        .reply(200, filteredLogs);

      const filterId = await filterService.newFilter(undefined, undefined, requestDetails, defaultEvmAddress);

      const logs = await filterService.getFilterLogs(filterId, requestDetails);

      expect(logs).to.not.be.empty;
      logs.every((log) => expect(log.address).to.equal(defaultEvmAddress));
    });

    it('should be able to get accurate logs with topics', async function () {
      const customTopic = ['0xddf252ad1be2c89b69c2b068fc378daa952ba7f163c4a11628f55a4df523b3ef'];

      const filteredLogs = {
        logs: defaultLogs1.map((log) => {
          return {
            ...log,
            topics: customTopic,
          };
        }),
      };

      restMock.onGet('blocks?limit=1&order=desc').reply(200, { blocks: [defaultBlock] });
      restMock.onGet(`blocks/${defaultBlock.number}`).reply(200, defaultBlock);
      restMock
        .onGet(
          `contracts/results/logs?timestamp=gte:${defaultBlock.timestamp.from}&timestamp=lte:${defaultBlock.timestamp.to}&topic0=${customTopic[0]}&limit=100&order=asc`,
        )
        .reply(200, filteredLogs);

      const filterId = await filterService.newFilter(undefined, undefined, requestDetails, undefined, customTopic);

      const logs = await filterService.getFilterLogs(filterId, requestDetails);

      expect(logs).to.not.be.empty;
      logs.every((log) => expect(log.topics).to.deep.equal(customTopic));
    });
  });

  describe('eth_getFilterChanges', async function () {
    it('should throw error for non-existing filters', async function () {
      await RelayAssertions.assertRejection(
        predefined.FILTER_NOT_FOUND,
        filterService.getFilterChanges,
        true,
        filterService,
        [nonExistingFilterId, requestDetails],
      );
    });

    it('should throw error for invalid filter type', async function () {
      await RelayAssertions.assertRejection(
        predefined.FILTER_NOT_FOUND,
        filterService.getFilterChanges,
        true,
        filterService,
        [nonExistingFilterId, requestDetails],
      );
    });

    it('should return the hashes of latest blocks', async function () {
      restMock.onGet(LATEST_BLOCK_QUERY).reply(200, { blocks: [{ ...defaultBlock, number: defaultBlock.number + 4 }] });
      restMock.onGet(`${BLOCK_BY_NUMBER_QUERY}?block.number=gt:${defaultBlock.number}&order=asc`).reply(200, {
        blocks: [
          { ...defaultBlock, number: defaultBlock.number + 1, hash: '0x1' },
          { ...defaultBlock, number: defaultBlock.number + 2, hash: '0x2' },
          { ...defaultBlock, number: defaultBlock.number + 3, hash: '0x3' },
        ],
      });
      restMock
        .onGet(`${BLOCK_BY_NUMBER_QUERY}?block.number=gt:${defaultBlock.number + 3}&order=asc`)
        .reply(200, { blocks: [] });

      const cacheKey = `${constants.CACHE_KEY.FILTERID}_${existingFilterId}`;
      await cacheService.set(
        cacheKey,
        blockFilterObject,
        filterService.ethGetFilterChanges,
        requestDetails,
        constants.FILTER.TTL,
      );

      const result = await filterService.getFilterChanges(existingFilterId, requestDetails);

      expect(result).to.exist;
      expect(result.length).to.eq(3, 'returns correct number of blocks');
      expect(result[0]).to.eq('0x1', 'result is in ascending order');
      expect(result[1]).to.eq('0x2');
      expect(result[2]).to.eq('0x3');

      const secondResult = await filterService.getFilterChanges(existingFilterId, requestDetails);
      expect(secondResult).to.exist;
      expect(secondResult.length).to.eq(0, 'second call returns no block hashes');
    });

    it('should return no blocks if the second request is for the same block', async function () {
      restMock.onGet(LATEST_BLOCK_QUERY).reply(200, { blocks: [{ ...defaultBlock, number: defaultBlock.number + 3 }] });
      restMock.onGet(`${BLOCK_BY_NUMBER_QUERY}?block.number=gt:${defaultBlock.number}&order=asc`).reply(200, {
        blocks: [{ ...defaultBlock, number: defaultBlock.number + 1, hash: '0x1' }],
      });

      restMock
        .onGet(`${BLOCK_BY_NUMBER_QUERY}?block.number=gt:${defaultBlock.number + 1}&order=asc`)
        .reply(200, { blocks: [] });

      const cacheKey = `${constants.CACHE_KEY.FILTERID}_${existingFilterId}`;
      await cacheService.set(
        cacheKey,
        blockFilterObject,
        filterService.ethGetFilterChanges,
        requestDetails,
        constants.FILTER.TTL,
      );

      const resultCurrentBlock = await filterService.getFilterChanges(existingFilterId, requestDetails);
      expect(resultCurrentBlock).to.not.be.empty;

      const resultSameBlock = await filterService.getFilterChanges(existingFilterId, requestDetails);
      expect(resultSameBlock).to.be.empty;
    });

    it('should return valid list of logs', async function () {
      const filteredLogs = {
        logs: defaultLogs1.map((log) => {
          return {
            ...log,
            block_number: 9,
          };
        }),
      };
      const customBlock = {
        ...defaultBlock,
        block_number: 9,
      };

      restMock.onGet('blocks?limit=1&order=desc').reply(200, { blocks: [customBlock] });
      restMock
        .onGet(
          `contracts/results/logs?timestamp=gte:${customBlock.timestamp.from}&timestamp=lte:${customBlock.timestamp.to}&limit=100&order=asc`,
        )
        .reply(200, filteredLogs);
      restMock.onGet('blocks/1').reply(200, { ...defaultBlock, block_number: 1 });

      const filterId = await filterService.newFilter('0x1', undefined, requestDetails);

      const logs = await filterService.getFilterChanges(filterId, requestDetails);
      expect(logs).to.not.be.empty;
      logs.forEach((log) => expect(Number(log.blockNumber)).to.equal(9));
    });

    it('should return an empty set if there are no logs', async function () {
      restMock.onGet('blocks?limit=1&order=desc').reply(200, { blocks: [defaultBlock] });
      restMock
        .onGet(
          `contracts/results/logs?timestamp=gte:${defaultBlock.timestamp.from}&timestamp=lte:${defaultBlock.timestamp.to}&limit=100&order=asc`,
        )
        .reply(200, []);
      restMock.onGet('blocks/1').reply(200, { ...defaultBlock, block_number: 1 });

      const filterId = await filterService.newFilter('0x1', undefined, requestDetails);
      const logs = await filterService.getFilterChanges(filterId, requestDetails);
      expect(logs).to.be.empty;
    });

    it('should return an empty set if there are no block hashes (e.g. 2 requests within 2 seconds)', async function () {
      restMock.onGet(LATEST_BLOCK_QUERY).reply(200, { blocks: [{ ...defaultBlock, number: defaultBlock.number }] });
      restMock.onGet(`${BLOCK_BY_NUMBER_QUERY}?block.number=gt:${defaultBlock.number}&order=asc`).reply(200, {
        blocks: [],
      });

      const cacheKey = `${constants.CACHE_KEY.FILTERID}_${existingFilterId}`;
      await cacheService.set(
        cacheKey,
        blockFilterObject,
        filterService.ethGetFilterChanges,
        requestDetails,
        constants.FILTER.TTL,
      );

      const blocks = await filterService.getFilterChanges(existingFilterId, requestDetails);
      expect(blocks).to.be.empty;
    });
  });
});<|MERGE_RESOLUTION|>--- conflicted
+++ resolved
@@ -31,14 +31,9 @@
 import RelayAssertions from '../../../assertions';
 import { predefined } from '../../../../src';
 import { CacheService } from '../../../../src/lib/services/cacheService/cacheService';
-<<<<<<< HEAD
 import * as sinon from 'sinon';
-=======
 import { RequestDetails } from '../../../../src/lib/types';
 import { v4 as uuid } from 'uuid';
-
-dotenv.config({ path: path.resolve(__dirname, '../test.env') });
->>>>>>> f1794d8b
 
 const logger = pino();
 const registry = new Registry();
@@ -94,11 +89,7 @@
     cacheService = new CacheService(logger.child({ name: `cache` }), registry);
     // @ts-ignore
     mirrorNodeInstance = new MirrorNodeClient(
-<<<<<<< HEAD
       ConfigService.get('MIRROR_NODE_URL'),
-=======
-      process.env.MIRROR_NODE_URL ?? '',
->>>>>>> f1794d8b
       logger.child({ name: `mirror-node` }),
       registry,
       cacheService,
