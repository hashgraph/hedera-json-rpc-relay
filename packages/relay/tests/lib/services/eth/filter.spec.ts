--- conflicted
+++ resolved
@@ -206,7 +206,23 @@
     });
   });
 
-<<<<<<< HEAD
+  describe('eth_newBlockFilter', async function() {
+    beforeEach(() => {
+      restMock.onGet(LATEST_BLOCK_QUERY).reply(200, {blocks: [defaultBlock]});
+    })
+
+    it('Returns a valid filterId', async function() {
+      expect(RelayAssertions.validateHash(await filterService.newBlockFilter(), 32)).to.eq(true);
+    });
+
+    it('Creates a filter with type=new_block', async function() {
+      const filterId = await filterService.newBlockFilter(getRequestId());
+      validateFilterCache(filterId, constants.FILTER.TYPE.NEW_BLOCK, {
+        blockAtCreation: toHex(defaultBlock.number)
+      });
+    });
+  });
+
   describe('eth_getFilterLogs', async function() {
     it('should throw FILTER_NOT_FOUND for type=newBlock', async function() {
       const filterIdBlockType = await filterService.createFilter(constants.FILTER.TYPE.NEW_BLOCK, filterObject);
@@ -308,22 +324,6 @@
 
       expect(logs).to.not.be.empty;
       logs.every(log => expect(log.topics).to.deep.equal(customTopic));
-=======
-  describe('eth_newBlockFilter', async function() {
-    beforeEach(() => {
-      restMock.onGet(LATEST_BLOCK_QUERY).reply(200, {blocks: [defaultBlock]});
-    })
-
-    it('Returns a valid filterId', async function() {
-      expect(RelayAssertions.validateHash(await filterService.newBlockFilter(), 32)).to.eq(true);
-    });
-
-    it('Creates a filter with type=new_block', async function() {
-      const filterId = await filterService.newBlockFilter(getRequestId());
-      validateFilterCache(filterId, constants.FILTER.TYPE.NEW_BLOCK, {
-        blockAtCreation: toHex(defaultBlock.number)
-      });
->>>>>>> a7d59b9c
     });
   });
 });