/*
 *
 * Hedera JSON RPC Relay
 *
 * Copyright (C) 2022-2024 Hedera Hashgraph, LLC
 *
 * Licensed under the Apache License, Version 2.0 (the "License");
 * you may not use this file except in compliance with the License.
 * You may obtain a copy of the License at
 *
 *      http://www.apache.org/licenses/LICENSE-2.0
 *
 * Unless required by applicable law or agreed to in writing, software
 * distributed under the License is distributed on an "AS IS" BASIS,
 * WITHOUT WARRANTIES OR CONDITIONS OF ANY KIND, either express or implied.
 * See the License for the specific language governing permissions and
 * limitations under the License.
 *
 */

import chai, { expect } from 'chai';
import chaiAsPromised from 'chai-as-promised';
import sinon from 'sinon';
import { HbarLimitService } from '../../../../src/lib/services/hbarLimitService';
import { HbarSpendingPlanRepository } from '../../../../src/lib/db/repositories/hbarLimiter/hbarSpendingPlanRepository';
import { EthAddressHbarSpendingPlanRepository } from '../../../../src/lib/db/repositories/hbarLimiter/ethAddressHbarSpendingPlanRepository';
import pino, { Logger } from 'pino';
import { SubscriptionType } from '../../../../src/lib/db/types/hbarLimiter/subscriptionType';
import {
  EthAddressHbarSpendingPlanNotFoundError,
  HbarSpendingPlanNotActiveError,
  HbarSpendingPlanNotFoundError,
  IPAddressHbarSpendingPlanNotFoundError,
} from '../../../../src/lib/db/types/hbarLimiter/errors';
import { HbarSpendingPlan } from '../../../../src/lib/db/entities/hbarLimiter/hbarSpendingPlan';
import { randomBytes, uuidV4 } from 'ethers';
<<<<<<< HEAD
import { IPAddressHbarSpendingPlanRepository } from '../../../../src/lib/db/repositories/hbarLimiter/ipAddressHbarSpendingPlanRepository';
=======
>>>>>>> 5018b23b
import { Registry } from 'prom-client';
import { SDKClient } from '../../../../src/lib/clients';

chai.use(chaiAsPromised);

describe('HbarLimitService', function () {
  const logger = pino();
  const register = new Registry();
  const totalBudget = 100_000;
  const mode = SDKClient.transactionMode;
  const methodName = 'testMethod';
  const mockEthAddress = '0x123';
  const mockIPAddress = '555.555.555.555';
  const mockPlanId = uuidV4(randomBytes(16));

  let hbarLimitService: HbarLimitService;
  let hbarSpendingPlanRepositoryStub: sinon.SinonStubbedInstance<HbarSpendingPlanRepository>;
  let ethAddressHbarSpendingPlanRepositoryStub: sinon.SinonStubbedInstance<EthAddressHbarSpendingPlanRepository>;
  let ipAddressHbarSpendingPlanRepositoryStub: sinon.SinonStubbedInstance<IPAddressHbarSpendingPlanRepository>;
  let loggerSpy: sinon.SinonSpiedInstance<Logger>;

  beforeEach(function () {
    loggerSpy = sinon.spy(logger);
    hbarSpendingPlanRepositoryStub = sinon.createStubInstance(HbarSpendingPlanRepository);
    ethAddressHbarSpendingPlanRepositoryStub = sinon.createStubInstance(EthAddressHbarSpendingPlanRepository);
    ipAddressHbarSpendingPlanRepositoryStub = sinon.createStubInstance(IPAddressHbarSpendingPlanRepository);
    hbarLimitService = new HbarLimitService(
      hbarSpendingPlanRepositoryStub,
      ethAddressHbarSpendingPlanRepositoryStub,
      ipAddressHbarSpendingPlanRepositoryStub,
      logger,
      register,
      totalBudget,
    );
  });

  afterEach(function () {
    sinon.restore();
  });

  function createSpendingPlan(spentToday: number) {
    return new HbarSpendingPlan({
      id: mockPlanId,
      subscriptionType: SubscriptionType.BASIC,
      createdAt: new Date(),
      active: true,
      spendingHistory: [],
      spentToday,
    });
  }

  describe('resetLimiter', function () {
    // TODO: Add tests here with https://github.com/hashgraph/hedera-json-rpc-relay/issues/2868

    it('should throw an error when resetLimiter is called', async function () {
      try {
        await hbarLimitService.resetLimiter();
      } catch (error: any) {
        expect(error.message).to.equal('Not implemented');
      }
    });
  });

  describe('shouldLimit', function () {
<<<<<<< HEAD
    describe('based on ethAddress', async function () {
      it('should return true if the total daily budget is exceeded', async function () {
        // @ts-ignore
        hbarLimitService.remainingBudget = 0;
        const result = await hbarLimitService.shouldLimit(mode, methodName, mockEthAddress);
        expect(result).to.be.true;
      });

      it('should create a basic spending plan if none exists for the ethAddress', async function () {
        const newSpendingPlan = createSpendingPlan(0);
        const error = new EthAddressHbarSpendingPlanNotFoundError(mockEthAddress);
        ethAddressHbarSpendingPlanRepositoryStub.findByAddress.rejects(error);
        hbarSpendingPlanRepositoryStub.create.resolves(newSpendingPlan);
        ethAddressHbarSpendingPlanRepositoryStub.save.resolves();

        const result = await hbarLimitService.shouldLimit(mode, methodName, mockEthAddress);

        expect(result).to.be.false;
        expect(hbarSpendingPlanRepositoryStub.create.calledOnce).to.be.true;
        expect(ethAddressHbarSpendingPlanRepositoryStub.save.calledOnce).to.be.true;
        expect(
          loggerSpy.warn.calledWithMatch(
            sinon.match.instanceOf(EthAddressHbarSpendingPlanNotFoundError),
            `Failed to get spending plan for eth address '${mockEthAddress}'`,
          ),
        ).to.be.true;
      });
=======
    it('should return true if the total daily budget is exceeded', async function () {
      // @ts-ignore
      hbarLimitService.remainingBudget = 0;
      const result = await hbarLimitService.shouldLimit(mode, methodName, mockEthAddress);
      expect(result).to.be.true;
    });

    it('should create a basic spending plan if none exists for the ethAddress', async function () {
      const newSpendingPlan = createSpendingPlan(0);
      const error = new EthAddressHbarSpendingPlanNotFoundError(mockEthAddress);
      ethAddressHbarSpendingPlanRepositoryStub.findByAddress.rejects(error);
      hbarSpendingPlanRepositoryStub.create.resolves(newSpendingPlan);
      ethAddressHbarSpendingPlanRepositoryStub.save.resolves();

      const result = await hbarLimitService.shouldLimit(mode, methodName, mockEthAddress);
>>>>>>> 5018b23b

      it('should return true if the limit should be applied', async function () {
        const spendingPlan = createSpendingPlan(HbarLimitService.DAILY_LIMITS[SubscriptionType.BASIC]);

<<<<<<< HEAD
        ethAddressHbarSpendingPlanRepositoryStub.findByAddress.resolves({
          ethAddress: mockEthAddress,
          planId: mockPlanId,
        });
        hbarSpendingPlanRepositoryStub.findByIdWithDetails.resolves(spendingPlan);

        const result = await hbarLimitService.shouldLimit(mode, methodName, mockEthAddress);

        expect(result).to.be.true;
      });

      it('should return false if the limit should not be applied', async function () {
        const spendingPlan = createSpendingPlan(parseInt(HbarLimitService.DAILY_LIMITS[SubscriptionType.BASIC] / 2));

        ethAddressHbarSpendingPlanRepositoryStub.findByAddress.resolves({
          ethAddress: mockEthAddress,
          planId: mockPlanId,
        });
        hbarSpendingPlanRepositoryStub.findByIdWithDetails.resolves(spendingPlan);

        const result = await hbarLimitService.shouldLimit(mode, methodName, mockEthAddress);

        expect(result).to.be.false;
=======
    it('should return false if ethAddress is null or empty', async function () {
      const result = await hbarLimitService.shouldLimit(mode, methodName, '');
      expect(result).to.be.false;
    });

    it('should return true if spentToday is exactly at the limit', async function () {
      const spendingPlan = createSpendingPlan(HbarLimitService.DAILY_LIMITS[SubscriptionType.BASIC]);
      ethAddressHbarSpendingPlanRepositoryStub.findByAddress.resolves({
        ethAddress: mockEthAddress,
        planId: mockPlanId,
>>>>>>> 5018b23b
      });

<<<<<<< HEAD
      it('should return false if ethAddress is null or empty', async function () {
        const result = await hbarLimitService.shouldLimit(mode, methodName, '');
        expect(result).to.be.false;
      });

      it('should return true if spentToday is exactly at the limit', async function () {
        const spendingPlan = createSpendingPlan(HbarLimitService.DAILY_LIMITS[SubscriptionType.BASIC]);
        ethAddressHbarSpendingPlanRepositoryStub.findByAddress.resolves({
          ethAddress: mockEthAddress,
          planId: mockPlanId,
        });
        hbarSpendingPlanRepositoryStub.findByIdWithDetails.resolves(spendingPlan);

        const result = await hbarLimitService.shouldLimit(mode, methodName, mockEthAddress);

        expect(result).to.be.true;
      });

      it('should return false if spentToday is just below the limit', async function () {
        const spendingPlan = createSpendingPlan(HbarLimitService.DAILY_LIMITS[SubscriptionType.BASIC] - 1);
        ethAddressHbarSpendingPlanRepositoryStub.findByAddress.resolves({
          ethAddress: mockEthAddress,
          planId: mockPlanId,
        });
        hbarSpendingPlanRepositoryStub.findByIdWithDetails.resolves(spendingPlan);

        const result = await hbarLimitService.shouldLimit(mode, methodName, mockEthAddress);
=======
      const result = await hbarLimitService.shouldLimit(mode, methodName, mockEthAddress);
>>>>>>> 5018b23b

        expect(result).to.be.false;
      });

      it('should return true if spentToday is just above the limit', async function () {
        const spendingPlan = createSpendingPlan(HbarLimitService.DAILY_LIMITS[SubscriptionType.BASIC] + 1);
        ethAddressHbarSpendingPlanRepositoryStub.findByAddress.resolves({
          ethAddress: mockEthAddress,
          planId: mockPlanId,
        });
        hbarSpendingPlanRepositoryStub.findByIdWithDetails.resolves(spendingPlan);

        const result = await hbarLimitService.shouldLimit(mode, methodName, mockEthAddress);

        expect(result).to.be.true;
      });
    });

<<<<<<< HEAD
    describe('based on ipAddress', async function () {
      it('should return true if the limit should be applied', async function () {
        const spendingPlan = createSpendingPlan(HbarLimitService.DAILY_LIMITS[SubscriptionType.BASIC]);
        ipAddressHbarSpendingPlanRepositoryStub.findByAddress.resolves({
          ipAddress: mockIPAddress,
          planId: mockPlanId,
        });
        hbarSpendingPlanRepositoryStub.findByIdWithDetails.resolves(spendingPlan);

        const result = await hbarLimitService.shouldLimit(mode, methodName, mockEthAddress, mockIPAddress);

        expect(result).to.be.true;
      });

      it('should return false if the limit should not be applied', async function () {
        const spendingPlan = createSpendingPlan(parseInt(HbarLimitService.DAILY_LIMITS[SubscriptionType.BASIC] / 2));
        ipAddressHbarSpendingPlanRepositoryStub.findByAddress.resolves({
          ipAddress: mockIPAddress,
          planId: mockPlanId,
        });
        hbarSpendingPlanRepositoryStub.findByIdWithDetails.resolves(spendingPlan);

        const result = await hbarLimitService.shouldLimit(mode, methodName, mockEthAddress, mockIPAddress);

        expect(result).to.be.false;
      });

      it('should create a basic spending plan if none exists for the ipAddress', async function () {
        const spendingPlan = createSpendingPlan(0);
        const error = new IPAddressHbarSpendingPlanNotFoundError(mockIPAddress);
        ipAddressHbarSpendingPlanRepositoryStub.findByAddress.rejects(error);
        hbarSpendingPlanRepositoryStub.create.resolves(spendingPlan);
        ipAddressHbarSpendingPlanRepositoryStub.save.resolves();

        const result = await hbarLimitService.shouldLimit(mode, methodName, '', mockIPAddress);

        expect(result).to.be.false;
        expect(hbarSpendingPlanRepositoryStub.create.calledOnce).to.be.true;
        expect(ipAddressHbarSpendingPlanRepositoryStub.save.calledOnce).to.be.true;
        expect(
          loggerSpy.warn.calledWithMatch(
            sinon.match.instanceOf(IPAddressHbarSpendingPlanNotFoundError),
            `Failed to get spending plan for IP address '${mockIPAddress}'`,
          ),
        ).to.be.true;
      });

      it('should return false if ipAddress is null or empty', async function () {
        const result = await hbarLimitService.shouldLimit(mode, methodName, '', '');
        expect(result).to.be.false;
      });

      it('should return true if spentToday is exactly at the limit', async function () {
        const spendingPlan = createSpendingPlan(HbarLimitService.DAILY_LIMITS[SubscriptionType.BASIC]);
        ipAddressHbarSpendingPlanRepositoryStub.findByAddress.resolves({
          ipAddress: mockIPAddress,
          planId: mockPlanId,
        });
        hbarSpendingPlanRepositoryStub.findByIdWithDetails.resolves(spendingPlan);

        const result = await hbarLimitService.shouldLimit(mode, methodName, mockEthAddress, mockIPAddress);

        expect(result).to.be.true;
      });

      it('should return false if spentToday is just below the limit', async function () {
        const spendingPlan = createSpendingPlan(HbarLimitService.DAILY_LIMITS[SubscriptionType.BASIC] - 1);
        ipAddressHbarSpendingPlanRepositoryStub.findByAddress.resolves({
          ipAddress: mockIPAddress,
          planId: mockPlanId,
        });
        hbarSpendingPlanRepositoryStub.findByIdWithDetails.resolves(spendingPlan);

        const result = await hbarLimitService.shouldLimit(mode, methodName, mockEthAddress, mockIPAddress);

        expect(result).to.be.false;
      });

      it('should return true if spentToday is just above the limit', async function () {
        const spendingPlan = createSpendingPlan(HbarLimitService.DAILY_LIMITS[SubscriptionType.BASIC] + 1);
        ipAddressHbarSpendingPlanRepositoryStub.findByAddress.resolves({
          ipAddress: mockIPAddress,
          planId: mockPlanId,
        });
        hbarSpendingPlanRepositoryStub.findByIdWithDetails.resolves(spendingPlan);

        const result = await hbarLimitService.shouldLimit(mode, methodName, mockEthAddress, mockIPAddress);

        expect(result).to.be.true;
      });
    });
  });

  describe('getSpendingPlan', function () {
    it(`should return null if neither ethAddress nor ipAddress is provided`, async function () {
      const ipAddresses = ['', null, undefined];
      const ethAddresses = ['', null, undefined];
      const testCases = ethAddresses.flatMap((ethAddress) =>
        ipAddresses.map((ipAddress) => ({ ethAddress, ipAddress })),
      );
      for (const { ethAddress, ipAddress } of testCases) {
        // @ts-ignore
        const result = await hbarLimitService['getSpendingPlan'](ethAddress, ipAddress);
        expect(result).to.be.null;
      }
    });

    it('should return spending plan for ethAddress if ethAddress is provided', async function () {
      const spendingPlan = createSpendingPlan(0);
=======
    it('should return false if spentToday is just below the limit', async function () {
      const spendingPlan = createSpendingPlan(HbarLimitService.DAILY_LIMITS[SubscriptionType.BASIC] - 1);
>>>>>>> 5018b23b
      ethAddressHbarSpendingPlanRepositoryStub.findByAddress.resolves({
        ethAddress: mockEthAddress,
        planId: mockPlanId,
      });
      hbarSpendingPlanRepositoryStub.findByIdWithDetails.resolves(spendingPlan);

<<<<<<< HEAD
      const result = await hbarLimitService['getSpendingPlan'](mockEthAddress);
=======
      const result = await hbarLimitService.shouldLimit(mode, methodName, mockEthAddress);
>>>>>>> 5018b23b

      expect(result).to.deep.equal(spendingPlan);
    });

<<<<<<< HEAD
    it('should return spending plan for ipAddress if ipAddress is provided', async function () {
      const spendingPlan = createSpendingPlan(0);
      ipAddressHbarSpendingPlanRepositoryStub.findByAddress.resolves({
        ipAddress: mockIPAddress,
=======
    it('should return true if spentToday is just above the limit', async function () {
      const spendingPlan = createSpendingPlan(HbarLimitService.DAILY_LIMITS[SubscriptionType.BASIC] + 1);
      ethAddressHbarSpendingPlanRepositoryStub.findByAddress.resolves({
        ethAddress: mockEthAddress,
>>>>>>> 5018b23b
        planId: mockPlanId,
      });
      hbarSpendingPlanRepositoryStub.findByIdWithDetails.resolves(spendingPlan);

<<<<<<< HEAD
      const result = await hbarLimitService['getSpendingPlan']('', mockIPAddress);
=======
      const result = await hbarLimitService.shouldLimit(mode, methodName, mockEthAddress);
>>>>>>> 5018b23b

      expect(result).to.deep.equal(spendingPlan);
    });
<<<<<<< HEAD

    it('should return null if no spending plan is found for ethAddress', async function () {
      const error = new EthAddressHbarSpendingPlanNotFoundError(mockEthAddress);
      ethAddressHbarSpendingPlanRepositoryStub.findByAddress.rejects(error);

      const result = await hbarLimitService['getSpendingPlan'](mockEthAddress);

      expect(result).to.be.null;
    });

    it('should return null if no spending plan is found for ipAddress', async function () {
      const error = new IPAddressHbarSpendingPlanNotFoundError(mockIPAddress);
      ipAddressHbarSpendingPlanRepositoryStub.findByAddress.rejects(error);

      const result = await hbarLimitService['getSpendingPlan']('', mockIPAddress);

      expect(result).to.be.null;
    });
  });

  describe('getSpendingPlanByEthAddress', function () {
    const testGetSpendingPlanByEthAddressError = async (error: Error, errorClass: any) => {
      const result = hbarLimitService['getSpendingPlanByEthAddress'](mockEthAddress);
      await expect(result).to.be.eventually.rejectedWith(errorClass, error.message);
    };

    it('should handle error when getSpendingPlanByEthAddress throws an EthAddressHbarSpendingPlanNotFoundError', async function () {
      const error = new EthAddressHbarSpendingPlanNotFoundError(mockEthAddress);
      ethAddressHbarSpendingPlanRepositoryStub.findByAddress.rejects(error);
=======
  });

  describe('getSpendingPlan', function () {
    it(`should return null if neither ethAddress nor ipAddress is provided`, async function () {
      const ipAddresses = ['', null, undefined];
      const ethAddresses = ['', null, undefined];
      const testCases = ethAddresses.flatMap((ethAddress) =>
        ipAddresses.map((ipAddress) => ({ ethAddress, ipAddress })),
      );
      for (const { ethAddress, ipAddress } of testCases) {
        // @ts-ignore
        const result = await hbarLimitService['getSpendingPlan'](ethAddress, ipAddress);
        expect(result).to.be.null;
      }
    });

    it('should return spending plan for ethAddress if ethAddress is provided', async function () {
      const spendingPlan = createSpendingPlan(0);
      ethAddressHbarSpendingPlanRepositoryStub.findByAddress.resolves({
        ethAddress: mockEthAddress,
        planId: mockPlanId,
      });
      hbarSpendingPlanRepositoryStub.findByIdWithDetails.resolves(spendingPlan);

      const result = await hbarLimitService['getSpendingPlan'](mockEthAddress);

      expect(result).to.deep.equal(spendingPlan);
    });

    it('should return spending plan for ipAddress if ipAddress is provided', async function () {
      // TODO: Implement this with https://github.com/hashgraph/hedera-json-rpc-relay/issues/2888
    });

    it('should return null if no spending plan is found for ethAddress', async function () {
      const error = new EthAddressHbarSpendingPlanNotFoundError(mockEthAddress);
      ethAddressHbarSpendingPlanRepositoryStub.findByAddress.rejects(error);

      const result = await hbarLimitService['getSpendingPlan'](mockEthAddress);

      expect(result).to.be.null;
    });

    it('should return null if no spending plan is found for ipAddress', async function () {
      // TODO: Implement this with https://github.com/hashgraph/hedera-json-rpc-relay/issues/2888
    });
  });

  describe('getSpendingPlanByEthAddress', function () {
    const testGetSpendingPlanByEthAddressError = async (error: Error, errorClass: any) => {
      const result = hbarLimitService['getSpendingPlanByEthAddress'](mockEthAddress);
      await expect(result).to.be.eventually.rejectedWith(errorClass, error.message);
    };

    it('should handle error when getSpendingPlanByEthAddress throws an EthAddressHbarSpendingPlanNotFoundError', async function () {
      const error = new EthAddressHbarSpendingPlanNotFoundError(mockEthAddress);
      ethAddressHbarSpendingPlanRepositoryStub.findByAddress.rejects(error);
>>>>>>> 5018b23b
      await testGetSpendingPlanByEthAddressError(error, EthAddressHbarSpendingPlanNotFoundError);
    });

    it('should handle error when getSpendingPlanByEthAddress throws an HbarSpendingPlanNotFoundError', async function () {
      const error = new HbarSpendingPlanNotFoundError(mockPlanId);
      ethAddressHbarSpendingPlanRepositoryStub.findByAddress.resolves({
        ethAddress: mockEthAddress,
        planId: mockPlanId,
      });
      hbarSpendingPlanRepositoryStub.findByIdWithDetails.rejects(error);
      await testGetSpendingPlanByEthAddressError(error, HbarSpendingPlanNotFoundError);
    });

    it('should handle error when getSpendingPlanByEthAddress throws an HbarSpendingPlanNotActiveError', async function () {
      const error = new HbarSpendingPlanNotActiveError(mockPlanId);
      ethAddressHbarSpendingPlanRepositoryStub.findByAddress.resolves({
        ethAddress: mockEthAddress,
        planId: mockPlanId,
      });
      hbarSpendingPlanRepositoryStub.findByIdWithDetails.rejects(error);
      await testGetSpendingPlanByEthAddressError(error, HbarSpendingPlanNotActiveError);
    });

    it('should return the spending plan for the given ethAddress', async function () {
      const spendingPlan = createSpendingPlan(0);
      ethAddressHbarSpendingPlanRepositoryStub.findByAddress.resolves({
        ethAddress: mockEthAddress,
        planId: mockPlanId,
      });
      hbarSpendingPlanRepositoryStub.findByIdWithDetails.resolves(spendingPlan);
<<<<<<< HEAD

      const result = await hbarLimitService['getSpendingPlanByEthAddress'](mockEthAddress);

=======

      const result = await hbarLimitService['getSpendingPlanByEthAddress'](mockEthAddress);

>>>>>>> 5018b23b
      expect(result).to.deep.equal(spendingPlan);
    });
  });

  describe('createBasicSpendingPlan', function () {
    const testCreateBasicSpendingPlan = async (ethAddress: string, ipAddress?: string) => {
      const newSpendingPlan = createSpendingPlan(0);
      hbarSpendingPlanRepositoryStub.create.resolves(newSpendingPlan);
      ethAddressHbarSpendingPlanRepositoryStub.save.resolves();

      const result = await hbarLimitService['createBasicSpendingPlan'](ethAddress, ipAddress);

      expect(result).to.deep.equal(newSpendingPlan);
      expect(hbarSpendingPlanRepositoryStub.create.calledOnce).to.be.true;
      if (ethAddress) {
        expect(ethAddressHbarSpendingPlanRepositoryStub.save.calledOnce).to.be.true;
<<<<<<< HEAD
      }
      if (ipAddress) {
        expect(ipAddressHbarSpendingPlanRepositoryStub.save.calledOnce).to.be.eq(!!ipAddress);
=======
        // TODO: Uncomment this with https://github.com/hashgraph/hedera-json-rpc-relay/issues/2888
        // expect(ipAddressHbarSpendingPlanRepositoryStub.save.notCalled).to.be.true;
      } else {
        expect(ethAddressHbarSpendingPlanRepositoryStub.save.notCalled).to.be.true;
        // TODO: Uncomment this with https://github.com/hashgraph/hedera-json-rpc-relay/issues/2888
        // expect(ipAddressHbarSpendingPlanRepositoryStub.save.calledOnce).to.be.eq(!!ipAddress);
>>>>>>> 5018b23b
      }
    };

    it('should create a basic spending plan for the given ethAddress', async function () {
      await testCreateBasicSpendingPlan(mockEthAddress);
<<<<<<< HEAD
    });

    it('should create a basic spending plan for the given ipAddress', async function () {
      await testCreateBasicSpendingPlan('', mockIPAddress);
=======
>>>>>>> 5018b23b
    });

    it('should create a basic spending plan and link it to the ETH address if both ethAddress and ipAddress are provided', async function () {
      await testCreateBasicSpendingPlan(mockEthAddress, '127.0.0.1');
    });

    it('should create a basic spending plan for the given ipAddress', async function () {
      await testCreateBasicSpendingPlan('', '127.0.0.1');
    });
  });

  describe('addExpense', function () {
    const testAddExpense = async (ethAddress: string, ipAddress?: string) => {
      const existingSpendingPlan = createSpendingPlan(0);
      if (ethAddress) {
        ethAddressHbarSpendingPlanRepositoryStub.findByAddress.resolves({
          ethAddress,
          planId: mockPlanId,
        });
      } else if (ipAddress) {
<<<<<<< HEAD
        ipAddressHbarSpendingPlanRepositoryStub.findByAddress.resolves(existingSpendingPlan);
=======
        // TODO: Uncomment with https://github.com/hashgraph/hedera-json-rpc-relay/issues/2888
        // ipAddressHbarSpendingPlanRepositoryStub.findByAddress.resolves(existingSpendingPlan);
        // TODO: Remove this line after uncommenting the line above
>>>>>>> 5018b23b
        hbarSpendingPlanRepositoryStub.create.resolves(existingSpendingPlan);
      } else {
        hbarSpendingPlanRepositoryStub.create.resolves(existingSpendingPlan);
      }
      hbarSpendingPlanRepositoryStub.findByIdWithDetails.resolves(existingSpendingPlan);
      hbarSpendingPlanRepositoryStub.addAmountToSpentToday.resolves();
      hbarSpendingPlanRepositoryStub.addAmountToSpendingHistory.resolves();

      await hbarLimitService.addExpense(100, ethAddress, ipAddress);

      expect(hbarSpendingPlanRepositoryStub.addAmountToSpentToday.calledOnceWith(mockPlanId, 100)).to.be.true;
      expect(hbarSpendingPlanRepositoryStub.addAmountToSpendingHistory.calledOnceWith(mockPlanId, 100)).to.be.true;
      // @ts-ignore
      expect(hbarLimitService.remainingBudget).to.equal(hbarLimitService.totalBudget - 100);
      // @ts-ignore
      expect((await hbarLimitService.hbarLimitRemainingGauge.get()).values[0].value).to.equal(
        // @ts-ignore
        hbarLimitService.totalBudget - 100,
      );
    };

    it('should throw an error if neither ethAddress nor ipAddress is provided', async function () {
      const ipAddresses = ['', null, undefined];
      const ethAddresses = ['', null, undefined];
      const testCases = ethAddresses.flatMap((ethAddress) =>
        ipAddresses.map((ipAddress) => ({ ethAddress, ipAddress })),
      );
      for (const { ethAddress, ipAddress } of testCases) {
        // @ts-ignore
        await expect(hbarLimitService.addExpense(100, ethAddress, ipAddress)).to.be.eventually.rejectedWith(
          'Cannot add expense without an eth address or ip address',
        );
      }
    });

    it('should create a basic spending plan if none exists', async function () {
      const newSpendingPlan = createSpendingPlan(0);
      hbarSpendingPlanRepositoryStub.create.resolves(newSpendingPlan);
      ethAddressHbarSpendingPlanRepositoryStub.findByAddress.rejects(
        new EthAddressHbarSpendingPlanNotFoundError(mockEthAddress),
      );
      ethAddressHbarSpendingPlanRepositoryStub.save.resolves();

      await hbarLimitService.addExpense(100, mockEthAddress);

      expect(hbarSpendingPlanRepositoryStub.create.calledOnce).to.be.true;
      expect(ethAddressHbarSpendingPlanRepositoryStub.save.calledOnce).to.be.true;
<<<<<<< HEAD
      expect(ipAddressHbarSpendingPlanRepositoryStub.save.called).to.be.false;
=======
>>>>>>> 5018b23b
    });

    it('should add the expense to the spending plan and update the remaining budget when both ethAddress and ipAddress are provided', async function () {
      await testAddExpense(mockEthAddress, '127.0.0.1');
    });

    it('should add the expense to the spending plan and update the remaining budget when ethAddress is provided but ipAddress is not', async function () {
      await testAddExpense(mockEthAddress, '');
    });

    it('should add the expense to the spending plan and update the remaining budget when ipAddress is provided but ethAddress is not', async function () {
      await testAddExpense('', '127.0.0.1');
    });

    it('should handle errors when adding expense fails', async function () {
      ethAddressHbarSpendingPlanRepositoryStub.findByAddress.resolves({
        ethAddress: mockEthAddress,
        planId: mockPlanId,
      });
      hbarSpendingPlanRepositoryStub.findByIdWithDetails.resolves(createSpendingPlan(0));
      hbarSpendingPlanRepositoryStub.addAmountToSpentToday.rejects(new Error('Failed to add expense'));

      await expect(hbarLimitService.addExpense(100, mockEthAddress)).to.be.eventually.rejectedWith(
        'Failed to add expense',
      );
    });
  });

  describe('isDailyBudgetExceeded', function () {
    const testIsDailyBudgetExceeded = async (remainingBudget: number, expected: boolean) => {
      // @ts-ignore
      hbarLimitService.remainingBudget = remainingBudget;
      await expect(hbarLimitService['isDailyBudgetExceeded'](mode, methodName)).to.eventually.equal(expected);
    };

    it('should return true when the remaining budget is zero', async function () {
      await testIsDailyBudgetExceeded(0, true);
    });

    it('should return true when the remaining budget is negative', async function () {
      await testIsDailyBudgetExceeded(-1, true);
    });

    it('should return false when the remaining budget is greater than zero', async function () {
      await testIsDailyBudgetExceeded(100, false);
    });

    it('should update the hbar limit counter when a method is called and the daily budget is exceeded', async function () {
      // @ts-ignore
      const hbarLimitCounterSpy = sinon.spy(hbarLimitService.hbarLimitCounter, <any>'inc');
      await testIsDailyBudgetExceeded(0, true);
      expect(hbarLimitCounterSpy.calledWithMatch({ mode, methodName }, 1)).to.be.true;
    });

    it('should reset the limiter when the reset date is reached', async function () {
      // @ts-ignore
      hbarLimitService.reset = new Date();
      // @ts-ignore
      const resetLimiterSpy = sinon.spy(hbarLimitService, 'resetLimiter');
      await expect(testIsDailyBudgetExceeded(0, true)).to.be.eventually.rejectedWith('Not implemented');
      expect(resetLimiterSpy.calledOnce).to.be.true;
    });
  });
});<|MERGE_RESOLUTION|>--- conflicted
+++ resolved
@@ -34,10 +34,7 @@
 } from '../../../../src/lib/db/types/hbarLimiter/errors';
 import { HbarSpendingPlan } from '../../../../src/lib/db/entities/hbarLimiter/hbarSpendingPlan';
 import { randomBytes, uuidV4 } from 'ethers';
-<<<<<<< HEAD
 import { IPAddressHbarSpendingPlanRepository } from '../../../../src/lib/db/repositories/hbarLimiter/ipAddressHbarSpendingPlanRepository';
-=======
->>>>>>> 5018b23b
 import { Registry } from 'prom-client';
 import { SDKClient } from '../../../../src/lib/clients';
 
@@ -102,7 +99,6 @@
   });
 
   describe('shouldLimit', function () {
-<<<<<<< HEAD
     describe('based on ethAddress', async function () {
       it('should return true if the total daily budget is exceeded', async function () {
         // @ts-ignore
@@ -130,28 +126,10 @@
           ),
         ).to.be.true;
       });
-=======
-    it('should return true if the total daily budget is exceeded', async function () {
-      // @ts-ignore
-      hbarLimitService.remainingBudget = 0;
-      const result = await hbarLimitService.shouldLimit(mode, methodName, mockEthAddress);
-      expect(result).to.be.true;
-    });
-
-    it('should create a basic spending plan if none exists for the ethAddress', async function () {
-      const newSpendingPlan = createSpendingPlan(0);
-      const error = new EthAddressHbarSpendingPlanNotFoundError(mockEthAddress);
-      ethAddressHbarSpendingPlanRepositoryStub.findByAddress.rejects(error);
-      hbarSpendingPlanRepositoryStub.create.resolves(newSpendingPlan);
-      ethAddressHbarSpendingPlanRepositoryStub.save.resolves();
-
-      const result = await hbarLimitService.shouldLimit(mode, methodName, mockEthAddress);
->>>>>>> 5018b23b
 
       it('should return true if the limit should be applied', async function () {
         const spendingPlan = createSpendingPlan(HbarLimitService.DAILY_LIMITS[SubscriptionType.BASIC]);
 
-<<<<<<< HEAD
         ethAddressHbarSpendingPlanRepositoryStub.findByAddress.resolves({
           ethAddress: mockEthAddress,
           planId: mockPlanId,
@@ -175,21 +153,8 @@
         const result = await hbarLimitService.shouldLimit(mode, methodName, mockEthAddress);
 
         expect(result).to.be.false;
-=======
-    it('should return false if ethAddress is null or empty', async function () {
-      const result = await hbarLimitService.shouldLimit(mode, methodName, '');
-      expect(result).to.be.false;
-    });
-
-    it('should return true if spentToday is exactly at the limit', async function () {
-      const spendingPlan = createSpendingPlan(HbarLimitService.DAILY_LIMITS[SubscriptionType.BASIC]);
-      ethAddressHbarSpendingPlanRepositoryStub.findByAddress.resolves({
-        ethAddress: mockEthAddress,
-        planId: mockPlanId,
->>>>>>> 5018b23b
-      });
-
-<<<<<<< HEAD
+      });
+
       it('should return false if ethAddress is null or empty', async function () {
         const result = await hbarLimitService.shouldLimit(mode, methodName, '');
         expect(result).to.be.false;
@@ -217,9 +182,6 @@
         hbarSpendingPlanRepositoryStub.findByIdWithDetails.resolves(spendingPlan);
 
         const result = await hbarLimitService.shouldLimit(mode, methodName, mockEthAddress);
-=======
-      const result = await hbarLimitService.shouldLimit(mode, methodName, mockEthAddress);
->>>>>>> 5018b23b
 
         expect(result).to.be.false;
       });
@@ -238,7 +200,6 @@
       });
     });
 
-<<<<<<< HEAD
     describe('based on ipAddress', async function () {
       it('should return true if the limit should be applied', async function () {
         const spendingPlan = createSpendingPlan(HbarLimitService.DAILY_LIMITS[SubscriptionType.BASIC]);
@@ -348,49 +309,28 @@
 
     it('should return spending plan for ethAddress if ethAddress is provided', async function () {
       const spendingPlan = createSpendingPlan(0);
-=======
-    it('should return false if spentToday is just below the limit', async function () {
-      const spendingPlan = createSpendingPlan(HbarLimitService.DAILY_LIMITS[SubscriptionType.BASIC] - 1);
->>>>>>> 5018b23b
       ethAddressHbarSpendingPlanRepositoryStub.findByAddress.resolves({
         ethAddress: mockEthAddress,
         planId: mockPlanId,
       });
       hbarSpendingPlanRepositoryStub.findByIdWithDetails.resolves(spendingPlan);
 
-<<<<<<< HEAD
       const result = await hbarLimitService['getSpendingPlan'](mockEthAddress);
-=======
-      const result = await hbarLimitService.shouldLimit(mode, methodName, mockEthAddress);
->>>>>>> 5018b23b
-
       expect(result).to.deep.equal(spendingPlan);
     });
 
-<<<<<<< HEAD
     it('should return spending plan for ipAddress if ipAddress is provided', async function () {
       const spendingPlan = createSpendingPlan(0);
       ipAddressHbarSpendingPlanRepositoryStub.findByAddress.resolves({
         ipAddress: mockIPAddress,
-=======
-    it('should return true if spentToday is just above the limit', async function () {
-      const spendingPlan = createSpendingPlan(HbarLimitService.DAILY_LIMITS[SubscriptionType.BASIC] + 1);
-      ethAddressHbarSpendingPlanRepositoryStub.findByAddress.resolves({
-        ethAddress: mockEthAddress,
->>>>>>> 5018b23b
         planId: mockPlanId,
       });
       hbarSpendingPlanRepositoryStub.findByIdWithDetails.resolves(spendingPlan);
 
-<<<<<<< HEAD
       const result = await hbarLimitService['getSpendingPlan']('', mockIPAddress);
-=======
-      const result = await hbarLimitService.shouldLimit(mode, methodName, mockEthAddress);
->>>>>>> 5018b23b
 
       expect(result).to.deep.equal(spendingPlan);
     });
-<<<<<<< HEAD
 
     it('should return null if no spending plan is found for ethAddress', async function () {
       const error = new EthAddressHbarSpendingPlanNotFoundError(mockEthAddress);
@@ -420,64 +360,6 @@
     it('should handle error when getSpendingPlanByEthAddress throws an EthAddressHbarSpendingPlanNotFoundError', async function () {
       const error = new EthAddressHbarSpendingPlanNotFoundError(mockEthAddress);
       ethAddressHbarSpendingPlanRepositoryStub.findByAddress.rejects(error);
-=======
-  });
-
-  describe('getSpendingPlan', function () {
-    it(`should return null if neither ethAddress nor ipAddress is provided`, async function () {
-      const ipAddresses = ['', null, undefined];
-      const ethAddresses = ['', null, undefined];
-      const testCases = ethAddresses.flatMap((ethAddress) =>
-        ipAddresses.map((ipAddress) => ({ ethAddress, ipAddress })),
-      );
-      for (const { ethAddress, ipAddress } of testCases) {
-        // @ts-ignore
-        const result = await hbarLimitService['getSpendingPlan'](ethAddress, ipAddress);
-        expect(result).to.be.null;
-      }
-    });
-
-    it('should return spending plan for ethAddress if ethAddress is provided', async function () {
-      const spendingPlan = createSpendingPlan(0);
-      ethAddressHbarSpendingPlanRepositoryStub.findByAddress.resolves({
-        ethAddress: mockEthAddress,
-        planId: mockPlanId,
-      });
-      hbarSpendingPlanRepositoryStub.findByIdWithDetails.resolves(spendingPlan);
-
-      const result = await hbarLimitService['getSpendingPlan'](mockEthAddress);
-
-      expect(result).to.deep.equal(spendingPlan);
-    });
-
-    it('should return spending plan for ipAddress if ipAddress is provided', async function () {
-      // TODO: Implement this with https://github.com/hashgraph/hedera-json-rpc-relay/issues/2888
-    });
-
-    it('should return null if no spending plan is found for ethAddress', async function () {
-      const error = new EthAddressHbarSpendingPlanNotFoundError(mockEthAddress);
-      ethAddressHbarSpendingPlanRepositoryStub.findByAddress.rejects(error);
-
-      const result = await hbarLimitService['getSpendingPlan'](mockEthAddress);
-
-      expect(result).to.be.null;
-    });
-
-    it('should return null if no spending plan is found for ipAddress', async function () {
-      // TODO: Implement this with https://github.com/hashgraph/hedera-json-rpc-relay/issues/2888
-    });
-  });
-
-  describe('getSpendingPlanByEthAddress', function () {
-    const testGetSpendingPlanByEthAddressError = async (error: Error, errorClass: any) => {
-      const result = hbarLimitService['getSpendingPlanByEthAddress'](mockEthAddress);
-      await expect(result).to.be.eventually.rejectedWith(errorClass, error.message);
-    };
-
-    it('should handle error when getSpendingPlanByEthAddress throws an EthAddressHbarSpendingPlanNotFoundError', async function () {
-      const error = new EthAddressHbarSpendingPlanNotFoundError(mockEthAddress);
-      ethAddressHbarSpendingPlanRepositoryStub.findByAddress.rejects(error);
->>>>>>> 5018b23b
       await testGetSpendingPlanByEthAddressError(error, EthAddressHbarSpendingPlanNotFoundError);
     });
 
@@ -508,15 +390,9 @@
         planId: mockPlanId,
       });
       hbarSpendingPlanRepositoryStub.findByIdWithDetails.resolves(spendingPlan);
-<<<<<<< HEAD
 
       const result = await hbarLimitService['getSpendingPlanByEthAddress'](mockEthAddress);
 
-=======
-
-      const result = await hbarLimitService['getSpendingPlanByEthAddress'](mockEthAddress);
-
->>>>>>> 5018b23b
       expect(result).to.deep.equal(spendingPlan);
     });
   });
@@ -533,38 +409,27 @@
       expect(hbarSpendingPlanRepositoryStub.create.calledOnce).to.be.true;
       if (ethAddress) {
         expect(ethAddressHbarSpendingPlanRepositoryStub.save.calledOnce).to.be.true;
-<<<<<<< HEAD
       }
       if (ipAddress) {
         expect(ipAddressHbarSpendingPlanRepositoryStub.save.calledOnce).to.be.eq(!!ipAddress);
-=======
-        // TODO: Uncomment this with https://github.com/hashgraph/hedera-json-rpc-relay/issues/2888
-        // expect(ipAddressHbarSpendingPlanRepositoryStub.save.notCalled).to.be.true;
-      } else {
-        expect(ethAddressHbarSpendingPlanRepositoryStub.save.notCalled).to.be.true;
-        // TODO: Uncomment this with https://github.com/hashgraph/hedera-json-rpc-relay/issues/2888
-        // expect(ipAddressHbarSpendingPlanRepositoryStub.save.calledOnce).to.be.eq(!!ipAddress);
->>>>>>> 5018b23b
       }
     };
 
     it('should create a basic spending plan for the given ethAddress', async function () {
       await testCreateBasicSpendingPlan(mockEthAddress);
-<<<<<<< HEAD
     });
 
     it('should create a basic spending plan for the given ipAddress', async function () {
       await testCreateBasicSpendingPlan('', mockIPAddress);
-=======
->>>>>>> 5018b23b
     });
 
     it('should create a basic spending plan and link it to the ETH address if both ethAddress and ipAddress are provided', async function () {
       await testCreateBasicSpendingPlan(mockEthAddress, '127.0.0.1');
     });
 
-    it('should create a basic spending plan for the given ipAddress', async function () {
-      await testCreateBasicSpendingPlan('', '127.0.0.1');
+    it('should create a basic spending plan if none exists', async function () {
+      const newSpendingPlan = createSpendingPlan(0);
+      await testCreateBasicSpendingPlan(mockEthAddress, '127.0.0.1');
     });
   });
 
@@ -577,13 +442,7 @@
           planId: mockPlanId,
         });
       } else if (ipAddress) {
-<<<<<<< HEAD
         ipAddressHbarSpendingPlanRepositoryStub.findByAddress.resolves(existingSpendingPlan);
-=======
-        // TODO: Uncomment with https://github.com/hashgraph/hedera-json-rpc-relay/issues/2888
-        // ipAddressHbarSpendingPlanRepositoryStub.findByAddress.resolves(existingSpendingPlan);
-        // TODO: Remove this line after uncommenting the line above
->>>>>>> 5018b23b
         hbarSpendingPlanRepositoryStub.create.resolves(existingSpendingPlan);
       } else {
         hbarSpendingPlanRepositoryStub.create.resolves(existingSpendingPlan);
@@ -619,24 +478,6 @@
       }
     });
 
-    it('should create a basic spending plan if none exists', async function () {
-      const newSpendingPlan = createSpendingPlan(0);
-      hbarSpendingPlanRepositoryStub.create.resolves(newSpendingPlan);
-      ethAddressHbarSpendingPlanRepositoryStub.findByAddress.rejects(
-        new EthAddressHbarSpendingPlanNotFoundError(mockEthAddress),
-      );
-      ethAddressHbarSpendingPlanRepositoryStub.save.resolves();
-
-      await hbarLimitService.addExpense(100, mockEthAddress);
-
-      expect(hbarSpendingPlanRepositoryStub.create.calledOnce).to.be.true;
-      expect(ethAddressHbarSpendingPlanRepositoryStub.save.calledOnce).to.be.true;
-<<<<<<< HEAD
-      expect(ipAddressHbarSpendingPlanRepositoryStub.save.called).to.be.false;
-=======
->>>>>>> 5018b23b
-    });
-
     it('should add the expense to the spending plan and update the remaining budget when both ethAddress and ipAddress are provided', async function () {
       await testAddExpense(mockEthAddress, '127.0.0.1');
     });
@@ -647,19 +488,6 @@
 
     it('should add the expense to the spending plan and update the remaining budget when ipAddress is provided but ethAddress is not', async function () {
       await testAddExpense('', '127.0.0.1');
-    });
-
-    it('should handle errors when adding expense fails', async function () {
-      ethAddressHbarSpendingPlanRepositoryStub.findByAddress.resolves({
-        ethAddress: mockEthAddress,
-        planId: mockPlanId,
-      });
-      hbarSpendingPlanRepositoryStub.findByIdWithDetails.resolves(createSpendingPlan(0));
-      hbarSpendingPlanRepositoryStub.addAmountToSpentToday.rejects(new Error('Failed to add expense'));
-
-      await expect(hbarLimitService.addExpense(100, mockEthAddress)).to.be.eventually.rejectedWith(
-        'Failed to add expense',
-      );
     });
   });
 
@@ -676,6 +504,19 @@
 
     it('should return true when the remaining budget is negative', async function () {
       await testIsDailyBudgetExceeded(-1, true);
+    });
+
+    it('should handle errors when adding expense fails', async function () {
+      ethAddressHbarSpendingPlanRepositoryStub.findByAddress.resolves({
+        ethAddress: mockEthAddress,
+        planId: mockPlanId,
+      });
+      hbarSpendingPlanRepositoryStub.findByIdWithDetails.resolves(createSpendingPlan(0));
+      hbarSpendingPlanRepositoryStub.addAmountToSpentToday.rejects(new Error('Failed to add expense'));
+
+      await expect(hbarLimitService.addExpense(100, mockEthAddress)).to.be.eventually.rejectedWith(
+        'Failed to add expense',
+      );
     });
 
     it('should return false when the remaining budget is greater than zero', async function () {
