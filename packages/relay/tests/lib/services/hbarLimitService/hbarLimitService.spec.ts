--- conflicted
+++ resolved
@@ -18,13 +18,10 @@
  *
  */
 
-<<<<<<< HEAD
 import { EnvProviderService } from '../../../../src/lib/services/envProviderService';
 EnvProviderService.hotReload();
-=======
 import sinon from 'sinon';
 import pino, { Logger } from 'pino';
->>>>>>> f55c3046
 import chai, { expect } from 'chai';
 import { randomBytes, uuidV4 } from 'ethers';
 import chaiAsPromised from 'chai-as-promised';
