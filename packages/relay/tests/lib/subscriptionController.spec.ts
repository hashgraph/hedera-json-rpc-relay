/*-
 *
 * Hedera JSON RPC Relay
 *
 * Copyright (C) 2022-2024 Hedera Hashgraph, LLC
 *
 * Licensed under the Apache License, Version 2.0 (the "License");
 * you may not use this file except in compliance with the License.
 * You may obtain a copy of the License at
 *
 *      http://www.apache.org/licenses/LICENSE-2.0
 *
 * Unless required by applicable law or agreed to in writing, software
 * distributed under the License is distributed on an "AS IS" BASIS,
 * WITHOUT WARRANTIES OR CONDITIONS OF ANY KIND, either express or implied.
 * See the License for the specific language governing permissions and
 * limitations under the License.
 *
 */

import { ConfigService } from '@hashgraph/json-rpc-config-service/dist/services';
import { ConfigServiceTestHelper } from '../../../config-service/tests/configServiceTestHelper';
import pino from 'pino';
import { SubscriptionController } from '../../src/lib/subscriptionController';
import { expect } from 'chai';
import { Poller } from '../../src/lib/poller';
import { EthImpl } from '../../src/lib/eth';
import sinon from 'sinon';
import { Registry } from 'prom-client';
import ConnectionLimiter from '@hashgraph/json-rpc-ws-server/src/metrics/connectionLimiter';
import { overrideEnvsInMochaDescribe } from '../helpers';

const logger = pino();
const register = new Registry();
const limiter = new ConnectionLimiter(logger, register);
let ethImpl: EthImpl;
let poller: Poller;

class MockWsConnection {
  id: string;
  limiter: ConnectionLimiter;

  constructor(id: string) {
    this.id = id;
    this.limiter = limiter;
  }

  send(msg) {
    console.log(`Mocked ws-connection with id: ${this.id} used method: send(${msg}`);
  }
}

describe('subscriptionController', async function () {
  this.timeout(20000);
  let subscriptionController: SubscriptionController;
  let sandbox;

  this.beforeAll(() => {
    // @ts-ignore
    ethImpl = sinon.createStubInstance(EthImpl);
    const registry = new Registry();
    poller = new Poller(ethImpl, logger, registry);

    subscriptionController = new SubscriptionController(poller, logger, registry);
  });

  this.beforeEach(() => {
    sandbox = sinon.createSandbox();
  });

  this.afterEach(() => {
    sandbox.restore();
  });

  it('Should create sha256 hash out of a data object', async function () {
    const dataToHash = 'This is a Test';

    const hash = subscriptionController.createHash(dataToHash);

    expect(hash).to.be.eq(`401b022b962452749726ba96d436921e39d6deb2b0f4a922cc3da5d7e99e6e46`);
  });

  it('generateId should create a random hex ID, with 34 length', async function () {
    const generatedId = subscriptionController.generateId();

    expect(generatedId).to.be.length(34);
    expect(generatedId.substring(0, 2)).to.be.eq('0x');
  });

  it('generatedId should be unique', async () => {
    const generatedId = subscriptionController.generateId();
    const generatedId2 = subscriptionController.generateId();

    expect(generatedId).not.to.be.eq(generatedId2);
    expect(generatedId.substring(0, 2)).to.be.eq('0x');
    expect(generatedId2.substring(0, 2)).to.be.eq('0x');
  });

  it('when subscribing should return subId and poller should add(tag)', async function () {
    const connectionId = '1';
    const wsConnection = new MockWsConnection(connectionId);
    const spy = sandbox.spy(poller, 'add');

    const subId = subscriptionController.subscribe(wsConnection, 'logs');

    expect(spy.getCall(0).args[0]).to.be.eq(`{"event":"logs"}`);
    expect(subId).to.be.length(34);

    subscriptionController.unsubscribe(wsConnection, subId);
  });

  it('notifySubscribers should notify subscribers with data', async function () {
    const connectionId = '2';
    const wsConnection = new MockWsConnection(connectionId);
    const subId = subscriptionController.subscribe(wsConnection, 'logs');
    const spy = sandbox.spy(wsConnection, 'send');
    const testData = 'test example data';

    subscriptionController.notifySubscribers(`{"event":"logs"}`, testData);

    expect(spy.getCall(0).args[0]).to.be.eq(
      `{"jsonrpc":"2.0","method":"eth_subscription","params":{"result":"${testData}","subscription":"${subId}"}}`,
    );

    subscriptionController.unsubscribe(wsConnection, subId);
  });

  it('notifySubscribers should notify multiple subscribers with data', async function () {
    const connectionId1 = '12';
    const connectionId2 = '13';
    const wsConnection1 = new MockWsConnection(connectionId1);
    const subId1 = subscriptionController.subscribe(wsConnection1, 'logs');
    const spy1 = sandbox.spy(wsConnection1, 'send');
    const wsConnection2 = new MockWsConnection(connectionId2);
    const subId2 = subscriptionController.subscribe(wsConnection2, 'logs');
    const spy2 = sandbox.spy(wsConnection2, 'send');
    const testData = 'test example data';

    subscriptionController.notifySubscribers(`{"event":"logs"}`, testData);

    expect(spy1.getCall(0).args[0]).to.be.eq(
      `{"jsonrpc":"2.0","method":"eth_subscription","params":{"result":"${testData}","subscription":"${subId1}"}}`,
    );
    expect(spy2.getCall(0).args[0]).to.be.eq(
      `{"jsonrpc":"2.0","method":"eth_subscription","params":{"result":"${testData}","subscription":"${subId2}"}}`,
    );
    subscriptionController.unsubscribe(wsConnection1, subId1);
    subscriptionController.unsubscribe(wsConnection2, subId2);
  });

  it('notifySubscribers should use cache to not send the data again', async function () {
    const connectionId = '4';
    const wsConnection = new MockWsConnection(connectionId);
    const subId = subscriptionController.subscribe(wsConnection, 'logs');
    const spy = sandbox.spy(wsConnection, 'send');
    const testData = 'test example data cached';

    subscriptionController.notifySubscribers(`{"event":"logs"}`, testData);
    subscriptionController.notifySubscribers(`{"event":"logs"}`, testData); // should hit cache
    subscriptionController.notifySubscribers(`{"event":"logs"}`, testData); // should hit cache

    expect(spy.getCall(0).args[0]).to.be.eq(
      `{"jsonrpc":"2.0","method":"eth_subscription","params":{"result":"${testData}","subscription":"${subId}"}}`,
    );
    expect(spy.callCount).to.be.eq(1); // even after making 3 calls, only 1 time spy reports being called on send method
    subscriptionController.unsubscribe(wsConnection, subId);
  });

  it('notifySubscribers using a Tag that has no subscribers should not send anything to connection', async function () {
    const connectionId = '5';
    const wsConnection = new MockWsConnection(connectionId);
    const subId = subscriptionController.subscribe(wsConnection, 'logs');
    const spy = sandbox.spy(wsConnection, 'send');
    const testData = 'test example data cached';

    subscriptionController.notifySubscribers(
      `{"event":"logs" filters:{"topics": ["0xddf252ad1be2c89b69c2b068fc378daa952ba7f163c4a11628f55a4df523b3ef"]}}`,
      testData,
    );

    expect(spy.callCount).to.be.eq(0);
    subscriptionController.unsubscribe(wsConnection, subId);
  });

  it('Unsubscribing all subscriptions from same connection', async function () {
    const connectionId = '6';
    const wsConnection = new MockWsConnection(connectionId);
    const tag1 = { event: 'logs' };
    const tag2 = {
      event: 'logs',
      filters: { topics: ['0xddf252ad1be2c89b69c2b068fc378daa952ba7f163c4a11628f55a4df523b3ef'] },
    };
    const subId = subscriptionController.subscribe(wsConnection, tag1.event);
    const subId2 = subscriptionController.subscribe(wsConnection, tag2.event, tag2.filters);
    const loggerDebugSpy = sandbox.spy(logger, 'debug');
    const loggerInfoSpy = sandbox.spy(logger, 'info');

    const count = subscriptionController.unsubscribe(wsConnection);

    expect(count).to.be.eq(2);
    expect(loggerInfoSpy.calledWith(`Connection ${wsConnection.id}: Unsubscribing from all subscriptions`)).to.be.eq(
      true,
    );
    expect(
      loggerDebugSpy.calledWith(
        `Connection ${wsConnection.id}. Unsubscribing subId: ${subId}; tag: ${JSON.stringify(tag1)}`,
      ),
    ).to.be.eq(true);
    expect(
      loggerDebugSpy.calledWith(
        `Connection ${wsConnection.id}. Unsubscribing subId: ${subId2}; tag: ${JSON.stringify(tag2)}`,
      ),
    ).to.be.eq(true);
  });

  it('Unsubscribing single subscriptions from connection', async function () {
    const connectionId = '7';
    const wsConnection = new MockWsConnection(connectionId);
    const tag1 = { event: 'logs' };
    const tag2 = {
      event: 'logs',
      filters: { topics: ['0xddf252ad1be2c89b69c2b068fc378daa952ba7f163c4a11628f55a4df523b3ef'] },
    };
    subscriptionController.subscribe(wsConnection, tag1.event);
    const subId2 = subscriptionController.subscribe(wsConnection, tag2.event, tag2.filters);
    const loggerDebugSpy = sandbox.spy(logger, 'debug');
    const loggerInfoSpy = sandbox.spy(logger, 'info');

    const count = subscriptionController.unsubscribe(wsConnection, subId2);

    expect(count).to.be.eq(1);
    expect(loggerInfoSpy.calledWith(`Connection ${wsConnection.id}: Unsubscribing from ${subId2}`)).to.be.eq(true);
    expect(
      loggerDebugSpy.calledWith(
        `Connection ${wsConnection.id}. Unsubscribing subId: ${subId2}; tag: ${JSON.stringify(tag2)}`,
      ),
    ).to.be.eq(true);
  });

  it('Unsubscribing without a valid subscription or ws conn should return true', async function () {
    const connectionId = '6';
    const wsConnection = new MockWsConnection(connectionId);
    const notRealSubId = '0x123456';

    const count = subscriptionController.unsubscribe(wsConnection, notRealSubId);

    expect(count).to.be.eq(0);
  });

  it('Subscribing to the same event and filters should return the same subscription id', async function () {
    const connectionId = '7';
    const wsConnection = new MockWsConnection(connectionId);
    const tag1 = {
      event: 'logs',
      filters: { topics: ['0xddf252ad1be2c89b69c2b068fc378daa952ba7f163c4a11628f55a4df523b3ef'] },
    };
    const subId = subscriptionController.subscribe(wsConnection, tag1.event);
    const subId2 = subscriptionController.subscribe(wsConnection, tag1.event);

    expect(subId).to.be.eq(subId2);
    subscriptionController.unsubscribe(wsConnection, subId);
    subscriptionController.unsubscribe(wsConnection, subId2);
  });

  describe('With WS_SAME_SUB_FOR_SAME_EVENT == `false`', async function () {
    let subscriptionController: SubscriptionController;

<<<<<<< HEAD
    before(() => {
      originalEnv = ConfigService.get('WS_SAME_SUB_FOR_SAME_EVENT');
      originalSubscriptionController = subscriptionController;

      ConfigServiceTestHelper.dynamicOverride('WS_SAME_SUB_FOR_SAME_EVENT', false);
=======
    overrideEnvsInMochaDescribe({ WS_SAME_SUB_FOR_SAME_EVENT: 'false' });

    before(() => {
>>>>>>> afc33495
      const registry = new Registry();
      poller = new Poller(ethImpl, logger, registry);
      subscriptionController = new SubscriptionController(poller, logger, registry);
    });

<<<<<<< HEAD
    after(() => {
      ConfigServiceTestHelper.dynamicOverride('WS_SAME_SUB_FOR_SAME_EVENT', originalEnv);
      subscriptionController = originalSubscriptionController;
    });

=======
>>>>>>> afc33495
    it('Subscribing to the same event and filters should return different subscription id', async function () {
      const connectionId = '7';
      const wsConnection = new MockWsConnection(connectionId);
      const tag1 = {
        event: 'logs',
        filters: { topics: ['0xddf252ad1be2c89b69c2b068fc378daa952ba7f163c4a11628f55a4df523b3ef'] },
      };
      const subId = subscriptionController.subscribe(wsConnection, tag1.event);
      const subId2 = subscriptionController.subscribe(wsConnection, tag1.event);

      expect(subId).to.be.not.eq(subId2);
      subscriptionController.unsubscribe(wsConnection, subId);
      subscriptionController.unsubscribe(wsConnection, subId2);
    });
  });
});<|MERGE_RESOLUTION|>--- conflicted
+++ resolved
@@ -265,30 +265,14 @@
   describe('With WS_SAME_SUB_FOR_SAME_EVENT == `false`', async function () {
     let subscriptionController: SubscriptionController;
 
-<<<<<<< HEAD
+    overrideEnvsInMochaDescribe({ WS_SAME_SUB_FOR_SAME_EVENT: 'false' });
+
     before(() => {
-      originalEnv = ConfigService.get('WS_SAME_SUB_FOR_SAME_EVENT');
-      originalSubscriptionController = subscriptionController;
-
-      ConfigServiceTestHelper.dynamicOverride('WS_SAME_SUB_FOR_SAME_EVENT', false);
-=======
-    overrideEnvsInMochaDescribe({ WS_SAME_SUB_FOR_SAME_EVENT: 'false' });
-
-    before(() => {
->>>>>>> afc33495
       const registry = new Registry();
       poller = new Poller(ethImpl, logger, registry);
       subscriptionController = new SubscriptionController(poller, logger, registry);
     });
 
-<<<<<<< HEAD
-    after(() => {
-      ConfigServiceTestHelper.dynamicOverride('WS_SAME_SUB_FOR_SAME_EVENT', originalEnv);
-      subscriptionController = originalSubscriptionController;
-    });
-
-=======
->>>>>>> afc33495
     it('Subscribing to the same event and filters should return different subscription id', async function () {
       const connectionId = '7';
       const wsConnection = new MockWsConnection(connectionId);
