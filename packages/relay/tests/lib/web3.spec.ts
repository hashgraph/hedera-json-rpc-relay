/*-
 *
 * Hedera JSON RPC Relay
 *
 * Copyright (C) 2022-2024 Hedera Hashgraph, LLC
 *
 * Licensed under the Apache License, Version 2.0 (the "License");
 * you may not use this file except in compliance with the License.
 * You may obtain a copy of the License at
 *
 *      http://www.apache.org/licenses/LICENSE-2.0
 *
 * Unless required by applicable law or agreed to in writing, software
 * distributed under the License is distributed on an "AS IS" BASIS,
 * WITHOUT WARRANTIES OR CONDITIONS OF ANY KIND, either express or implied.
 * See the License for the specific language governing permissions and
 * limitations under the License.
 *
 */

import { ConfigService } from '@hashgraph/json-rpc-config-service/dist/services';
import { ConfigServiceTestHelper } from '../../../config-service/tests/configServiceTestHelper';
import { expect } from 'chai';
import { Registry } from 'prom-client';
import pino from 'pino';
import { RelayImpl } from '../../src';
import { withOverriddenEnvsInMochaTest } from '../helpers';

const logger = pino();
const Relay = new RelayImpl(logger, new Registry());

describe('Web3', function () {
<<<<<<< HEAD
  it('should execute "web3_clientVersion"', async function () {
    ConfigServiceTestHelper.dynamicOverride('npm_package_version', '1.0.0');
    const clientVersion = Relay.web3().clientVersion();

    expect(clientVersion).to.be.equal('relay/' + ConfigService.get('npm_package_version'));
  });

  it('should return "relay/" when npm_package_version is not set', () => {
    ConfigServiceTestHelper.remove('npm_package_version');
    const version = Relay.web3().clientVersion();

    expect(version).to.equal('relay/');
=======
  withOverriddenEnvsInMochaTest({ npm_package_version: '1.0.0' }, () => {
    it('should return "relay/1.0.0"', async function () {
      const clientVersion = Relay.web3().clientVersion();
      expect(clientVersion).to.be.equal('relay/' + process.env.npm_package_version);
    });
  });

  withOverriddenEnvsInMochaTest({ npm_package_version: undefined }, () => {
    it('should return "relay/"', () => {
      const version = Relay.web3().clientVersion();
      expect(version).to.equal('relay/');
    });
>>>>>>> afc33495
  });
});<|MERGE_RESOLUTION|>--- conflicted
+++ resolved
@@ -30,20 +30,6 @@
 const Relay = new RelayImpl(logger, new Registry());
 
 describe('Web3', function () {
-<<<<<<< HEAD
-  it('should execute "web3_clientVersion"', async function () {
-    ConfigServiceTestHelper.dynamicOverride('npm_package_version', '1.0.0');
-    const clientVersion = Relay.web3().clientVersion();
-
-    expect(clientVersion).to.be.equal('relay/' + ConfigService.get('npm_package_version'));
-  });
-
-  it('should return "relay/" when npm_package_version is not set', () => {
-    ConfigServiceTestHelper.remove('npm_package_version');
-    const version = Relay.web3().clientVersion();
-
-    expect(version).to.equal('relay/');
-=======
   withOverriddenEnvsInMochaTest({ npm_package_version: '1.0.0' }, () => {
     it('should return "relay/1.0.0"', async function () {
       const clientVersion = Relay.web3().clientVersion();
@@ -56,6 +42,5 @@
       const version = Relay.web3().clientVersion();
       expect(version).to.equal('relay/');
     });
->>>>>>> afc33495
   });
 });