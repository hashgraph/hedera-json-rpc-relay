/*-
 *
 * Hedera JSON RPC Relay
 *
 * Copyright (C) 2022-2024 Hedera Hashgraph, LLC
 *
 * Licensed under the Apache License, Version 2.0 (the "License");
 * you may not use this file except in compliance with the License.
 * You may obtain a copy of the License at
 *
 *      http://www.apache.org/licenses/LICENSE-2.0
 *
 * Unless required by applicable law or agreed to in writing, software
 * distributed under the License is distributed on an "AS IS" BASIS,
 * WITHOUT WARRANTIES OR CONDITIONS OF ANY KIND, either express or implied.
 * See the License for the specific language governing permissions and
 * limitations under the License.
 *
 */

import app from './server';
import { ConfigService } from '@hashgraph/json-rpc-config-service/dist/services';
import { setServerTimeout } from './koaJsonRpc/lib/utils'; // Import the 'setServerTimeout' function from the correct location

async function main() {
<<<<<<< HEAD
  const server = await app.listen({ port: ConfigService.get('SERVER_PORT') || 7546 });
=======
  const server = app.listen({ port: process.env.SERVER_PORT || 7546, host: process.env.SERVER_HOST });
>>>>>>> 4a69be98

  // set request timeout to ensure sockets are closed after specified time of inactivity
  setServerTimeout(server);
}

main();<|MERGE_RESOLUTION|>--- conflicted
+++ resolved
@@ -23,11 +23,7 @@
 import { setServerTimeout } from './koaJsonRpc/lib/utils'; // Import the 'setServerTimeout' function from the correct location
 
 async function main() {
-<<<<<<< HEAD
-  const server = await app.listen({ port: ConfigService.get('SERVER_PORT') || 7546 });
-=======
-  const server = app.listen({ port: process.env.SERVER_PORT || 7546, host: process.env.SERVER_HOST });
->>>>>>> 4a69be98
+  const server = app.listen({ port: ConfigService.get('SERVER_PORT') || 7546, host: ConfigService.get('SERVER_HOST') });
 
   // set request timeout to ensure sockets are closed after specified time of inactivity
   setServerTimeout(server);
