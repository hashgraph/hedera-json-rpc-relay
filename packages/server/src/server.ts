--- conflicted
+++ resolved
@@ -184,614 +184,10 @@
   return next();
 });
 
-<<<<<<< HEAD
-const logAndHandleResponse = async (methodName: string, methodParams: any[], methodFunction: any) => {
-  const requestDetails = app.getRequestDetails();
-
-  try {
-    const methodValidations = Validator.METHODS[methodName];
-    if (methodValidations) {
-      if (logger.isLevelEnabled('debug')) {
-        logger.debug(
-          `${
-            requestDetails.formattedRequestId
-          } Validating method parameters for ${methodName}, params: ${JSON.stringify(methodParams)}`,
-        );
-      }
-      Validator.validateParams(methodParams, methodValidations);
-    }
-    const response = await methodFunction(requestDetails);
-    if (response instanceof JsonRpcError) {
-      // log error only if it is not a contract revert, otherwise log it as debug
-      if (response.code === predefined.CONTRACT_REVERT().code) {
-        if (logger.isLevelEnabled('debug')) {
-          logger.debug(`${requestDetails.formattedRequestId} ${response.message}`);
-        }
-      } else {
-        logger.error(`${requestDetails.formattedRequestId} ${response.message}`);
-      }
-
-      return new JsonRpcError(
-        {
-          code: response.code,
-          message: response.message,
-          data: response.data,
-        },
-        requestDetails.requestId,
-      );
-    }
-    return response;
-  } catch (e: any) {
-    let error = predefined.INTERNAL_ERROR();
-    if (e instanceof MirrorNodeClientError) {
-      if (e.isTimeout()) {
-        error = predefined.REQUEST_TIMEOUT;
-      }
-    } else if (e instanceof JsonRpcError) {
-      error = e;
-    } else {
-      logger.error(`${requestDetails.formattedRequestId} ${e.message}`);
-    }
-
-    logger.error(`${requestDetails.formattedRequestId} ${error.message}`);
-    return new JsonRpcError(
-      {
-        code: error.code,
-        message: error.message,
-        data: error.data,
-      },
-      requestDetails.requestId,
-    );
-  }
-};
-
-/**
- * returns: false
- */
-app.useRpc('net_listening', async () => {
-  return logAndHandleResponse('net_listening', [], () => '' + relay.net().listening());
-});
-
-/**
- *  Returns the current network ID
- */
-app.useRpc('net_version', async () => {
-  return logAndHandleResponse('net_version', [], () => relay.net().version());
-});
-
-/**
- * Returns the number of most recent block.
- *
- * returns: Block number - hex encoded integer
- */
-app.useRpc('eth_blockNumber', async () => {
-  return logAndHandleResponse('eth_blockNumber', [], (requestDetails) => relay.eth().blockNumber(requestDetails));
-});
-
-/**
- * Generates and returns an estimate of how much gas is necessary to allow the transaction to complete.
- * params: Transaction Call
- *
- * returns: Gas used - hex encoded integer
- */
-app.useRpc('eth_estimateGas', async (params: any) => {
-  // HotFix for Metamask sending `0x` on data param
-  if (params?.[0]?.data === '0x') {
-    delete params[0].data;
-  }
-
-  return logAndHandleResponse('eth_estimateGas', params, (requestDetails) =>
-    relay.eth().estimateGas(params?.[0], params?.[1], requestDetails),
-  );
-});
-
-/**
- * Returns the balance of the account of given address.
- * params: Address - hex encoded address
- *         Block number
- *
- * returns: Balance - hex encoded integer
- */
-app.useRpc('eth_getBalance', async (params: any) => {
-  return logAndHandleResponse('eth_getBalance', params, (requestDetails) =>
-    relay.eth().getBalance(params?.[0], params?.[1], requestDetails),
-  );
-});
-
-/**
- * Returns code at a given address.
- * params: Address - hex encoded address
- *         Block number
- *
- * returns: Bytecode - hex encoded bytes
- */
-app.useRpc('eth_getCode', async (params: any) => {
-  return logAndHandleResponse('eth_getCode', params, (requestDetails) =>
-    relay.eth().getCode(params?.[0], params?.[1], requestDetails),
-  );
-});
-
-/**
- * Returns the chain ID of the current network.
- *
- * returns: Chain ID - integer
- */
-app.useRpc('eth_chainId', async () => {
-  return logAndHandleResponse('eth_chainId', [], (requestDetails) => relay.eth().chainId(requestDetails));
-});
-
-/**
- * Returns information about a block by number.
- * params: Block number - hex encoded integer
- *         Show Transaction Details Flag - boolean
- *
- * returns: Block object
- */
-app.useRpc('eth_getBlockByNumber', async (params: any) => {
-  return logAndHandleResponse('eth_getBlockByNumber', params, (requestDetails) =>
-    relay.eth().getBlockByNumber(params?.[0], Boolean(params?.[1]), requestDetails),
-  );
-});
-
-/**
- * Returns information about a block by hash.
- * params: Block hash - 32 byte hex value
- *         Show Transaction Details Flag - boolean
- *
- * returns: Block object
- */
-app.useRpc('eth_getBlockByHash', async (params: any) => {
-  return logAndHandleResponse('eth_getBlockByHash', params, (requestDetails) =>
-    relay.eth().getBlockByHash(params?.[0], Boolean(params?.[1]), requestDetails),
-  );
-});
-
-/**
- * Returns the current price per gas in wei.
- *
- * returns: Gas price - hex encoded integer
- */
-app.useRpc('eth_gasPrice', async () => {
-  return logAndHandleResponse('eth_gasPrice', [], (requestDetails) => relay.eth().gasPrice(requestDetails));
-});
-
-/**
- * Returns the number of transactions sent from an address.
- * params: Address - hex encoded address
- *         Block number
- *
- * returns: Transaction count - hex encoded integer
- */
-app.useRpc('eth_getTransactionCount', async (params: any) => {
-  return logAndHandleResponse('eth_getTransactionCount', params, (requestDetails) =>
-    relay.eth().getTransactionCount(params?.[0], params?.[1], requestDetails),
-  );
-});
-
-/**
- * Executes a new message call immediately without creating a transaction on the block chain.
- * params: Transaction Call
- *
- * returns: Value - hex encoded bytes
- */
-app.useRpc('eth_call', async (params: any) => {
-  return logAndHandleResponse('eth_call', params, (requestDetails) =>
-    relay.eth().call(params?.[0], params?.[1], requestDetails),
-  );
-});
-
-/**
- * Submits a raw transaction.
- * params: Transaction Data - Signed transaction data
- *
- * returns: Transaction hash - 32 byte hex value
- */
-app.useRpc('eth_sendRawTransaction', async (params: any) => {
-  return logAndHandleResponse('eth_sendRawTransaction', params, (requestDetails) =>
-    relay.eth().sendRawTransaction(params?.[0], requestDetails),
-  );
-});
-
-/**
- * Returns the receipt of a transaction by transaction hash.
- * params: Transaction hash - 32 byte hex value
- *
- * returns: Transaction Receipt - object
- */
-app.useRpc('eth_getTransactionReceipt', async (params: any) => {
-  return logAndHandleResponse('eth_getTransactionReceipt', params, (requestDetails) =>
-    relay.eth().getTransactionReceipt(params?.[0], requestDetails),
-  );
-});
-
-app.useRpc('web3_clientVersion', async () => {
-  return logAndHandleResponse('web3_clientVersion', [], () => relay.web3().clientVersion());
-});
-
-app.useRpc('web3_sha3', async (params: any) => {
-  return logAndHandleResponse('web3_sha3', params, () => relay.web3().sha3(params?.[0]));
-});
-
-/**
- * Returns an empty array.
- *
- * returns: Accounts - hex encoded address
- */
-app.useRpc('eth_accounts', async () => {
-  return logAndHandleResponse('eth_accounts', [], (requestDetails) => relay.eth().accounts(requestDetails));
-});
-
-/**
- * Returns the information about a transaction requested by transaction hash.
- * params: Transaction hash - 32 byte hex value
- *
- * returns: Transaction Object
- */
-app.useRpc('eth_getTransactionByHash', async (params: any) => {
-  return logAndHandleResponse('eth_getTransactionByHash', params, (requestDetails) =>
-    relay.eth().getTransactionByHash(params[0], requestDetails),
-  );
-});
-
-/**
- * params:
- *      - Block Count: The number of blocks requested.
- *      - Newest Block: The highest number block of the range.
- *      - Reward Percentiles: List of percentiles used to sample from each block.
- *
- * returns:
- *      - baseFeePerGas - Array of block base fees per gas.
- *      - gasUsedRatio - Array of block gas used ratios.
- *      - oldestBlock - Lowest number block in the range.
- *      - reward - Array of effective priority fee per gas data.
- */
-app.useRpc('eth_feeHistory', async (params: any) => {
-  return logAndHandleResponse('eth_feeHistory', params, (requestDetails) =>
-    relay.eth().feeHistory(Number(params?.[0]), params?.[1], params?.[2], requestDetails),
-  );
-});
-
-/**
- * Returns the number of transactions in a block, queried by hash.
- * params: Block Hash
- *
- * returns: Block Transaction Count - Hex encoded integer
- */
-app.useRpc('eth_getBlockTransactionCountByHash', async (params: any) => {
-  return logAndHandleResponse('eth_getBlockTransactionCountByHash', params, (requestDetails) =>
-    relay.eth().getBlockTransactionCountByHash(params?.[0], requestDetails),
-  );
-});
-
-/**
- * Returns the number of transactions in a block, queried by block number.
- * params: Block Number
- *
- * returns: Block Transaction Count - Hex encoded integer
- */
-app.useRpc('eth_getBlockTransactionCountByNumber', async (params: any) => {
-  return logAndHandleResponse('eth_getBlockTransactionCountByNumber', params, (requestDetails) =>
-    relay.eth().getBlockTransactionCountByNumber(params?.[0], requestDetails),
-  );
-});
-
-/**
- * Return the logs, filtered based on the parameters.
- * params: Filter
- *
- * returns: Logs - Array of log objects
- */
-app.useRpc('eth_getLogs', async (params: any) => {
-  const filter = params[0];
-
-  return logAndHandleResponse('eth_getLogs', params, (requestDetails) =>
-    relay
-      .eth()
-      .getLogs(filter.blockHash, filter.fromBlock, filter.toBlock, filter.address, filter.topics, requestDetails),
-  );
-});
-
-/**
- * Retrieves an address’ storage information.
- * params: Address - 20 byte hex value
- *         Storage Slot
- *         Block Number
- *
- * returns: Value - The storage value
- */
-app.useRpc('eth_getStorageAt', async (params: any) => {
-  return logAndHandleResponse('eth_getStorageAt', params, (requestDetails) =>
-    relay.eth().getStorageAt(params?.[0], params?.[1], requestDetails, params?.[2]),
-  );
-});
-
-/**
- * Returns transaction information by block hash and transaction index.
- * params: Block Hash - 32 byte block hash
- *         Transaction Index - The position of the transaction within the block.
- *
- * returns: Transaction
- */
-app.useRpc('eth_getTransactionByBlockHashAndIndex', async (params: any) => {
-  return logAndHandleResponse('eth_getTransactionByBlockHashAndIndex', params, (requestDetails) =>
-    relay.eth().getTransactionByBlockHashAndIndex(params?.[0], params?.[1], requestDetails),
-  );
-});
-
-/**
- * Returns transaction information by block number and transaction index.
- * params: Block Number
- *         Transaction Index - The position of the transaction within the block.
- *
- * returns: Transaction
- */
-app.useRpc('eth_getTransactionByBlockNumberAndIndex', async (params: any) => {
-  return logAndHandleResponse('eth_getTransactionByBlockNumberAndIndex', params, (requestDetails) =>
-    relay.eth().getTransactionByBlockNumberAndIndex(params?.[0], params?.[1], requestDetails),
-  );
-});
-
-/**
- * Return uncle information about a block by hash and index.
- * Since Hedera does not have an uncle concept, this method will return an empty response.
- *
- * params: Block Hash
- *         Uncle Index
- *
- * returns: null
- */
-app.useRpc('eth_getUncleByBlockHashAndIndex', async () => {
-  return logAndHandleResponse('eth_getUncleByBlockHashAndIndex', [], (requestDetails) =>
-    relay.eth().getUncleByBlockHashAndIndex(requestDetails),
-  );
-});
-
-/**
- * Return uncle information about a block by number and index.
- * Since Hedera does not have an uncle concept, this method will return an empty response.
- * params: Block Number
- *         Uncle Index
- *
- * returns: null
- */
-app.useRpc('eth_getUncleByBlockNumberAndIndex', async () => {
-  return logAndHandleResponse('eth_getUncleByBlockNumberAndIndex', [], (requestDetails) =>
-    relay.eth().getUncleByBlockNumberAndIndex(requestDetails),
-  );
-});
-
-/**
- * Return the number of uncles in a block by hash.
- * Since Hedera does not have an uncle concept, this method will return a static response.
- * params: Block Hash
- *
- * returns: 0x0
- */
-app.useRpc('eth_getUncleCountByBlockHash', async () => {
-  return logAndHandleResponse('eth_getUncleCountByBlockHash', [], (requestDetails) =>
-    relay.eth().getUncleCountByBlockHash(requestDetails),
-  );
-});
-
-/**
- * Return the number of uncles in a block by number.
- * Since Hedera does not have an uncle concept, this method will return a static response.
- * params: Block Number
- *
- * returns: 0x0
- */
-app.useRpc('eth_getUncleCountByBlockNumber', async () => {
-  return logAndHandleResponse('eth_getUncleCountByBlockNumber', [], (requestDetails) =>
-    relay.eth().getUncleCountByBlockNumber(requestDetails),
-  );
-});
-
-/**
- * Returns the mining work information.
- * Since Hedera is a proof-of-stake network, this method is not applicable.
- *
- * returns: code: -32000
- */
-app.useRpc('eth_getWork', async () => {
-  return logAndHandleResponse('eth_getWork', [], (requestDetails) => relay.eth().getWork(requestDetails));
-});
-
-/**
- * Returns the current hash rate nodes are mining.
- * Since Hedera is a proof-of-stake network, this method is not applicable and
- * returns a static response.
- *
- * returns: 0x0
- */
-app.useRpc('eth_hashrate', async () => {
-  return logAndHandleResponse('eth_hashrate', [], (requestDetails) => relay.eth().hashrate(requestDetails));
-});
-
-/**
- * Returns whether the client is mining.
- * Since Hedera is a proof-of-stake network, this method is not applicable and
- * returns a static response.
- *
- * returns: false
- */
-app.useRpc('eth_mining', async () => {
-  return logAndHandleResponse('eth_mining', [], (requestDetails) => relay.eth().mining(requestDetails));
-});
-
-/**
- * Used for proof-of-work submission.
- * Since Hedera is a proof-of-stake network, this method is not applicable and
- * returns a static response.
- *
- * returns: false
- */
-app.useRpc('eth_submitWork', async () => {
-  return logAndHandleResponse('eth_submitWork', [], (requestDetails) => relay.eth().submitWork(requestDetails));
-});
-
-/**
- * Returns the sync status of the network. Due to the nature of hashgraph,
- * it is always up to date.
- *
- * returns: false
- */
-app.useRpc('eth_syncing', async () => {
-  return logAndHandleResponse('eth_syncing', [], (requestDetails) => relay.eth().syncing(requestDetails));
-});
-
-/**
- * Returns a fee per gas that is an estimate of how much you can pay as a priority fee,
- * or 'tip', to get a transaction included in the current block.
- *
- * Since Hedera doesn't have a concept of tipping nodes to promote any behavior, this method will return a static response.
- *
- * returns: 0x0
- */
-app.useRpc('eth_maxPriorityFeePerGas', async () => {
-  return logAndHandleResponse('eth_maxPriorityFeePerGas', [], (requestDetails) =>
-    relay.eth().maxPriorityFeePerGas(requestDetails),
-  );
-});
-
-/**
- * Debug related endpoints:
- */
-
-app.useRpc('debug_traceTransaction', async (params: any) => {
-  return logAndHandleResponse('debug_traceTransaction', params, (requestDetails: RequestDetails) => {
-    const transactionIdOrHash = params[0];
-    let tracer: TracerType = TracerType.OpcodeLogger;
-    let tracerConfig: ITracerConfig = {};
-
-    // Second param can be either a TracerType string, or an object for TracerConfig or TracerConfigWrapper
-    if (TYPES.tracerType.test(params[1])) {
-      tracer = params[1];
-      if (TYPES.tracerConfig.test(params[2])) {
-        tracerConfig = params[2];
-      }
-    } else if (TYPES.tracerConfig.test(params[1])) {
-      tracerConfig = params[1];
-    } else if (TYPES.tracerConfigWrapper.test(params[1])) {
-      if (TYPES.tracerType.test(params[1].tracer)) {
-        tracer = params[1].tracer;
-      }
-      if (TYPES.tracerConfig.test(params[1].tracerConfig)) {
-        tracerConfig = params[1].tracerConfig;
-      }
-    }
-
-    return relay.eth().debugService().debug_traceTransaction(transactionIdOrHash, tracer, tracerConfig, requestDetails);
-  });
-});
-
-/**
- * Filter related endpoints:
- */
-
-/**
- * Returns a filterId to be later used by eth_getFilterChanges for getting the logs since the last query
- *
- * returns: string
- */
-app.useRpc('eth_newFilter', async (params: any) => {
-  const filter = params[0];
-  return logAndHandleResponse('eth_newFilter', [], (requestDetails) =>
-    relay
-      .eth()
-      .filterService()
-      .newFilter(filter?.fromBlock, filter?.toBlock, requestDetails, filter?.address, filter?.topics),
-  );
-});
-
-app.useRpc('eth_getFilterLogs', async (params: any) => {
-  return logAndHandleResponse('eth_getFilterLogs', params, (requestDetails) =>
-    relay
-      .eth()
-      .filterService()
-      .getFilterLogs(params?.[0], requestDetails),
-  );
-});
-
-app.useRpc('eth_getFilterChanges', async (params: any) => {
-  const filterId = params[0];
-  return logAndHandleResponse('eth_getFilterChanges', [], (requestDetails) =>
-    relay.eth().filterService().getFilterChanges(filterId, requestDetails),
-  );
-});
-
-/**
- * Returns a filterId to be later used by eth_getFilterChanges for getting the block hashes since the last query
- *
- * returns: string
- */
-app.useRpc('eth_newBlockFilter', async (params: any) => {
-  return logAndHandleResponse('eth_newBlockFilter', [], (requestDetails) =>
-    relay.eth().filterService().newBlockFilter(requestDetails),
-  );
-});
-
-/**
- * Not Supported
- */
-app.useRpc('eth_newPendingTransactionFilter', async () => {
-  return logAndHandleResponse('eth_newPendingTransactionFilter', [], (requestDetails) =>
-    relay.eth().filterService().newPendingTransactionFilter(requestDetails),
-  );
-});
-
-/**
- * It returns true if the filter was successfully uninstalled, otherwise false
- * params: Filter Id - string
- *
- * returns: boolean
- */
-app.useRpc('eth_uninstallFilter', async (params: any) => {
-  return logAndHandleResponse('eth_uninstallFilter', params, (requestDetails) =>
-    relay
-      .eth()
-      .filterService()
-      .uninstallFilter(params?.[0], requestDetails),
-  );
-});
-
-/**
- * Not supported
- */
-app.useRpc('eth_submitHashrate', async () => {
-  return logAndHandleResponse('eth_submitHashrate', [], (requestDetails) => relay.eth().submitHashrate(requestDetails));
-});
-
-app.useRpc('eth_signTransaction', async () => {
-  return logAndHandleResponse('eth_signTransaction', [], (requestDetails) =>
-    relay.eth().signTransaction(requestDetails),
-  );
-});
-
-app.useRpc('eth_sign', async () => {
-  return logAndHandleResponse('eth_sign', [], (requestDetails) => relay.eth().sign(requestDetails));
-});
-
-app.useRpc('eth_sendTransaction', async () => {
-  return logAndHandleResponse('eth_sendTransaction', [], (requestDetails) =>
-    relay.eth().sendTransaction(requestDetails),
-  );
-});
-
-app.useRpc('eth_protocolVersion', async () => {
-  return logAndHandleResponse('eth_protocolVersion', [], (requestDetails) =>
-    relay.eth().protocolVersion(requestDetails),
-  );
-});
-
-app.useRpc('eth_coinbase', async () => {
-  return logAndHandleResponse('eth_coinbase', [], (requestDetails) => relay.eth().coinbase(requestDetails));
-});
-=======
 defineDebugRoutes(app, relay, logger);
 defineEthRoutes(app, relay, logger);
 defineNetRoutes(app, relay, logger);
 defineWeb3Routes(app, relay, logger);
->>>>>>> 00d411bb
 
 const rpcApp = app.rpcApp();
 
