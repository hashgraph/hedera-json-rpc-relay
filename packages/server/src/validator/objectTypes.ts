/*-
 *
 * Hedera JSON RPC Relay
 *
 * Copyright (C) 2022-2024 Hedera Hashgraph, LLC
 *
 * Licensed under the Apache License, Version 2.0 (the "License");
 * you may not use this file except in compliance with the License.
 * You may obtain a copy of the License at
 *
 *      http://www.apache.org/licenses/LICENSE-2.0
 *
 * Unless required by applicable law or agreed to in writing, software
 * distributed under the License is distributed on an "AS IS" BASIS,
 * WITHOUT WARRANTIES OR CONDITIONS OF ANY KIND, either express or implied.
 * See the License for the specific language governing permissions and
 * limitations under the License.
 *
 */

import { TracerType, Validator } from '.';
import { predefined } from '@hashgraph/json-rpc-relay';
<<<<<<< HEAD
import { ITracerConfig } from '@hashgraph/json-rpc-relay/src/lib/types';

export type IObjectSchema = {
  failOnEmpty?: boolean;
  properties: {
    [key: string]: {
      type: string;
      nullable: boolean;
      required?: boolean;
    };
  };
};

export interface IObjectValidation {
  validate(): boolean;
  name(): string;
}
=======
import { IObjectSchema, IObjectValidation } from '../types/validator/objectTypes';
>>>>>>> 91dc1be4

export const OBJECTS_VALIDATIONS: { [key: string]: IObjectSchema } = {
  blockHashObject: {
    properties: {
      blockHash: {
        type: 'blockHash',
        nullable: false,
      },
    },
  },
  blockNumberObject: {
    properties: {
      blockNumber: {
        type: 'blockNumber',
        nullable: false,
      },
    },
  },
  filter: {
    properties: {
      blockHash: {
        type: 'blockHash',
        nullable: false,
      },
      fromBlock: {
        type: 'blockNumber',
        nullable: false,
      },
      toBlock: {
        type: 'blockNumber',
        nullable: false,
      },
      address: {
        type: 'addressFilter',
        nullable: false,
      },
      topics: {
        type: 'topics',
        nullable: false,
      },
    },
  },
  callTracerConfig: {
    failOnEmpty: true,
    properties: {
      onlyTopCall: {
        type: 'boolean',
        nullable: false,
        required: false,
      },
    },
  },
  opcodeLoggerConfig: {
    failOnEmpty: true,
    properties: {
      enableMemory: {
        type: 'boolean',
        nullable: false,
        required: false,
      },
      disableStack: {
        type: 'boolean',
        nullable: false,
        required: false,
      },
      disableStorage: {
        type: 'boolean',
        nullable: false,
        required: false,
      },
    },
  },
  tracerConfigWrapper: {
    failOnEmpty: true,
    properties: {
      tracer: {
        type: 'tracerType',
        nullable: false,
        required: false,
      },
      tracerConfig: {
        type: 'tracerConfig',
        nullable: false,
        required: false,
      },
    },
  },
  transaction: {
    properties: {
      from: {
        type: 'address',
        nullable: false,
      },
      to: {
        type: 'address',
        nullable: true,
      },
      gas: {
        type: 'hex',
        nullable: false,
      },
      gasPrice: {
        type: 'hex',
        nullable: false,
      },
      maxPriorityFeePerGas: {
        type: 'hex',
        nullable: false,
      },
      maxFeePerGas: {
        type: 'hex',
        nullable: false,
      },
      value: {
        type: 'hex',
        nullable: false,
      },
      data: {
        type: 'hex',
        nullable: true,
      },
      type: {
        type: 'hex',
        nullable: false,
      },
      chainId: {
        type: 'hex',
        nullable: false,
      },
      nonce: {
        type: 'hex',
        nullable: false,
      },
      input: {
        type: 'hex',
        nullable: false,
      },
      accessList: {
        type: 'array',
        nullable: false,
      },
    },
  },
  ethSubscribeLogsParams: {
    properties: {
      address: {
        type: 'addressFilter',
        nullable: false,
        required: false,
      },
      topics: {
        type: 'topics',
        nullable: false,
      },
    },
  },
};

export class CallTracerConfig implements IObjectValidation {
  onlyTopCall: boolean;

  constructor(config: any) {
    this.onlyTopCall = config.onlyTopCall;
  }

  validate() {
    return Validator.validateObject(this, OBJECTS_VALIDATIONS.callTracerConfig);
  }

  name() {
    return this.constructor.name;
  }
}

export class OpcodeLoggerConfig implements IObjectValidation {
  enableMemory?: boolean;
  disableStack?: boolean;
  disableStorage?: boolean;

  constructor(config: any) {
    this.enableMemory = config.enableMemory;
    this.disableStack = config.disableStack;
    this.disableStorage = config.disableStorage;
  }

  validate() {
    return Validator.validateObject(this, OBJECTS_VALIDATIONS.opcodeLoggerConfig);
  }

  name() {
    return this.constructor.name;
  }
}

export class TracerConfigWrapper implements IObjectValidation {
  tracer: TracerType;
  tracerConfig: ITracerConfig;

  constructor(config: any) {
    this.tracer = config.tracer;
    this.tracerConfig = config.tracerConfig;
  }

  validate() {
    return Validator.validateObject(this, OBJECTS_VALIDATIONS.tracerConfigWrapper);
  }

  name() {
    return this.constructor.name;
  }
}

export class TransactionObject implements IObjectValidation {
  from?: string;
  to: string;
  gas?: string;
  gasPrice?: string;
  maxPriorityFeePerGas?: string;
  maxFeePerGas?: string;
  value?: string;
  data?: string;

  constructor(transaction: any) {
    Validator.checkForUnexpectedParams(transaction, OBJECTS_VALIDATIONS.transaction, this.name());
    this.from = transaction.from;
    this.to = transaction.to;
    this.gas = transaction.gas;
    this.gasPrice = transaction.gasPrice;
    this.maxPriorityFeePerGas = transaction.maxPriorityFeePerGas;
    this.maxFeePerGas = transaction.maxFeePerGas;
    this.value = transaction.value;
    this.data = transaction.data;
  }

  validate() {
    return Validator.validateObject(this, OBJECTS_VALIDATIONS.transaction);
  }

  name() {
    return this.constructor.name;
  }
}

export class FilterObject implements IObjectValidation {
  blockHash: string;
  fromBlock?: string;
  toBlock?: string;
  address?: string | string[];
  topics?: string[] | string[][];

  constructor(filter: any) {
    Validator.checkForUnexpectedParams(filter, OBJECTS_VALIDATIONS.filter, this.name());
    this.blockHash = filter.blockHash;
    this.fromBlock = filter.fromBlock;
    this.toBlock = filter.toBlock;
    this.address = filter.address;
    this.topics = filter.topics;
  }

  validate() {
    if (this.blockHash && (this.toBlock || this.fromBlock)) {
      throw predefined.INVALID_PARAMETER(0, "Can't use both blockHash and toBlock/fromBlock");
    }

    return Validator.validateObject(this, OBJECTS_VALIDATIONS.filter);
  }

  name() {
    return this.constructor.name;
  }
}

export class BlockHashObject implements IObjectValidation {
  blockHash: string;

  constructor(param: any) {
    Validator.checkForUnexpectedParams(param, OBJECTS_VALIDATIONS.blockHashObject, this.name());
    this.blockHash = param.blockHash;
  }

  validate() {
    return Validator.validateObject(this, OBJECTS_VALIDATIONS.blockHashObject);
  }

  name() {
    return this.constructor.name;
  }
}

export class BlockNumberObject implements IObjectValidation {
  blockNumber: string;

  constructor(param: any) {
    Validator.checkForUnexpectedParams(param, OBJECTS_VALIDATIONS.blockNumberObject, this.name());
    this.blockNumber = param.blockNumber;
  }

  validate() {
    return Validator.validateObject(this, OBJECTS_VALIDATIONS.blockNumberObject);
  }

  name() {
    return this.constructor.name;
  }
}

export class EthSubscribeLogsParamsObject implements IObjectValidation {
  address?: string | string[];
  topics?: string[] | string[][];

  constructor(param: any) {
    Validator.checkForUnexpectedParams(param, OBJECTS_VALIDATIONS.ethSubscribeLogsParams, this.name());
    this.address = param.address;
    this.topics = param.topics;
  }

  validate() {
    const valid = Validator.validateObject(this, OBJECTS_VALIDATIONS.ethSubscribeLogsParams);
    // address and is not an empty array
    if (
      valid &&
      Array.isArray(this.address) &&
      this.address.length === 0 &&
      OBJECTS_VALIDATIONS.ethSubscribeLogsParams.properties.address.required
    ) {
      throw predefined.MISSING_REQUIRED_PARAMETER(`'address' for ${this.name()}`);
    }

    return valid;
  }

  name() {
    return this.constructor.name;
  }
}<|MERGE_RESOLUTION|>--- conflicted
+++ resolved
@@ -18,29 +18,10 @@
  *
  */
 
+import { predefined } from '@hashgraph/json-rpc-relay';
+import { ITracerConfig } from '@hashgraph/json-rpc-relay/src/lib/types';
 import { TracerType, Validator } from '.';
-import { predefined } from '@hashgraph/json-rpc-relay';
-<<<<<<< HEAD
-import { ITracerConfig } from '@hashgraph/json-rpc-relay/src/lib/types';
-
-export type IObjectSchema = {
-  failOnEmpty?: boolean;
-  properties: {
-    [key: string]: {
-      type: string;
-      nullable: boolean;
-      required?: boolean;
-    };
-  };
-};
-
-export interface IObjectValidation {
-  validate(): boolean;
-  name(): string;
-}
-=======
 import { IObjectSchema, IObjectValidation } from '../types/validator/objectTypes';
->>>>>>> 91dc1be4
 
 export const OBJECTS_VALIDATIONS: { [key: string]: IObjectSchema } = {
   blockHashObject: {
