--- conflicted
+++ resolved
@@ -19,13 +19,9 @@
  */
 
 import { predefined } from '@hashgraph/json-rpc-relay';
-<<<<<<< HEAD
-import { ITracerConfig } from '@hashgraph/json-rpc-relay/src/lib/types';
-import { TracerType, Validator } from '.';
-import { IObjectSchema, IObjectValidation } from '../types/validator/objectTypes';
-=======
+import { ICallTracerConfig, IOpcodeLoggerConfig, ITracerConfigWrapper } from '@hashgraph/json-rpc-relay/src/lib/types';
+import { Validator } from '.';
 import { IObjectSchema, IObjectValidation } from '../types/validator';
->>>>>>> 9acc813c
 
 export const OBJECTS_VALIDATIONS: { [key: string]: IObjectSchema } = {
   blockHashObject: {
@@ -75,7 +71,9 @@
     },
   },
   callTracerConfig: {
+    name: 'CallTracerConfig',
     failOnEmpty: true,
+    failOnUnexpectedParams: false,
     properties: {
       onlyTopCall: {
         type: 'boolean',
@@ -85,7 +83,9 @@
     },
   },
   opcodeLoggerConfig: {
+    name: 'OpcodeLoggerConfig',
     failOnEmpty: true,
+    failOnUnexpectedParams: false,
     properties: {
       enableMemory: {
         type: 'boolean',
@@ -105,7 +105,9 @@
     },
   },
   tracerConfigWrapper: {
+    name: 'TracerConfigWrapper',
     failOnEmpty: true,
+    failOnUnexpectedParams: false,
     properties: {
       tracer: {
         type: 'tracerType',
@@ -194,75 +196,9 @@
   },
 };
 
-<<<<<<< HEAD
-export class CallTracerConfig implements IObjectValidation {
-  onlyTopCall: boolean;
-
-  constructor(config: any) {
-    this.onlyTopCall = config.onlyTopCall;
-  }
-
-  validate() {
-    return Validator.validateObject(this, OBJECTS_VALIDATIONS.callTracerConfig);
-  }
-
-  name() {
-    return this.constructor.name;
-  }
-}
-
-export class OpcodeLoggerConfig implements IObjectValidation {
-  enableMemory?: boolean;
-  disableStack?: boolean;
-  disableStorage?: boolean;
-
-  constructor(config: any) {
-    this.enableMemory = config.enableMemory;
-    this.disableStack = config.disableStack;
-    this.disableStorage = config.disableStorage;
-  }
-
-  validate() {
-    return Validator.validateObject(this, OBJECTS_VALIDATIONS.opcodeLoggerConfig);
-  }
-
-  name() {
-    return this.constructor.name;
-  }
-}
-
-export class TracerConfigWrapper implements IObjectValidation {
-  tracer: TracerType;
-  tracerConfig: ITracerConfig;
-
-  constructor(config: any) {
-    this.tracer = config.tracer;
-    this.tracerConfig = config.tracerConfig;
-  }
-
-  validate() {
-    return Validator.validateObject(this, OBJECTS_VALIDATIONS.tracerConfigWrapper);
-  }
-
-  name() {
-    return this.constructor.name;
-  }
-}
-
-export class TransactionObject implements IObjectValidation {
-  from?: string;
-  to: string;
-  gas?: string;
-  gasPrice?: string;
-  maxPriorityFeePerGas?: string;
-  maxFeePerGas?: string;
-  value?: string;
-  data?: string;
-=======
 export class DefaultValidation<T extends object = any> implements IObjectValidation<T> {
   public readonly object: T;
   protected readonly schema: IObjectSchema;
->>>>>>> 9acc813c
 
   constructor(schema: IObjectSchema, object: T) {
     this.schema = schema;
@@ -340,4 +276,22 @@
 
     return valid;
   }
+}
+
+export class CallTracerConfig extends DefaultValidation<ICallTracerConfig> {
+  constructor(config: any) {
+    super(OBJECTS_VALIDATIONS.callTracerConfig, config);
+  }
+}
+
+export class OpcodeLoggerConfig extends DefaultValidation<IOpcodeLoggerConfig> {
+  constructor(config: any) {
+    super(OBJECTS_VALIDATIONS.opcodeLoggerConfig, config);
+  }
+}
+
+export class TracerConfigWrapper extends DefaultValidation<ITracerConfigWrapper> {
+  constructor(config: any) {
+    super(OBJECTS_VALIDATIONS.tracerConfigWrapper, config);
+  }
 }