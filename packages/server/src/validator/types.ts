--- conflicted
+++ resolved
@@ -19,23 +19,14 @@
  */
 
 import * as Constants from './constants';
-<<<<<<< HEAD
 import { CallTracerConfig, OpcodeLoggerConfig, TracerConfigWrapper, Validator } from '.';
+import { ITypeValidation } from '../types/validator/types';
 import {
   ICallTracerConfig,
   IOpcodeLoggerConfig,
   ITracerConfig,
   ITracerConfigWrapper,
 } from '@hashgraph/json-rpc-relay/src/lib/types';
-
-export type ITypeValidation = {
-  test: (param: any) => boolean;
-  error: string;
-};
-=======
-import { Validator } from '.';
-import { ITypeValidation } from '../types/validator/types';
->>>>>>> 91dc1be4
 
 export const TYPES: { [key: string]: ITypeValidation } = {
   address: {
