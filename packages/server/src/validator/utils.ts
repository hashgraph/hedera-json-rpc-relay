/*-
 *
 * Hedera JSON RPC Relay
 *
 * Copyright (C) 2022-2024 Hedera Hashgraph, LLC
 *
 * Licensed under the Apache License, Version 2.0 (the "License");
 * you may not use this file except in compliance with the License.
 * You may obtain a copy of the License at
 *
 *      http://www.apache.org/licenses/LICENSE-2.0
 *
 * Unless required by applicable law or agreed to in writing, software
 * distributed under the License is distributed on an "AS IS" BASIS,
 * WITHOUT WARRANTIES OR CONDITIONS OF ANY KIND, either express or implied.
 * See the License for the specific language governing permissions and
 * limitations under the License.
 *
 */

import { Validator } from '.';
import { JsonRpcError, predefined } from '@hashgraph/json-rpc-relay';
import { IMethodParamSchema, IObjectSchema, ITypeValidation } from '../types/validator';

export function validateParam(index: number | string, param: any, validation: IMethodParamSchema): void {
  const paramType = getParamType(validation.type);

  if (paramType === undefined) {
    throw predefined.INTERNAL_ERROR(`Missing or unsupported param type '${validation.type}'`);
  }

  if (requiredIsMissing(param, validation.required)) {
    throw predefined.MISSING_REQUIRED_PARAMETER(index);
  } else if (!validation.required && param === undefined) {
    //if parameter is undefined and not required, no need to validate
    //e.g estimateGas method, blockNumber is not required
    return;
  }

  if (param === null) {
    throw predefined.INVALID_PARAMETER(index, `The value passed is not valid: ${param}.`);
  }

  if (Array.isArray(paramType)) {
    const results: any[] = [];
    for (const validator of paramType) {
      const result = validator.test(param);
      results.push(result);
    }
    if (!results.some((item) => item === true)) {
      const errorMessages = paramType.map((validator) => validator.error).join(' OR ');
      throw predefined.INVALID_PARAMETER(index, `The value passed is not valid: ${param}. ${errorMessages}`);
    }
  }

  if (!Array.isArray(paramType)) {
    if (!paramType.test(param)) {
      const paramString = typeof param === 'object' ? JSON.stringify(param) : param;
      throw predefined.INVALID_PARAMETER(index, `${paramType.error}, value: ${paramString}`);
    }
  }
}

function getParamType(validationType: string): ITypeValidation | ITypeValidation[] {
  if (validationType?.includes('|')) {
    return validationType.split('|').map((type) => Validator.TYPES[type]);
  } else {
    return Validator.TYPES[validationType];
  }
}

export function validateObject<T extends object = any>(object: T, filters: IObjectSchema) {
  for (const property of Object.keys(filters.properties)) {
    const validation = filters.properties[property];
    const param = object[property];

    if (requiredIsMissing(param, validation.required)) {
      throw predefined.MISSING_REQUIRED_PARAMETER(`'${property}' for ${filters.name}`);
    }

    if (isValidAndNonNullableParam(param, validation.nullable)) {
      try {
        const result = Validator.TYPES[validation.type].test(param);

        if (!result) {
          const paramString = typeof param === 'object' ? JSON.stringify(param) : param;
          throw predefined.INVALID_PARAMETER(
<<<<<<< HEAD
            `'${property}' for ${object.name()}`,
            `${Validator.TYPES[validation.type].error}, value: ${paramString}`,
=======
            `'${property}' for ${filters.name}`,
            `${Validator.TYPES[validation.type].error}, value: ${param}`,
>>>>>>> 9acc813c
          );
        }
      } catch (error: any) {
        if (error instanceof JsonRpcError) {
          const paramString = typeof param === 'object' ? JSON.stringify(param) : param;
          throw predefined.INVALID_PARAMETER(
<<<<<<< HEAD
            `'${property}' for ${object.name()}`,
            `${Validator.TYPES[validation.type].error}, value: ${paramString}`,
=======
            `'${property}' for ${filters.name}`,
            `${Validator.TYPES[validation.type].error}, value: ${param}`,
>>>>>>> 9acc813c
          );
        }

        throw error;
      }
    }
  }

  const paramsMatchingFilters = Object.keys(filters.properties).filter((key) => object[key] !== undefined);
  return !filters.failOnEmpty || paramsMatchingFilters.length > 0;
}

export function validateArray(array: any[], innerType?: string): boolean {
  if (!innerType) return true;

  const isInnerType = (element: any) => Validator.TYPES[innerType].test(element);

  return array.every(isInnerType);
}

export function requiredIsMissing(param: any, required: boolean | undefined): boolean {
  return required === true && param === undefined;
}

export function isValidAndNonNullableParam(param: any, nullable: boolean): boolean {
  return param !== undefined && (param !== null || !nullable);
}<|MERGE_RESOLUTION|>--- conflicted
+++ resolved
@@ -85,26 +85,16 @@
         if (!result) {
           const paramString = typeof param === 'object' ? JSON.stringify(param) : param;
           throw predefined.INVALID_PARAMETER(
-<<<<<<< HEAD
-            `'${property}' for ${object.name()}`,
+            `'${property}' for ${filters.name}`,
             `${Validator.TYPES[validation.type].error}, value: ${paramString}`,
-=======
-            `'${property}' for ${filters.name}`,
-            `${Validator.TYPES[validation.type].error}, value: ${param}`,
->>>>>>> 9acc813c
           );
         }
       } catch (error: any) {
         if (error instanceof JsonRpcError) {
           const paramString = typeof param === 'object' ? JSON.stringify(param) : param;
           throw predefined.INVALID_PARAMETER(
-<<<<<<< HEAD
-            `'${property}' for ${object.name()}`,
+            `'${property}' for ${filters.name}`,
             `${Validator.TYPES[validation.type].error}, value: ${paramString}`,
-=======
-            `'${property}' for ${filters.name}`,
-            `${Validator.TYPES[validation.type].error}, value: ${param}`,
->>>>>>> 9acc813c
           );
         }
 
