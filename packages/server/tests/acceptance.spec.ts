/*-
 *
 * Hedera JSON RPC Relay
 *
 * Copyright (C) 2022 Hedera Hashgraph, LLC
 *
 * Licensed under the Apache License, Version 2.0 (the "License");
 * you may not use this file except in compliance with the License.
 * You may obtain a copy of the License at
 *
 *      http://www.apache.org/licenses/LICENSE-2.0
 *
 * Unless required by applicable law or agreed to in writing, software
 * distributed under the License is distributed on an "AS IS" BASIS,
 * WITHOUT WARRANTIES OR CONDITIONS OF ANY KIND, either express or implied.
 * See the License for the specific language governing permissions and
 * limitations under the License.
 *
 */

// external resources
import { Client } from "@hashgraph/sdk";
import Axios from 'axios';
import axiosRetry from 'axios-retry';
import { expect } from 'chai';
import dotenv from 'dotenv';
import path from 'path';
import pino from 'pino';
import shell from 'shelljs';
import {BigNumber} from "ethers";


// local resources
import parentContract from './parentContract/Parent.json';
import app from '../src/server';
import TestUtils from './utils';

const testLogger = pino({
    name: 'hedera-json-rpc-relay',
    level: process.env.LOG_LEVEL || 'trace',
    transport: {
        target: 'pino-pretty',
        options: {
            colorize: true,
            translateTime: true
        }
    }
});
const logger = testLogger.child({ name: 'rpc-acceptance-test' });

dotenv.config({ path: path.resolve(__dirname, '../../../.env') });
const useLocalNode = process.env.LOCAL_NODE || 'true';

// const refs
const privateKeyHex1 = 'a3e5428dd97d479b1ee4690ef9ec627896020d79883c38e9c1e9a45087959888';
const privateKeyHex2 = '93239c5e19d76c0bd5d62d713cd90f0c3af80c9cb467db93fd92f3772c00985f';
const privateKeyHex3 = '3e389f612c4b27de9c817299d2b3bd0753b671036608a30a90b0c4bea8b97e74';
const nonExistingAddress = '0x5555555555555555555555555555555555555555';
const nonExistingTxHash = '0x5555555555555555555555555555555555555555555555555555555555555555';
const defaultChainId = Number(process.env.CHAIN_ID);
const oneHbarInWeiHexString = `0x0de0b6b3a7640000`;

const defaultLegacyTransactionData = {
    value: oneHbarInWeiHexString,
    gasPrice: 720000000000,
    gasLimit: 3000000
};

const default155TransactionData = {
    ...defaultLegacyTransactionData,
    chainId: defaultChainId
};

const defaultLondonTransactionData = {
    value: oneHbarInWeiHexString,
    chainId: defaultChainId,
    maxPriorityFeePerGas: 720000000000,
    maxFeePerGas: 720000000000,
    gasLimit: 3000000,
    type: 2,
};

const defaultLegacy2930TransactionData = {
    value: oneHbarInWeiHexString,
    chainId: defaultChainId,
    gasPrice: 720000000000,
    gasLimit: 3000000,
    type: 1
};

// cached entities
let utils;
let client: Client;
let accOneClient: Client;
let tokenId;
let contractId;
let contractExecuteTimestamp;
let mirrorBlock;
let mirrorContract;
let mirrorContractDetails;
let mirrorPrimaryAccount;
let mirrorSecondaryAccount;
let ethCompPrivateKey3;
let ethCompAccountInfo3;
let ethCompAccountEvmAddr3;

describe('RPC Server Acceptance Tests', async function () {
    this.timeout(240 * 1000);

    before(async function () {
<<<<<<< HEAD

=======
>>>>>>> a825c325
        logger.info(`Setting up Mirror Node Client for ${process.env['MIRROR_NODE_URL']} env`);
        const mirrorNodeClient = Axios.create({
            baseURL: `${process.env['MIRROR_NODE_URL']}/api/v1`,
            responseType: 'json' as const,
            headers: {
                'Content-Type': 'application/json'
            },
            method: 'GET',
            timeout: 5 * 1000
        });

        // allow retries given mirror node waits for consensus, record stream serialization, export and import before parsing and exposing
        axiosRetry(mirrorNodeClient, {
            retries: 5,
            retryDelay: (retryCount) => {
                logger.info(`Retry delay ${retryCount * 1000} s`);
                return retryCount * 1000;
            },
            retryCondition: (error) => {
                logger.error(error, `Request failed`);

                // if retry condition is not specified, by default idempotent requests are retried
<<<<<<< HEAD
                return error.response.status === 400 || error.response.status === 404;
            }
        });

        const relayClient = Axios.create({
            baseURL: 'http://localhost:7546',
            responseType: 'json' as const,
            headers: {
                'Content-Type': 'application/json'
            },
            method: 'POST',
            timeout: 5 * 1000
        });

        utils = new TestUtils({
            logger,
            jsonRpcProviderUrl: 'http://localhost:7546',
            mirrorNodeClient,
            relayClient
        });

=======
                return error.response?.status === 400 || error.response?.status === 404;
            }
        });

>>>>>>> a825c325
        logger.info(`Setting up SDK Client for ${process.env['HEDERA_NETWORK']} env`);

        utils = new TestUtils(logger, 'http://localhost:7546', mirrorNodeClient);

        client = utils.setupClient(process.env.OPERATOR_KEY_MAIN, process.env.OPERATOR_ID_MAIN);

        if (useLocalNode === 'true') {
            // set env variables for docker images until local-node is updated
            process.env['NETWORK_NODE_IMAGE_TAG'] = '0.26.2';
            process.env['HAVEGED_IMAGE_TAG'] = '0.26.2';
            process.env['MIRROR_IMAGE_TAG'] = '0.58.0';
            logger.trace(`Docker container versions, services: ${process.env['NETWORK_NODE_IMAGE_TAG']}, mirror: ${process.env['MIRROR_IMAGE_TAG']}`);

            // start local-node
            logger.debug('Start local node');
            shell.exec('npx hedera-local restart');
            logger.trace('Hedera Hashgraph local node env started');
        }

        // set up mirror node contents
        logger.info('Submit eth account create transactions via crypto transfers');
        // 1. Crypto create with alias - metamask flow
        const { accountInfo: primaryAccountInfo, privateKey: primaryKey } = await utils.createEthCompatibleAccount(client, privateKeyHex1);
        const { accountInfo: secondaryAccountInfo, privateKey: secondaryKey } = await utils.createEthCompatibleAccount(client, privateKeyHex2);

        const ethCompatibleAccount3 = await utils.createEthCompatibleAccount(client, privateKeyHex3);
        ethCompPrivateKey3 = ethCompatibleAccount3.privateKey;
        ethCompAccountInfo3 = ethCompatibleAccount3.accountInfo;
        ethCompAccountEvmAddr3 = utils.idToEvmAddress(ethCompAccountInfo3.accountId.toString());

        logger.info(`Setup Client for AccountOne: ${primaryAccountInfo.accountId.toString()}`);
        accOneClient = utils.setupClient(primaryKey.toString(), primaryAccountInfo.accountId.toString());

        logger.info('Create and execute contracts');
        // 2. contract create amd execute
        // Take Parent contract used in mirror node acceptance tests since it's well use
        contractId = await utils.createParentContract(parentContract, client);
        const contractCallResult = await utils.executeContractCall(contractId, client);
        contractExecuteTimestamp = contractCallResult.contractExecuteTimestamp;

        logger.info('Create parent contract with AccountOne');
        await utils.createParentContract(parentContract, accOneClient);
        await utils.executeContractCall(contractId, accOneClient);

        logger.info('Create token');
        // 3. Token create
        tokenId = await utils.createToken(client);

        logger.info('Associate and transfer tokens');
        // 4. associate and transfer 2 tokens
        await utils.associateAndTransferToken(primaryAccountInfo.accountId, primaryKey, tokenId, client);
        await utils.associateAndTransferToken(secondaryAccountInfo.accountId, secondaryKey, tokenId, client);

        logger.info('Send file close crypto transfers');
        // 5. simple crypto transfer to ensure file close
        await utils.sendFileClosingCryptoTransfer(primaryAccountInfo.accountId, client);
        await utils.sendFileClosingCryptoTransfer(secondaryAccountInfo.accountId, client);

        // get contract details
        const mirrorContractResponse = await utils.callMirrorNode(`/contracts/${contractId}`);
        mirrorContract = mirrorContractResponse.data;

        // get contract details
        const mirrorContractDetailsResponse = await utils.callMirrorNode(`/contracts/${contractId}/results/${contractExecuteTimestamp}`);
        mirrorContractDetails = mirrorContractDetailsResponse.data;

        // get block
        const mirrorBlockResponse = await utils.callMirrorNode(`/blocks?block.number=${mirrorContractDetails.block_number}`);
        mirrorBlock = mirrorBlockResponse.data.blocks[0];

        const mirrorPrimaryAccountResponse = await utils.callMirrorNode(`accounts?account.id=${primaryAccountInfo.accountId}`);
        mirrorPrimaryAccount = mirrorPrimaryAccountResponse.data.accounts[0];

        const mirrorSecondaryAccountResponse = await utils.callMirrorNode(`accounts?account.id=${secondaryAccountInfo.accountId}`);
        mirrorSecondaryAccount = mirrorSecondaryAccountResponse.data.accounts[0];

        // start relay
        logger.info(`Start relay on port ${process.env.SERVER_PORT}`);
        this.testServer = app.listen({ port: process.env.SERVER_PORT });
    });

    after(function () {
        if (useLocalNode === 'true') {
            // stop local-node
            logger.info('Shutdown local node');
            shell.exec('npx hedera-local stop');
        }

        // stop relay
        logger.info('Stop relay');
        if (this.testServer !== undefined) {
            this.testServer.close();
        }
    });

    it('should execute "eth_chainId"', async function () {
        const res = await utils.callSupportedRelayMethod('eth_chainId', [null]);
        expect(res.data.result).to.be.equal(utils.numberTo0x(defaultChainId));
    });

    it('should execute "eth_getBlockByHash"', async function () {
        const res = await utils.callSupportedRelayMethod('eth_getBlockByHash', [mirrorBlock.hash, 'true']);

        const blockResult = res.data.result;
        expect(blockResult.hash).to.be.equal(mirrorBlock.hash.slice(0, 66));
        expect(blockResult.number).to.be.equal(utils.numberTo0x(mirrorBlock.number));
        expect(blockResult).to.have.property('transactions');
        expect(blockResult.transactions.length).to.be.greaterThan(0);
    });

    it('should execute "eth_getBlockByNumber"', async function () {
        const res = await utils.callSupportedRelayMethod('eth_getBlockByNumber', [mirrorBlock.number, true]);

        const blockResult = res.data.result;
        expect(blockResult.hash).to.be.equal(mirrorBlock.hash.slice(0, 66));
        expect(blockResult.number).to.be.equal(utils.numberTo0x(mirrorBlock.number));
        expect(blockResult).to.have.property('transactions');
        expect(blockResult.transactions.length).to.be.greaterThan(0);
    });

    it('should execute "eth_getBlockTransactionCountByHash"', async function () {
        const res = await utils.callSupportedRelayMethod('eth_getBlockTransactionCountByHash', [mirrorBlock.hash]);
        expect(res.data.result).to.be.equal(mirrorBlock.count);
    });

    it('should execute "eth_getBlockTransactionCountByNumber"', async function () {
        const res = await utils.callSupportedRelayMethod('eth_getBlockTransactionCountByNumber', [mirrorBlock.number]);
        expect(res.data.result).to.be.equal(mirrorBlock.count);
    });

    it('should execute "eth_getTransactionByBlockHashAndIndex"', async function () {
        const res = await utils.callSupportedRelayMethod('eth_getTransactionByBlockHashAndIndex', [mirrorContractDetails.block_hash, mirrorContractDetails.transaction_index]);

        const transactionResult = res.data.result;
        expect(transactionResult.blockHash).to.be.equal(mirrorContractDetails.block_hash.slice(0, 66));
        expect(transactionResult.blockNumber).to.be.equal(utils.numberTo0x(mirrorContractDetails.block_number));
    });

    it('should execute "eth_getTransactionByBlockNumberAndIndex"', async function () {
        const res = await utils.callSupportedRelayMethod('eth_getTransactionByBlockNumberAndIndex', [mirrorContractDetails.block_number, mirrorContractDetails.transaction_index]);

        const transactionResult = res.data.result;
        expect(transactionResult.blockHash).to.be.equal(mirrorContractDetails.block_hash.slice(0, 66));
        expect(transactionResult.blockNumber).to.be.equal(utils.numberTo0x(mirrorContractDetails.block_number));
    });

    it('should execute "net_listening"', async function () {
        const res = await utils.callSupportedRelayMethod('net_listening', []);
        expect(res.data.result).to.be.equal('false');
    });

    it('should execute "net_version"', async function () {
        const res = await utils.callSupportedRelayMethod('net_version', []);
        expect(res.data.result).to.be.equal('0x12a');
    });

    it('should execute "eth_estimateGas"', async function () {
        const res = await utils.callSupportedRelayMethod('eth_estimateGas', []);
        expect(res.data.result).to.contain('0x');
        expect(res.data.result).to.not.be.equal('0x');
        expect(res.data.result).to.not.be.equal('0x0');
    });

    it('should execute "eth_gasPrice"', async function () {
        const res = await utils.callSupportedRelayMethod('eth_gasPrice', []);
        expect(res.data.result).to.be.equal('0xa7a3582000');
    });

    it('should execute "eth_getUncleByBlockHashAndIndex"', async function () {
        const res = await utils.callSupportedRelayMethod('eth_getUncleByBlockHashAndIndex', []);
        expect(res.data.result).to.be.null;
    });

    it('should execute "eth_getUncleByBlockNumberAndIndex"', async function () {
        const res = await utils.callSupportedRelayMethod('eth_getUncleByBlockNumberAndIndex', []);
        expect(res.data.result).to.be.null;
    });

    it('should execute "eth_getUncleCountByBlockHash"', async function () {
        const res = await utils.callSupportedRelayMethod('eth_getUncleCountByBlockHash', []);
        expect(res.data.result).to.be.equal('0x0');
    });

    it('should execute "eth_getUncleCountByBlockNumber"', async function () {
        const res = await utils.callSupportedRelayMethod('eth_getUncleCountByBlockNumber', []);
        expect(res.data.result).to.be.equal('0x0');
    });

    it('should not support "eth_getWork"', async function () {
        await utils.callUnsupportedRelayMethod('eth_getWork', []);
    });

    it('should not support "eth_coinbase"', async function () {
        await utils.callUnsupportedRelayMethod('eth_coinbase', []);
    });

    it('should not support "eth_sendTransaction"', async function () {
        await utils.callUnsupportedRelayMethod('eth_sendTransaction', []);
    });

    it('should return empty on "eth_accounts"', async function () {
        const res = await utils.callSupportedRelayMethod('eth_accounts', []);
        expect(res.data.result).to.deep.equal([]);
    });

    it('should execute "eth_hashrate"', async function () {
        const res = await utils.callSupportedRelayMethod('eth_hashrate', []);
        expect(res.data.result).to.be.equal('0x0');
    });

    it('should execute "eth_mining"', async function () {
        const res = await utils.callSupportedRelayMethod('eth_mining', []);
        expect(res.data.result).to.be.equal(false);
    });

    it('should execute "eth_submitWork"', async function () {
        const res = await utils.callSupportedRelayMethod('eth_submitWork', []);
        expect(res.data.result).to.be.equal(false);
    });

    it('should not support "eth_submitHashrate"', async function () {
        await utils.callUnsupportedRelayMethod('eth_submitHashrate', []);
    });

    it('should execute "eth_getBalance" for newly created account with 5000 HBAR', async function () {
        const { accountInfo } = await utils.createEthCompatibleAccount(client, null, 5000);
        const mirrorResponse = await utils.callMirrorNode(`accounts/${accountInfo.accountId}`);
        const mirrorAccount = mirrorResponse.data;
        const res = await utils.callSupportedRelayMethod('eth_getBalance', [mirrorAccount.evm_address, 'latest']);
        expect(res.data.result).to.eq('0x10f0777f464e77a2400');
    });

    it('should execute "eth_getBalance" for non-existing address', async function () {
        const res = await utils.callSupportedRelayMethod('eth_getBalance', [nonExistingAddress, 'latest']);
        expect(res.data.result).to.eq('0x0');
    });

    it('should execute "eth_getBalance" for contract', async function () {
        const res = await utils.callSupportedRelayMethod('eth_getBalance', [mirrorContract.evm_address, 'latest']);
        expect(res.data.result).to.eq('0x56bc75e2d63100000');
    });

    it('should execute "eth_getBalance" for account with id converted to evm_address', async function () {
        const { accountInfo } = await utils.createEthCompatibleAccount(client, null, 5000);
        const accountId = accountInfo.accountId.toString();
        const evmAddress = utils.idToEvmAddress(accountId);

        // wait for the account to be imported in the Mirror Node
        await utils.callMirrorNode(`accounts/${accountId}`);
        const res = await utils.callSupportedRelayMethod('eth_getBalance', [evmAddress, 'latest']);
        expect(res.data.result).to.eq('0x10f0777f464e77a2400');
    });

    it('should execute "eth_getBalance" for contract with id converted to evm_address', async function () {
        const res = await utils.callSupportedRelayMethod('eth_getBalance', [utils.idToEvmAddress(contractId.toString()), 'latest']);
        expect(res.data.result).to.eq('0x56bc75e2d63100000');
    });

<<<<<<< HEAD
    it('should execute "eth_sendRawTransaction" for legacy transactions', async function () {
        const senderInitialBalance = await utils.getBalance(ethCompAccountEvmAddr3);
        const receiverInitialBalance = await utils.getBalance(mirrorContract.evm_address);
=======
    it('should execute "eth_sendRawTransaction" for legacy EIP 155 transactions', async function () {
        const senderInitialBalanceRes = await utils.callSupportedRelayMethod(this.relayClient, 'eth_getBalance', [ethCompAccountEvmAddr3, 'latest']);
        const senderInitialBalance = senderInitialBalanceRes.data.result;
        const receiverInitialBalanceRes = await utils.callSupportedRelayMethod(this.relayClient, 'eth_getBalance', [mirrorContract.evm_address, 'latest']);
        const receiverInitialBalance = receiverInitialBalanceRes.data.result;
>>>>>>> a825c325

        const signedTx = await utils.signRawTransaction({
            ...default155TransactionData,
            to: mirrorContract.evm_address
        }, ethCompPrivateKey3);

        const res = await utils.callSupportedRelayMethod('eth_sendRawTransaction', [signedTx]);
        expect(res.data.result).to.be.equal('0x872d83c28c30ec48befb6cd77c1588e5589e00b7c61fcbc942a5b26ea23b9694');

        const senderEndBalance = await utils.getBalance(ethCompAccountEvmAddr3);
        const receiverEndBalance = await utils.getBalance(mirrorContract.evm_address);

        expect(utils.subtractBigNumberHexes(receiverEndBalance, receiverInitialBalance).toHexString()).to.eq(oneHbarInWeiHexString);
        expect(senderInitialBalance).to.not.eq(senderEndBalance);
        expect(utils.subtractBigNumberHexes(senderInitialBalance, senderEndBalance).toHexString()).to.not.eq(oneHbarInWeiHexString);
        expect(BigNumber.from(senderInitialBalance).sub(BigNumber.from(senderEndBalance)).gt(0)).to.eq(true);

    });

    it('should fail "eth_sendRawTransaction" for Legacy transactions (with no chainId)', async function () {
        const signedTx = await utils.signRawTransaction({
            ...defaultLegacyTransactionData,
            to: mirrorContract.evm_address,
            nonce: await utils.getAccountNonce(ethCompAccountEvmAddr3)
        }, ethCompPrivateKey3);

        const res = await utils.callFailingRelayMethod(this.relayClient, 'eth_sendRawTransaction', [signedTx]);
        expect(res.data.error.message).to.be.equal('Internal error');
        expect(res.data.error.code).to.be.equal(-32603);
    });

    it('should fail "eth_sendRawTransaction" for Legacy 2930 transactions', async function () {
        const signedTx = await utils.signRawTransaction({
            ...defaultLegacy2930TransactionData,
            to: mirrorContract.evm_address,
            nonce: await utils.getAccountNonce(ethCompAccountEvmAddr3)
        }, ethCompPrivateKey3);

        const res = await utils.callFailingRelayMethod('eth_sendRawTransaction', [signedTx]);
        expect(res.data.error.message).to.be.equal('Internal error');
        expect(res.data.error.code).to.be.equal(-32603);
    });

    it('should execute "eth_sendRawTransaction" for London transactions', async function () {
        const senderInitialBalance = await utils.getBalance(ethCompAccountEvmAddr3);
        const receiverInitialBalance = await utils.getBalance(mirrorContract.evm_address);

        const signedTx = await utils.signRawTransaction({
            ...defaultLondonTransactionData,
            to: mirrorContract.evm_address,
            nonce:  await utils.getAccountNonce(ethCompAccountEvmAddr3)
        }, ethCompPrivateKey3);

        const res = await utils.callSupportedRelayMethod('eth_sendRawTransaction', [signedTx]);
        expect(res.data.result).to.be.equal('0xcf7df11282f835c05be88f9cc95e41f706fc12bd0833afd0212df32eeaf3eaf1');

        const senderEndBalance = await utils.getBalance(ethCompAccountEvmAddr3);
        const receiverEndBalance = await utils.getBalance(mirrorContract.evm_address);

        expect(utils.subtractBigNumberHexes(receiverEndBalance, receiverInitialBalance).toHexString()).to.eq(oneHbarInWeiHexString);
        expect(senderInitialBalance).to.not.eq(senderEndBalance);
        expect(utils.subtractBigNumberHexes(senderInitialBalance, senderEndBalance).toHexString()).to.not.eq(oneHbarInWeiHexString);
        expect(BigNumber.from(senderInitialBalance).sub(BigNumber.from(senderEndBalance)).gt(0)).to.eq(true);
    });

    it('should execute "eth_syncing"', async function () {
        const res = await utils.callSupportedRelayMethod('eth_syncing', []);
        expect(res.data.result).to.be.equal(false);
    });

    it('should execute "web3_client_version"', async function () {
        const res = await utils.callSupportedRelayMethod('web3_client_version', []);
        expect(res.data.result).to.contain('relay/');
    });

    it('should not support "eth_protocolVersion"', async function () {
        await utils.callUnsupportedRelayMethod('eth_protocolVersion', []);
    });

    it('should not support "eth_sign"', async function () {
        await utils.callUnsupportedRelayMethod('eth_sign', []);
    });

    it('should not support "eth_signTransaction"', async function () {
        await utils.callUnsupportedRelayMethod('eth_signTransaction', []);
    });

    it('should execute "eth_getTransactionCount" primary', async function () {
        const res = await utils.callSupportedRelayMethod('eth_getTransactionCount', [mirrorPrimaryAccount.evm_address, mirrorContractDetails.block_number]);
        expect(res.data.result).to.be.equal('0x0');
    });

    it('should execute "eth_getTransactionCount" secondary', async function () {
        const res = await utils.callSupportedRelayMethod('eth_getTransactionCount', [mirrorSecondaryAccount.evm_address, mirrorContractDetails.block_number]);
        expect(res.data.result).to.be.equal('0x0');
    });

    it('should execute "eth_getTransactionCount" contract', async function () {
        const res = await utils.callSupportedRelayMethod('eth_getTransactionCount', [mirrorContract.evm_address, mirrorContractDetails.block_number]);
        expect(res.data.result).to.be.equal('0x1');
    });

    it('should execute "eth_getTransactionCount" for account with id converted to evm_address', async function () {
        const res = await utils.callSupportedRelayMethod('eth_getTransactionCount', [utils.idToEvmAddress(mirrorPrimaryAccount.account), mirrorContractDetails.block_number]);
        expect(res.data.result).to.be.equal('0x0');
    });

    it('should execute "eth_getTransactionCount" contract with id converted to evm_address', async function () {
        const res = await utils.callSupportedRelayMethod('eth_getTransactionCount', [utils.idToEvmAddress(contractId.toString()), mirrorContractDetails.block_number]);
        expect(res.data.result).to.be.equal('0x1');
    });

    it('should execute "eth_getTransactionCount" for non-existing address', async function () {
        const res = await utils.callSupportedRelayMethod('eth_getTransactionCount', [nonExistingAddress, mirrorContractDetails.block_number]);
        expect(res.data.result).to.be.equal('0x0');
    });

    it('should execute "eth_getTransactionCount" for account with non-zero nonce', async function () {
        const res = await utils.callSupportedRelayMethod('eth_getTransactionCount', [ethCompAccountEvmAddr3, mirrorContractDetails.block_number]);
        expect(res.data.result).to.be.equal('0x2');
    });

    it('should execute "eth_getTransactionReceipt" for hash of legacy transaction', async function () {
        const txRequest = {
            ...default155TransactionData,
            to: mirrorContract.evm_address,
            nonce: await utils.getAccountNonce(ethCompAccountEvmAddr3)
        };
        const submittedLegacyTransactionHash = await utils.sendRawTransaction(txRequest, ethCompPrivateKey3);
        const res = await utils.callSupportedRelayMethod(this.relayClient, 'eth_getTransactionReceipt', [submittedLegacyTransactionHash]);
        utils.assertTransactionReceipt(res.data.result, txRequest, {
            from: ethCompAccountEvmAddr3
        });

    });

    it('should execute "eth_getTransactionReceipt" for hash of London transaction', async function () {
        const txRequest = {
            ...defaultLondonTransactionData,
            to: mirrorContract.evm_address,
            nonce: await utils.getAccountNonce(ethCompAccountEvmAddr3)
        };
        const submittedLondonTransactionHash = await utils.sendRawTransaction(txRequest, ethCompPrivateKey3);
        const res = await utils.callSupportedRelayMethod(this.relayClient, 'eth_getTransactionReceipt', [submittedLondonTransactionHash]);
        utils.assertTransactionReceipt(res.data.result, txRequest, {
            from: ethCompAccountEvmAddr3
        });
    });

    it('should execute "eth_getTransactionReceipt" for non-existing hash', async function () {
        const res = await utils.callSupportedRelayMethod(this.relayClient, 'eth_getTransactionReceipt', [nonExistingTxHash]);
        expect(res.data.result).to.be.null;
    });
});<|MERGE_RESOLUTION|>--- conflicted
+++ resolved
@@ -108,10 +108,6 @@
     this.timeout(240 * 1000);
 
     before(async function () {
-<<<<<<< HEAD
-
-=======
->>>>>>> a825c325
         logger.info(`Setting up Mirror Node Client for ${process.env['MIRROR_NODE_URL']} env`);
         const mirrorNodeClient = Axios.create({
             baseURL: `${process.env['MIRROR_NODE_URL']}/api/v1`,
@@ -134,7 +130,6 @@
                 logger.error(error, `Request failed`);
 
                 // if retry condition is not specified, by default idempotent requests are retried
-<<<<<<< HEAD
                 return error.response.status === 400 || error.response.status === 404;
             }
         });
@@ -156,12 +151,6 @@
             relayClient
         });
 
-=======
-                return error.response?.status === 400 || error.response?.status === 404;
-            }
-        });
-
->>>>>>> a825c325
         logger.info(`Setting up SDK Client for ${process.env['HEDERA_NETWORK']} env`);
 
         utils = new TestUtils(logger, 'http://localhost:7546', mirrorNodeClient);
@@ -420,17 +409,9 @@
         expect(res.data.result).to.eq('0x56bc75e2d63100000');
     });
 
-<<<<<<< HEAD
-    it('should execute "eth_sendRawTransaction" for legacy transactions', async function () {
+    it('should execute "eth_sendRawTransaction" for legacy EIP 155 transactions', async function () {
         const senderInitialBalance = await utils.getBalance(ethCompAccountEvmAddr3);
         const receiverInitialBalance = await utils.getBalance(mirrorContract.evm_address);
-=======
-    it('should execute "eth_sendRawTransaction" for legacy EIP 155 transactions', async function () {
-        const senderInitialBalanceRes = await utils.callSupportedRelayMethod(this.relayClient, 'eth_getBalance', [ethCompAccountEvmAddr3, 'latest']);
-        const senderInitialBalance = senderInitialBalanceRes.data.result;
-        const receiverInitialBalanceRes = await utils.callSupportedRelayMethod(this.relayClient, 'eth_getBalance', [mirrorContract.evm_address, 'latest']);
-        const receiverInitialBalance = receiverInitialBalanceRes.data.result;
->>>>>>> a825c325
 
         const signedTx = await utils.signRawTransaction({
             ...default155TransactionData,
