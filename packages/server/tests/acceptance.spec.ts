--- conflicted
+++ resolved
@@ -127,6 +127,8 @@
                 return retryCount * 1000;
             },
             retryCondition: (error) => {
+                logger.error(error, `Request failed`);
+
                 // if retry condition is not specified, by default idempotent requests are retried
                 return error.response?.status === 400 || error.response?.status === 404;
             }
@@ -190,35 +192,6 @@
         await utils.sendFileClosingCryptoTransfer(primaryAccountInfo.accountId, client);
         await utils.sendFileClosingCryptoTransfer(secondaryAccountInfo.accountId, client);
 
-<<<<<<< HEAD
-=======
-        logger.info(`Setting up Mirror Node Client for ${process.env['MIRROR_NODE_URL']} env`);
-        const mirrorNodeClient = Axios.create({
-            baseURL: `${process.env['MIRROR_NODE_URL']}/api/v1`,
-            responseType: 'json' as const,
-            headers: {
-                'Content-Type': 'application/json'
-            },
-            method: 'GET',
-            timeout: 5 * 1000
-        });
-
-        // allow retries given mirror node waits for consensus, record stream serialization, export and import before parsing and exposing
-        axiosRetry(mirrorNodeClient, {
-            retries: 5,
-            retryDelay: (retryCount) => {
-                logger.info(`Retry delay ${retryCount * 1000} s`);
-                return retryCount * 1000;
-            },
-            retryCondition: (error) => {
-                logger.error(error, `Request failed`);
-
-                // if retry condition is not specified, by default idempotent requests are retried
-                return error.response.status === 400 || error.response.status === 404;
-            }
-        });
-
->>>>>>> 3468d65c
         // get contract details
         const mirrorContractResponse = await utils.callMirrorNode(`/contracts/${contractId}`);
         mirrorContract = mirrorContractResponse.data;
