/*-
 *
 * Hedera JSON RPC Relay
 *
 * Copyright (C) 2022 Hedera Hashgraph, LLC
 *
 * Licensed under the Apache License, Version 2.0 (the "License");
 * you may not use this file except in compliance with the License.
 * You may obtain a copy of the License at
 *
 *      http://www.apache.org/licenses/LICENSE-2.0
 *
 * Unless required by applicable law or agreed to in writing, software
 * distributed under the License is distributed on an "AS IS" BASIS,
 * WITHOUT WARRANTIES OR CONDITIONS OF ANY KIND, either express or implied.
 * See the License for the specific language governing permissions and
 * limitations under the License.
 *
 */

// external resources
import {
    Client,
    PrivateKey,
} from "@hashgraph/sdk";
<<<<<<< HEAD
import Axios from 'axios';
=======
import Axios, { AxiosInstance } from 'axios';
import axiosRetry from 'axios-retry';
>>>>>>> 223bbec1
import { expect } from 'chai';
import dotenv from 'dotenv';
import path from 'path';
import pino from 'pino';
import shell from 'shelljs';

// local resources
import parentContract from './parentContract/Parent.json';
import app from '../src/server';
import TestUtils from './utils';

const testLogger = pino({
    name: 'hedera-json-rpc-relay',
    level: process.env.LOG_LEVEL || 'trace',
    transport: {
        target: 'pino-pretty',
        options: {
            colorize: true,
            translateTime: true
        }
    }
});
const logger = testLogger.child({ name: 'rpc-acceptance-test' });

const utils = new TestUtils(logger, 'http://localhost:7546');

dotenv.config({ path: path.resolve(__dirname, '../../../.env') });
const useLocalNode = process.env.LOCAL_NODE || 'true';
const supportedEnvs = ['previewnet', 'testnet', 'mainnet'];

// const refs
const privateKeyHex1 = 'a3e5428dd97d479b1ee4690ef9ec627896020d79883c38e9c1e9a45087959888';
const privateKeyHex2 = '93239c5e19d76c0bd5d62d713cd90f0c3af80c9cb467db93fd92f3772c00985f';
const privateKeyHex3 = '3e389f612c4b27de9c817299d2b3bd0753b671036608a30a90b0c4bea8b97e74';
const nonExistingAddress = '0x5555555555555555555555555555555555555555';
const defaultChainId = Number(process.env.CHAIN_ID);

const defaultLegacyTransactionData = {
    value: 1,
    chainId: defaultChainId,
    gasPrice: 720000000000,
    gasLimit: 3000000
};

const defaultLondonTransactionData = {
    value: 1,
    chainId: defaultChainId,
    maxPriorityFeePerGas: 720000000000,
    maxFeePerGas: 720000000000,
    gasLimit: 3000000,
    type: 2,
};

const defaultLegacy2930TransactionData = {
    value: 1,
    chainId: defaultChainId,
    gasPrice: 720000000000,
    gasLimit: 3000000,
    type: 1
};

// cached entities
let client: Client;
let accOneClient: Client;
let tokenId;
let opPrivateKey;
let contractId;
let contractExecuteTimestamp;
let contractExecutedTransactionId;
let mirrorBlock;
let mirrorContract;
let mirrorContractDetails;
let mirrorPrimaryAccount;
let mirrorSecondaryAccount;
let ethCompPrivateKey1;
let ethCompAccountInfo1;
let ethCompPrivateKey2;
let ethCompAccountInfo2;
let ethCompPrivateKey3;
let ethCompAccountInfo3;

describe('RPC Server Integration Tests', async function () {
    this.timeout(180 * 1000);

    before(async function () {
        logger.info(`Setting up SDK Client for ${process.env['HEDERA_NETWORK']} env`);
        client = utils.setupClient(process.env.OPERATOR_KEY_MAIN, process.env.OPERATOR_ID_MAIN);
        opPrivateKey = PrivateKey.fromString(process.env.OPERATOR_KEY_MAIN);


        if (useLocalNode === 'true') {
            // set env variables for docker images until local-node is updated
            process.env['NETWORK_NODE_IMAGE_TAG'] = '0.26.2-patch.3';
            process.env['HAVEGED_IMAGE_TAG'] = '0.25.4';
            process.env['MIRROR_IMAGE_TAG'] = '0.58.0-rc1';
            logger.trace(`Docker container versions, services: ${process.env['NETWORK_NODE_IMAGE_TAG']}, mirror: ${process.env['MIRROR_IMAGE_TAG']}`);

            // start local-node
            logger.debug('Start local node and genereate accounts');
            shell.exec('npx hedera-local start');
            shell.exec('npx hedera-local generate-accounts 0');
            logger.trace('Hedera Hashgraph local node env started');
        }

        // set up mirror node contents
        logger.info('Submit eth account create transactions via crypto transfers');
        // 1. Crypto create with alias - metamask flow
        const { accountInfo: primaryAccountInfo, privateKey: primaryKey } = await utils.createEthCompatibleAccount(client, privateKeyHex1);
        ethCompPrivateKey1 = primaryKey;
        ethCompAccountInfo1 = primaryAccountInfo;

        const { accountInfo: secondaryAccountInfo, privateKey: secondaryKey } = await utils.createEthCompatibleAccount(client, privateKeyHex2);
        ethCompPrivateKey2 = secondaryKey;
        ethCompAccountInfo2 = secondaryAccountInfo;

        const ethCompatibleAccount3 = await utils.createEthCompatibleAccount(client, privateKeyHex3);
        ethCompPrivateKey3 = ethCompatibleAccount3.privateKey;
        ethCompAccountInfo3 = ethCompatibleAccount3.accountInfo;

        logger.info(`Setup Client for AccountOne: ${primaryAccountInfo.accountId.toString()}`);
        accOneClient = utils.setupClient(primaryKey.toString(), primaryAccountInfo.accountId.toString());

        logger.info('Create and execute contracts');
        // 2. contract create amd execute
        // Take Parent contract used in mirror node acceptance tests since it's well use
        contractId = await utils.createParentContract(parentContract, client);
        const contractCallResult = await utils.executeContractCall(contractId, client);
        contractExecuteTimestamp = contractCallResult.contractExecuteTimestamp;
        contractExecutedTransactionId = contractCallResult.contractExecutedTransactionId;

        logger.info('Create parent contract with AccountOne');
        await utils.createParentContract(parentContract, accOneClient);
        await utils.executeContractCall(contractId, accOneClient);

        logger.info('Create token');
        // 3. Token create
        tokenId = await utils.createToken(client);

        logger.info('Associate and transfer tokens');
        // 4. associate and transfer 2 tokens
        await utils.associateAndTransferToken(primaryAccountInfo.accountId, primaryKey, tokenId, client);
        await utils.associateAndTransferToken(secondaryAccountInfo.accountId, secondaryKey, tokenId, client);

        logger.info('Send file close crypto transfers');
        // 5. simple crypto trasnfer to ensure file close
        await utils.sendFileClosingCryptoTransfer(primaryAccountInfo.accountId, client);
        await utils.sendFileClosingCryptoTransfer(secondaryAccountInfo.accountId, client);

        logger.info(`Setting up Mirror Node Client for ${process.env['MIRROR_NODE_URL']} env`);
        this.mirrorNodeClient = Axios.create({
            baseURL: `${process.env['MIRROR_NODE_URL']}/api/v1`,
            responseType: 'json' as const,
            headers: {
                'Content-Type': 'application/json'
            },
            method: 'GET',
            timeout: 5 * 1000
        });

        // allow retries given mirror node waits for consensus, record stream serialization, export and import before parsing and exposing
        axiosRetry(this.mirrorNodeClient, {
            retries: 5,
            retryDelay: (retryCount) => {
                logger.info(`Retry delay ${retryCount * 1000} s`);
                return retryCount * 1000;
            },
            retryCondition: (error) => {
                // if retry condition is not specified, by default idempotent requests are retried
                return error.response.status === 400 || error.response.status === 404;
            }
        });

        // get contract details
<<<<<<< HEAD
        const mirrorContractResponse = await utils.callMirrorNode(mirrorNodeClient, `/contracts/${contractId}`);
        mirrorContract = mirrorContractResponse.data;

        // get contract details
        const mirrorContractDetailsResponse = await utils.callMirrorNode(mirrorNodeClient, `/contracts/${contractId}/results/${contractExecuteTimestamp}`);
        mirrorContractDetails = mirrorContractDetailsResponse.data;

        // get block
        const mirrorBlockResponse = await utils.callMirrorNode(mirrorNodeClient, `/blocks?block.number=${mirrorContractDetails.block_number}`);
        mirrorBlock = mirrorBlockResponse.data.blocks[0];

        const mirrorPrimaryAccountResponse = await utils.callMirrorNode(mirrorNodeClient, `accounts?account.id=${primaryAccountInfo.accountId}`);
        mirrorPrimaryAccount = mirrorPrimaryAccountResponse.data.accounts[0];

        const mirrorSecondaryAccountResponse = await utils.callMirrorNode(mirrorNodeClient, `accounts?account.id=${secondaryAccountInfo.accountId}`);
=======
        const mirrorContractDetailsResponse = await callMirrorNode(this.mirrorNodeClient, `/contracts/${contractId}/results/${contractExecuteTimestamp}`);
        mirrorContractDetails = mirrorContractDetailsResponse.data;

        // get block
        const mirrorBlockResponse = await callMirrorNode(this.mirrorNodeClient, `/blocks?block.number=${mirrorContractDetails.block_number}`);
        mirrorBlock = mirrorBlockResponse.data.blocks[0];

        const mirrorPrimaryAccountResponse = await callMirrorNode(this.mirrorNodeClient, `accounts?account.id=${primaryAccountInfo.accountId}`);
        mirrorPrimaryAccount = mirrorPrimaryAccountResponse.data.accounts[0];

        const mirrorSecondaryAccountResponse = await callMirrorNode(this.mirrorNodeClient, `accounts?account.id=${secondaryAccountInfo.accountId}`);
>>>>>>> 223bbec1
        mirrorSecondaryAccount = mirrorSecondaryAccountResponse.data.accounts[0];

        // start relay
        logger.info(`Start relay on port ${process.env.SERVER_PORT}`);
        this.testServer = app.listen({ port: process.env.SERVER_PORT });
        this.relayClient = Axios.create({
            baseURL: 'http://localhost:7546',
            responseType: 'json' as const,
            headers: {
                'Content-Type': 'application/json'
            },
            method: 'POST',
            timeout: 5 * 1000
        });
    });

    after(function () {
        if (useLocalNode === 'true') {
            // stop local-node
            logger.info('Shutdown local node');
            shell.exec('npx hedera-local stop');
        }

        // stop relay
        logger.info('Stop relay');
        if (this.testServer !== undefined) {
            this.testServer.close();
        }
    });

    it('should execute "eth_chainId"', async function () {
        const res = await utils.callSupportedRelayMethod(this.relayClient, 'eth_chainId', [null]);
        expect(res.data.result).to.be.equal('0x12a');
    });

    it('should execute "eth_getBlockByHash"', async function () {
        const res = await utils.callSupportedRelayMethod(this.relayClient, 'eth_getBlockByHash', [mirrorBlock.hash, 'true']);

        const blockResult = res.data.result;
        expect(blockResult.hash).to.be.equal(mirrorBlock.hash.slice(0, 66));
        expect(blockResult.number).to.be.equal(utils.numberTo0x(mirrorBlock.number));
        expect(blockResult).to.have.property('transactions');
        expect(blockResult.transactions.length).to.be.greaterThan(0);
    });

    it('should execute "eth_getBlockByNumber"', async function () {
        const res = await utils.callSupportedRelayMethod(this.relayClient, 'eth_getBlockByNumber', [mirrorBlock.number, true]);

        const blockResult = res.data.result;
        expect(blockResult.hash).to.be.equal(mirrorBlock.hash.slice(0, 66));
        expect(blockResult.number).to.be.equal(utils.numberTo0x(mirrorBlock.number));
        expect(blockResult).to.have.property('transactions');
        expect(blockResult.transactions.length).to.be.greaterThan(0);
    });

    it('should execute "eth_getBalance" for primary account', async function () {
        const res = await utils.callSupportedRelayMethod(this.relayClient, 'eth_getBalance', [mirrorPrimaryAccount.evm_address, 'latest']);
        expect(res.data.result).to.eq('0x1095793487fe22cac00');
    });

    it('should execute "eth_getBalance" for secondary account', async function () {
        const res = await utils.callSupportedRelayMethod(this.relayClient, 'eth_getBalance', [mirrorSecondaryAccount.evm_address, 'latest']);
        expect(res.data.result).to.eq('0x10f077b81e38c40a400');
    });

    it('should execute "eth_getBalance" for non-existing address', async function () {
        const res = await utils.callSupportedRelayMethod(this.relayClient, 'eth_getBalance', [nonExistingAddress, 'latest']);
        expect(res.data.result).to.eq('0x0');
    });

    it('should execute "eth_getBalance" for contract', async function () {
        const res = await utils.callSupportedRelayMethod(this.relayClient, 'eth_getBalance', [mirrorContract.evm_address, 'latest']);
        expect(res.data.result).to.eq('0x56bc75e2d63100000');
    });

    it('should execute "eth_getBalance" for account with id converted to evm_address', async function () {
        const res = await utils.callSupportedRelayMethod(this.relayClient, 'eth_getBalance', [utils.idToEvmAddress(mirrorPrimaryAccount.account), 'latest']);
        expect(res.data.result).to.eq('0x1095793487fe22cac00');
    });

    it('should execute "eth_getBalance" for contract with id converted to evm_address', async function () {
        const res = await utils.callSupportedRelayMethod(this.relayClient, 'eth_getBalance', [utils.idToEvmAddress(contractId.toString()), 'latest']);
        expect(res.data.result).to.eq('0x56bc75e2d63100000');
    });

    it('should execute "eth_getTransactionCount" primary', async function () {
        const res = await utils.callSupportedRelayMethod(this.relayClient, 'eth_getTransactionCount', [mirrorPrimaryAccount.evm_address, mirrorContractDetails.block_number]);
        expect(res.data.result).to.be.equal('0x0');
    });

    it('should execute "eth_getTransactionCount" secondary', async function () {
        const res = await utils.callSupportedRelayMethod(this.relayClient, 'eth_getTransactionCount', [mirrorSecondaryAccount.evm_address, mirrorContractDetails.block_number]);
        expect(res.data.result).to.be.equal('0x0');
    });

    it('should execute "eth_getTransactionCount" contract', async function () {
        const res = await utils.callSupportedRelayMethod(this.relayClient, 'eth_getTransactionCount', [mirrorContract.evm_address, mirrorContractDetails.block_number]);
        expect(res.data.result).to.be.equal('0x1');
    });

    it('should execute "eth_getTransactionCount" for account with id converted to evm_address', async function () {
        const res = await utils.callSupportedRelayMethod(this.relayClient, 'eth_getTransactionCount', [utils.idToEvmAddress(mirrorPrimaryAccount.account), mirrorContractDetails.block_number]);
        expect(res.data.result).to.be.equal('0x0');
    });

    it('should execute "eth_getTransactionCount" contract with id converted to evm_address', async function () {
        const res = await utils.callSupportedRelayMethod(this.relayClient, 'eth_getTransactionCount', [utils.idToEvmAddress(contractId.toString()), mirrorContractDetails.block_number]);
        expect(res.data.result).to.be.equal('0x1');
    });

    it('should execute "eth_getTransactionCount" for non-existing address', async function () {
        const res = await utils.callSupportedRelayMethod(this.relayClient, 'eth_getTransactionCount', [nonExistingAddress, mirrorContractDetails.block_number]);
        expect(res.data.result).to.be.equal('0x0');
    });

    it('should execute "eth_getBlockTransactionCountByHash"', async function () {
        const res = await utils.callSupportedRelayMethod(this.relayClient, 'eth_getBlockTransactionCountByHash', [mirrorBlock.hash]);
        expect(res.data.result).to.be.equal(mirrorBlock.count);
    });

    it('should execute "eth_getBlockTransactionCountByNumber"', async function () {
        const res = await utils.callSupportedRelayMethod(this.relayClient, 'eth_getBlockTransactionCountByNumber', [mirrorBlock.number]);
        expect(res.data.result).to.be.equal(mirrorBlock.count);
    });

    it('should execute "eth_getTransactionByBlockHashAndIndex"', async function () {
        const res = await utils.callSupportedRelayMethod(this.relayClient, 'eth_getTransactionByBlockHashAndIndex', [mirrorContractDetails.block_hash, mirrorContractDetails.transaction_index]);

        const transactionResult = res.data.result;
        expect(transactionResult.blockHash).to.be.equal(mirrorContractDetails.block_hash.slice(0, 66));
        expect(transactionResult.blockNumber).to.be.equal(utils.numberTo0x(mirrorContractDetails.block_number));
    });

    it('should execute "eth_getTransactionByBlockNumberAndIndex"', async function () {
        const res = await utils.callSupportedRelayMethod(this.relayClient, 'eth_getTransactionByBlockNumberAndIndex', [mirrorContractDetails.block_number, mirrorContractDetails.transaction_index]);

        const transactionResult = res.data.result;
        expect(transactionResult.blockHash).to.be.equal(mirrorContractDetails.block_hash.slice(0, 66));
        expect(transactionResult.blockNumber).to.be.equal(utils.numberTo0x(mirrorContractDetails.block_number));
    });

    it('should execute "net_listening"', async function () {
        const res = await utils.callSupportedRelayMethod(this.relayClient, 'net_listening', []);
        expect(res.data.result).to.be.equal('false');
    });

    it('should execute "net_version"', async function () {
        const res = await utils.callSupportedRelayMethod(this.relayClient, 'net_version', []);
        expect(res.data.result).to.be.equal('0x12a');
    });

    it('should execute "eth_estimateGas"', async function () {
        const res = await utils.callSupportedRelayMethod(this.relayClient, 'eth_estimateGas', []);
        expect(res.data.result).to.contain('0x');
        expect(res.data.result).to.not.be.equal('0x');
        expect(res.data.result).to.not.be.equal('0x0');
    });

    it('should execute "eth_gasPrice"', async function () {
        const res = await utils.callSupportedRelayMethod(this.relayClient, 'eth_gasPrice', []);
        expect(res.data.result).to.be.equal('0xa7a3582000');
    });

    it('should execute "eth_getUncleByBlockHashAndIndex"', async function () {
        const res = await utils.callSupportedRelayMethod(this.relayClient, 'eth_getUncleByBlockHashAndIndex', []);
        expect(res.data.result).to.be.null;
    });

    it('should execute "eth_getUncleByBlockNumberAndIndex"', async function () {
        const res = await utils.callSupportedRelayMethod(this.relayClient, 'eth_getUncleByBlockNumberAndIndex', []);
        expect(res.data.result).to.be.null;
    });

    it('should execute "eth_getUncleCountByBlockHash"', async function () {
        const res = await utils.callSupportedRelayMethod(this.relayClient, 'eth_getUncleCountByBlockHash', []);
        expect(res.data.result).to.be.equal('0x0');
    });

    it('should execute "eth_getUncleCountByBlockNumber"', async function () {
        const res = await utils.callSupportedRelayMethod(this.relayClient, 'eth_getUncleCountByBlockNumber', []);
        expect(res.data.result).to.be.equal('0x0');
    });

    it('should execute "eth_getWork"', async function () {
        utils.callUnsupportedRelayMethod(this.relayClient, 'eth_getWork', []);
    });

    it('should execute "eth_hashrate"', async function () {
        const res = await utils.callSupportedRelayMethod(this.relayClient, 'eth_hashrate', []);
        expect(res.data.result).to.be.equal('0x0');
    });

    it('should execute "eth_mining"', async function () {
        const res = await utils.callSupportedRelayMethod(this.relayClient, 'eth_mining', []);
        expect(res.data.result).to.be.equal(false);
    });

    it('should execute "eth_submitWork"', async function () {
        const res = await utils.callSupportedRelayMethod(this.relayClient, 'eth_submitWork', []);
        expect(res.data.result).to.be.equal(false);
    });

    it('should execute "eth_sendRawTransaction" for legacy transactions', async function () {
        const signedTx = await utils.signRawTransaction({
            ...defaultLegacyTransactionData,
            to: mirrorContract.evm_address
        }, ethCompPrivateKey3);

        const res = await utils.callSupportedRelayMethod(this.relayClient, 'eth_sendRawTransaction', [signedTx]);
        expect(res.data.result).to.be.equal('0x93c4b87f7fe3d6071a9c58acf5b64ec976c60ca2017f21fac42f445472885727');
    });

    it('should fail "eth_sendRawTransaction" for Legacy 2930 transactions', async function () {
        // INVALID_ETHEREUM_TX
        const signedTx = await utils.signRawTransaction({
            ...defaultLegacy2930TransactionData,
            to: mirrorContract.evm_address,
            nonce: 1
        }, ethCompPrivateKey3);

        const res = await utils.callFailingRelayMethod(this.relayClient, 'eth_sendRawTransaction', [signedTx]);
        expect(res.data.error.message).to.be.equal('Internal error');
        expect(res.data.error.code).to.be.equal(-32603);
    });

    it('should execute "eth_sendRawTransaction" for London transactions', async function () {
        const signedTx = await utils.signRawTransaction({
            ...defaultLondonTransactionData,
            to: mirrorContract.evm_address,
            nonce: 1
        }, ethCompPrivateKey3);

        const res = await utils.callSupportedRelayMethod(this.relayClient, 'eth_sendRawTransaction', [signedTx]);
        expect(res.data.result).to.be.equal('0x0a0bf0ecf2875f660ce2ccd3e9168b76ba56691fdee3a3400f91a8cc0ba51b47');
    });

    it('should execute "eth_syncing"', async function () {
        const res = await utils.callSupportedRelayMethod(this.relayClient, 'eth_syncing', []);
        expect(res.data.result).to.be.equal(false);
    });

    it('should execute "web3_client_version"', async function () {
        const res = await utils.callSupportedRelayMethod(this.relayClient, 'web3_client_version', []);
        expect(res.data.result).to.contain('relay/');
    });

    it('should execute "eth_protocolVersion"', async function () {
        utils.callUnsupportedRelayMethod(this.relayClient, 'eth_protocolVersion', []);
    });

<<<<<<< HEAD
=======
    const callMirrorNode = (mirrorNodeClient: AxiosInstance, path: string) => {
        logger.debug(`[GET] mirrornode ${path} endpoint`);
        return mirrorNodeClient.get(path);
    };

    const callSupportedRelayMethod = async (client: any, methodName: string, params: any[]) => {
        const resp = await callRelay(client, methodName, params);
        logger.trace(`[POST] to relay '${methodName}' with params [${params}] returned ${JSON.stringify(resp.data.result)}`);

        expect(resp.data).to.have.property('result');
        expect(resp.data.id).to.be.equal('2');

        return resp;
    };

    const callUnsupportedRelayMethod = async (client: any, methodName: string, params: any[]) => {
        const resp = await callRelay(client, methodName, params);
        logger.trace(`[POST] to relay '${methodName}' with params [${params}] returned ${JSON.stringify(resp.data.error)}`);

        expect(resp.data).to.have.property('error');
        expect(resp.data.error.code).to.be.equal(-32601);
        expect(resp.data.error.name).to.be.equal('Method not found');
        expect(resp.data.error.message).to.be.equal('Unsupported JSON-RPC method');

        return resp;
    };

    const callRelay = async (client: any, methodName: string, params: any[]) => {
        logger.debug(`[POST] to relay '${methodName}' with params [${params}]`);
        const resp = await client.post('/', {
            'id': '2',
            'jsonrpc': '2.0',
            'method': methodName,
            'params': params
        });

        expect(resp).to.not.be.null;
        expect(resp).to.have.property('data');
        expect(resp.data).to.have.property('id');
        expect(resp.data).to.have.property('jsonrpc');
        expect(resp.data.jsonrpc).to.be.equal('2.0');

        return resp;
    };

    const setupClient = () => {
        opPrivateKey = PrivateKey.fromString(process.env.OPERATOR_KEY_MAIN);
        const hederaNetwork: string = process.env.HEDERA_NETWORK || '{}';

        if (hederaNetwork.toLowerCase() in supportedEnvs) {
            client = Client.forName(hederaNetwork);
        } else {
            client = Client.forNetwork(JSON.parse(hederaNetwork));
        }

        client.setOperator(AccountId.fromString(process.env.OPERATOR_ID_MAIN), opPrivateKey);
    };

    const createEthCompatibleAccount = async () => {
        const privateKey = PrivateKey.generateECDSA();
        const publicKey = privateKey.publicKey;
        const aliasAccountId = publicKey.toAccountId(0, 0);

        logger.trace(`New Eth compatible privateKey: ${privateKey}`);
        logger.trace(`New Eth compatible publicKey: ${publicKey}`);
        logger.debug(`New Eth compatible account ID: ${aliasAccountId.toString()}`);

        logger.info(`Transfer transaction attempt`);
        const aliasCreationResponse = await executeTransaction(new TransferTransaction()
            .addHbarTransfer(client.operatorAccountId, new Hbar(100).negated())
            .addHbarTransfer(aliasAccountId, new Hbar(100)));

        logger.debug(`Get ${aliasAccountId.toString()} receipt`);
        await aliasCreationResponse.getReceipt(client);

        const balance = await executeQuery(new AccountBalanceQuery()
            .setNodeAccountIds([aliasCreationResponse.nodeId])
            .setAccountId(aliasAccountId));

        logger.info(`Balances of the new account: ${balance.toString()}`);

        const accountInfo = await executeQuery(new AccountInfoQuery()
            .setNodeAccountIds([aliasCreationResponse.nodeId])
            .setAccountId(aliasAccountId));

        logger.info(`New account Info: ${accountInfo.accountId.toString()}`);
        return { accountInfo, privateKey };
    };

    const createToken = async () => {
        const symbol = Math.random().toString(36).slice(2, 6).toUpperCase();
        logger.trace(`symbol = ${symbol}`);
        const resp = await executeAndGetTransactionReceipt(new TokenCreateTransaction()
            .setTokenName(`relay-acceptance token ${symbol}`)
            .setTokenSymbol(symbol)
            .setDecimals(3)
            .setInitialSupply(1000)
            .setTreasuryAccountId(client.operatorAccountId));

        logger.trace(`get token id from receipt`);
        tokenId = resp.tokenId;
        logger.info(`token id = ${tokenId.toString()}`);
    };

    const associateAndTransferToken = async (accountId: AccountId, pk: PrivateKey) => {
        logger.info(`Associate account ${accountId.toString()} with token ${tokenId.toString()}`);
        await executeAndGetTransactionReceipt(
            await new TokenAssociateTransaction()
                .setAccountId(accountId)
                .setTokenIds([tokenId])
                .freezeWith(client)
                .sign(pk));

        logger.debug(
            `Associated account ${accountId.toString()} with token ${tokenId.toString()}`
        );

        executeAndGetTransactionReceipt(new TransferTransaction()
            .addTokenTransfer(tokenId, client.operatorAccountId, -10)
            .addTokenTransfer(tokenId, accountId, 10));

        logger.debug(
            `Sent 10 tokens from account ${client.operatorAccountId.toString()} to account ${accountId.toString()} on token ${tokenId.toString()}`
        );

        const balances = await executeQuery(new AccountBalanceQuery()
            .setAccountId(accountId));

        logger.debug(
            `Token balances for ${accountId.toString()} are ${balances.tokens
                .toString()
                .toString()}`
        );
    };

    const sendFileClosingCryptoTransfer = async (accountId: AccountId) => {
        const aliasCreationResponse = await executeTransaction(new TransferTransaction()
            .addHbarTransfer(client.operatorAccountId, new Hbar(1, HbarUnit.Millibar).negated())
            .addHbarTransfer(accountId, new Hbar(1, HbarUnit.Millibar)));

        await aliasCreationResponse.getReceipt(client);

        const balance = await executeQuery(new AccountBalanceQuery()
            .setNodeAccountIds([aliasCreationResponse.nodeId])
            .setAccountId(accountId));

        logger.info(`Balances of the new account: ${balance.toString()}`);
    };

    const createParentContract = async () => {
        const contractByteCode = (parentContract.deployedBytecode.replace('0x', ''));

        const fileReceipt = await executeAndGetTransactionReceipt(new FileCreateTransaction()
            .setKeys([client.operatorPublicKey])
            .setContents(contractByteCode));

        // Fetch the receipt for transaction that created the file
        // The file ID is located on the transaction receipt
        const fileId = fileReceipt.fileId;
        logger.info(`contract bytecode file: ${fileId.toString()}`);

        // Create the contract
        const contractReceipt = await executeAndGetTransactionReceipt(new ContractCreateTransaction()
            .setConstructorParameters(
                new ContractFunctionParameters()
            )
            .setGas(75000)
            .setBytecodeFileId(fileId)
            .setAdminKey(client.operatorPublicKey));

        // Fetch the receipt for the transaction that created the contract

        // The conract ID is located on the transaction receipt
        contractId = contractReceipt.contractId;

        logger.info(`new contract ID: ${contractId.toString()}`);
    };

    const executeContractCall = async () => {
        // Call a method on a contract exists on Hedera, but is allowed to mutate the contract state
        logger.info(`Execute contracts ${contractId}'s createChild method`);
        const contractExecTransactionResponse =
            await executeTransaction(new ContractExecuteTransaction()
                .setContractId(contractId)
                .setGas(75000)
                .setFunction(
                    "createChild",
                    new ContractFunctionParameters()
                        .addUint256(1000)
                ));

        const resp = await getRecordResponseDetails(contractExecTransactionResponse);
        contractExecuteTimestamp = resp.executedTimestamp;
        contractExecutedTransactionId = resp.executedTransactionId;
    };

    const executeQuery = async (query: Query<any>) => {
        try {
            logger.info(`Execute ${query.constructor.name} query`);
            return query.execute(client);
        }
        catch (e) {
            logger.error(e, `Error executing ${query.constructor.name} query`);
        }
    };

    const executeTransaction = async (transaction: Transaction) => {
        try {
            logger.info(`Execute ${transaction.constructor.name} transaction`);
            const resp = await transaction.execute(client);
            logger.info(`Executed transaction ${resp.transactionId.toString()}`);
            return resp;
        }
        catch (e) {
            logger.error(e, `Error executing ${transaction.constructor.name} transaction`);
        }
    };

    const executeAndGetTransactionReceipt = async (transaction: Transaction) => {
        let resp;
        try {
            resp = await executeTransaction(transaction);
            return resp.getReceipt(client);
        }
        catch (e) {
            logger.error(e,
                `Error retrieving receipt for ${resp === undefined ? transaction.constructor.name : resp.transactionId.toString()} transaction`);
        }
    };

    const getRecordResponseDetails = async (resp: TransactionResponse) => {
        logger.info(`Retrieve record for ${resp.transactionId.toString()}`);
        const record = await resp.getRecord(client);
        const nanoString = record.consensusTimestamp.nanos.toString();
        const executedTimestamp = `${record.consensusTimestamp.seconds}.${nanoString.padStart(9, '0')}`;
        const transactionId = record.transactionId;
        const transactionIdNanoString = transactionId.validStart.nanos.toString();
        const executedTransactionId = `${transactionId.accountId}-${transactionId.validStart.seconds}-${transactionIdNanoString.padStart(9, '0')}`;
        logger.info(`executedTimestamp: ${executedTimestamp}, executedTransactionId: ${executedTransactionId}`);
        return { executedTimestamp, executedTransactionId };
    };

    const numberTo0x = (input: number): string => {
        return `0x${input.toString(16)}`;
    };

    const prune0x = (input: string): string => {
        return input.startsWith('0x') ? input.substring(2) : input;
    };
>>>>>>> 223bbec1
});<|MERGE_RESOLUTION|>--- conflicted
+++ resolved
@@ -23,12 +23,9 @@
     Client,
     PrivateKey,
 } from "@hashgraph/sdk";
-<<<<<<< HEAD
 import Axios from 'axios';
-=======
 import Axios, { AxiosInstance } from 'axios';
 import axiosRetry from 'axios-retry';
->>>>>>> 223bbec1
 import { expect } from 'chai';
 import dotenv from 'dotenv';
 import path from 'path';
@@ -202,35 +199,25 @@
         });
 
         // get contract details
-<<<<<<< HEAD
         const mirrorContractResponse = await utils.callMirrorNode(mirrorNodeClient, `/contracts/${contractId}`);
         mirrorContract = mirrorContractResponse.data;
 
         // get contract details
         const mirrorContractDetailsResponse = await utils.callMirrorNode(mirrorNodeClient, `/contracts/${contractId}/results/${contractExecuteTimestamp}`);
+        const mirrorContractDetailsResponse = await callMirrorNode(this.mirrorNodeClient, `/contracts/${contractId}/results/${contractExecuteTimestamp}`);
         mirrorContractDetails = mirrorContractDetailsResponse.data;
 
         // get block
+        const mirrorBlockResponse = await callMirrorNode(this.mirrorNodeClient, `/blocks?block.number=${mirrorContractDetails.block_number}`);
         const mirrorBlockResponse = await utils.callMirrorNode(mirrorNodeClient, `/blocks?block.number=${mirrorContractDetails.block_number}`);
         mirrorBlock = mirrorBlockResponse.data.blocks[0];
 
+        const mirrorPrimaryAccountResponse = await callMirrorNode(this.mirrorNodeClient, `accounts?account.id=${primaryAccountInfo.accountId}`);
         const mirrorPrimaryAccountResponse = await utils.callMirrorNode(mirrorNodeClient, `accounts?account.id=${primaryAccountInfo.accountId}`);
         mirrorPrimaryAccount = mirrorPrimaryAccountResponse.data.accounts[0];
 
+        const mirrorSecondaryAccountResponse = await callMirrorNode(this.mirrorNodeClient, `accounts?account.id=${secondaryAccountInfo.accountId}`);
         const mirrorSecondaryAccountResponse = await utils.callMirrorNode(mirrorNodeClient, `accounts?account.id=${secondaryAccountInfo.accountId}`);
-=======
-        const mirrorContractDetailsResponse = await callMirrorNode(this.mirrorNodeClient, `/contracts/${contractId}/results/${contractExecuteTimestamp}`);
-        mirrorContractDetails = mirrorContractDetailsResponse.data;
-
-        // get block
-        const mirrorBlockResponse = await callMirrorNode(this.mirrorNodeClient, `/blocks?block.number=${mirrorContractDetails.block_number}`);
-        mirrorBlock = mirrorBlockResponse.data.blocks[0];
-
-        const mirrorPrimaryAccountResponse = await callMirrorNode(this.mirrorNodeClient, `accounts?account.id=${primaryAccountInfo.accountId}`);
-        mirrorPrimaryAccount = mirrorPrimaryAccountResponse.data.accounts[0];
-
-        const mirrorSecondaryAccountResponse = await callMirrorNode(this.mirrorNodeClient, `accounts?account.id=${secondaryAccountInfo.accountId}`);
->>>>>>> 223bbec1
         mirrorSecondaryAccount = mirrorSecondaryAccountResponse.data.accounts[0];
 
         // start relay
@@ -481,43 +468,8 @@
         utils.callUnsupportedRelayMethod(this.relayClient, 'eth_protocolVersion', []);
     });
 
-<<<<<<< HEAD
-=======
-    const callMirrorNode = (mirrorNodeClient: AxiosInstance, path: string) => {
-        logger.debug(`[GET] mirrornode ${path} endpoint`);
-        return mirrorNodeClient.get(path);
-    };
-
-    const callSupportedRelayMethod = async (client: any, methodName: string, params: any[]) => {
-        const resp = await callRelay(client, methodName, params);
-        logger.trace(`[POST] to relay '${methodName}' with params [${params}] returned ${JSON.stringify(resp.data.result)}`);
-
-        expect(resp.data).to.have.property('result');
-        expect(resp.data.id).to.be.equal('2');
-
-        return resp;
-    };
-
-    const callUnsupportedRelayMethod = async (client: any, methodName: string, params: any[]) => {
-        const resp = await callRelay(client, methodName, params);
-        logger.trace(`[POST] to relay '${methodName}' with params [${params}] returned ${JSON.stringify(resp.data.error)}`);
-
-        expect(resp.data).to.have.property('error');
-        expect(resp.data.error.code).to.be.equal(-32601);
-        expect(resp.data.error.name).to.be.equal('Method not found');
-        expect(resp.data.error.message).to.be.equal('Unsupported JSON-RPC method');
-
-        return resp;
-    };
-
-    const callRelay = async (client: any, methodName: string, params: any[]) => {
-        logger.debug(`[POST] to relay '${methodName}' with params [${params}]`);
-        const resp = await client.post('/', {
-            'id': '2',
-            'jsonrpc': '2.0',
-            'method': methodName,
-            'params': params
-        });
+    //callRelay
+    ===================================
 
         expect(resp).to.not.be.null;
         expect(resp).to.have.property('data');
@@ -732,5 +684,4 @@
     const prune0x = (input: string): string => {
         return input.startsWith('0x') ? input.substring(2) : input;
     };
->>>>>>> 223bbec1
 });