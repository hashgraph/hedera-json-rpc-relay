/*-
 *
 * Hedera JSON RPC Relay
 *
 * Copyright (C) 2022 Hedera Hashgraph, LLC
 *
 * Licensed under the Apache License, Version 2.0 (the "License");
 * you may not use this file except in compliance with the License.
 * You may obtain a copy of the License at
 *
 *      http://www.apache.org/licenses/LICENSE-2.0
 *
 * Unless required by applicable law or agreed to in writing, software
 * distributed under the License is distributed on an "AS IS" BASIS,
 * WITHOUT WARRANTIES OR CONDITIONS OF ANY KIND, either express or implied.
 * See the License for the specific language governing permissions and
 * limitations under the License.
 *
 */

// external resources
import { solidity } from "ethereum-waffle";
import chai, { expect } from "chai";
chai.use(solidity);

import { AliasAccount } from '../clients/servicesClient';
import { Utils } from '../helpers/utils';
import { ethers, BigNumber } from 'ethers';
import ERC20MockJson from '../contracts/ERC20Mock.json';
import Assertions from '../helpers/assertions';
import { EthImpl } from "@hashgraph/json-rpc-relay/src/lib/eth";
import Constants from '../../../server/tests/helpers/constants';


describe('@erc20 Acceptance Tests', async function () {
    this.timeout(240 * 1000); // 240 seconds
    const { servicesNode, relay }: any = global;

    // cached entities
    const accounts: AliasAccount[] = [];
    let initialHolder;
    let recipient;
    let anotherAccount;
    let requestId;

    const contracts: [any] = [];

    const name = Utils.randomString(10);
    const symbol = Utils.randomString(5);
    const initialSupply = BigNumber.from(10000);

    const ERC20 = 'ERC20 Contract';
    const HTS = 'HTS token';

    const testTitles = [
        { testName: ERC20, expectedBytecode: ERC20MockJson.deployedBytecode },
        { testName: HTS }
    ];

    this.beforeAll(async () => {
        requestId = Utils.generateRequestId();

        accounts[0] = await servicesNode.createAliasAccount(60, relay.provider, requestId);
        accounts[1] = await servicesNode.createAliasAccount(30, relay.provider, requestId);
        accounts[2] = await servicesNode.createAliasAccount(30, relay.provider, requestId);

        initialHolder = accounts[0].address;
        recipient = accounts[1].address;
        anotherAccount = accounts[2].address;

        // allow mirror node a 5 full record stream write windows (5 sec) and a buffer to persist setup details
        await new Promise(r => setTimeout(r, 5000));

        contracts.push(await Utils.deployContractWithEthers([name, symbol, initialHolder, initialSupply], ERC20MockJson, accounts[0].wallet, relay));
        contracts.push(await Utils.createHTS(name, symbol, accounts[0], 10000, ERC20MockJson.abi, [accounts[1], accounts[2]], accounts[0], servicesNode, requestId));
    });

    this.beforeEach(async () => {
        requestId = Utils.generateRequestId();
    });

    for (const i in testTitles) {
        describe(testTitles[i].testName, async function () {
            let contract;

            before(async function () {
                contract = contracts[i];
            });

            it('has a name', async function () {
                expect(await contract.name()).to.equal(name);
            });

            it('has a symbol', async function () {
                expect(await contract.symbol()).to.equal(symbol);
            });

            it('has 18 decimals', async function () {
                expect(await contract.decimals()).to.be.equal(18);
            });

            it('Relay can execute "eth_getCode" for ERC20 contract with evmAddress', async function () {
                const res = await relay.call('eth_getCode', [contract.address, 'latest'], requestId);
                const expectedBytecode = `${EthImpl.redirectBytecodePrefix}${contract.address.slice(2)}${EthImpl.redirectBytecodePostfix}`
                if (testTitles[i].testName !== HTS) {
                    expect(res).to.eq(testTitles[i].expectedBytecode);
                } else {
                    expect(res).to.eq(expectedBytecode);
                }
            });

            describe('should behave like erc20', function () {
                describe('total supply', function () {
                    it('@release returns the total amount of tokens', async function () {
                        const supply = await contract.totalSupply();
                        expect(supply.toString()).to.be.equal(initialSupply.toString());
                    });
                });

                describe('balanceOf', function () {
                    describe('when the requested account has no tokens', function () {
                        it('returns zero', async function () {
                            const otherBalance = await contract.balanceOf(anotherAccount);
                            expect(otherBalance.toString()).to.be.equal('0');
                        });
                    });

                    describe('when the requested account has some tokens', function () {
                        it('@release returns the total amount of tokens', async function () {
                            const balance = await contract.balanceOf(initialHolder);
                            expect(balance.toString()).to.be.equal(initialSupply.toString());
                        });
                    });
                });

                describe('transfer from', function () {
                    let spender;
                    let spenderWallet;

                    before(async function () {
                        spender = accounts[1].address;
                        spenderWallet = accounts[1].wallet;
                    });

                    describe('when the token owner is not the zero address', function () {
                        let tokenOwner, tokenOwnerWallet;
                        before(async function () {
                            tokenOwner = accounts[0].address;
                            tokenOwnerWallet = accounts[0].wallet;
                        });

                        describe('when the recipient is not the zero address', function () {
                            let to, toWallet;
                            before(async function () {
                                to = accounts[2].address;
                                toWallet = accounts[2].wallet;
                            });

                            describe('when the spender has enough tokens', function () {
                                let amount, tx;
                                before(async function () {
                                    amount = initialSupply;
                                });

<<<<<<< HEAD
                                it ('@release contract owner transfers tokens', async function () {
                                    tx = await contract.connect(tokenOwnerWallet).transfer(to, amount, await Utils.gasOptions(requestId));
=======
                                it('@release contract owner transfers tokens', async function () {
                                    tx = await contract.connect(tokenOwnerWallet).transfer(to, amount);
>>>>>>> 960803f7
                                    // 5 seconds sleep to propagate the changes to mirror node
                                    await new Promise(r => setTimeout(r, 5000));
                                    const ownerBalance = await contract.balanceOf(tokenOwner);
                                    const toBalance = await contract.balanceOf(to);
                                    expect(ownerBalance.toString()).to.be.equal('0');
                                    expect(toBalance.toString()).to.be.equal(amount.toString());

                                });

                                it('emits a transfer event', async function () {
                                    const transferEvent = (await tx.wait()).events.filter(e => e.event === Constants.HTS_CONTRACT_EVENTS.Transfer)[0].args;
                                    expect(transferEvent.from).to.eq(tokenOwnerWallet.address);
                                    expect(transferEvent.to).to.eq(toWallet.address);
                                    expect(transferEvent.value).to.eq(amount);
                                });

<<<<<<< HEAD
                                it ('other account transfers tokens back to owner', async function () {
                                    tx = await contract.connect(toWallet).transfer(tokenOwner, amount, await Utils.gasOptions(requestId));
=======
                                it('other account transfers tokens back to owner', async function () {
                                    tx = await contract.connect(toWallet).transfer(tokenOwner, amount);
>>>>>>> 960803f7
                                    // 5 seconds sleep to propagate the changes to mirror node
                                    await new Promise(r => setTimeout(r, 5000));
                                    const ownerBalance = await contract.balanceOf(tokenOwner);
                                    const toBalance = await contract.balanceOf(to);
                                    expect(ownerBalance.toString()).to.be.equal(amount.toString());
                                    expect(toBalance.toString()).to.be.equal('0');
                                });
                            });

                            describe('when the spender has enough allowance', function () {
                                let tx, receipt;
                                before(async function () {
<<<<<<< HEAD
                                    tx = await contract.connect(tokenOwnerWallet).approve(spender, initialSupply, await Utils.gasOptions(requestId));
=======
                                    tx = await contract.connect(tokenOwnerWallet).approve(spender, initialSupply, Constants.GAS.LIMIT_1_000_000);
>>>>>>> 960803f7
                                    receipt = await tx.wait();
                                    // 5 seconds sleep to propagate the changes to mirror node
                                    await new Promise(r => setTimeout(r, 5000));
                                });

                                it('emits an approval event', async function () {
                                    const allowance = await contract.allowance(tokenOwner, spender);
                                    const approvalEvent = (await tx.wait()).events.filter(e => e.event === Constants.HTS_CONTRACT_EVENTS.Approval)[0].args;
                                    expect(approvalEvent.owner).to.eq(tokenOwnerWallet.address);
                                    expect(approvalEvent.spender).to.eq(spenderWallet.address);
                                    expect(approvalEvent.value).to.eq(allowance);
                                });

                                describe('when the token owner has enough balance', function () {
                                    let amount, tx;
                                    before(async function () {
                                        amount = initialSupply;
                                        const ownerBalance = await contract.balanceOf(tokenOwner);
                                        const toBalance = await contract.balanceOf(to);
                                        expect(ownerBalance.toString()).to.be.equal(amount.toString());
                                        expect(toBalance.toString()).to.be.equal('0');
                                    });

                                    it('transfers the requested amount', async function () {
<<<<<<< HEAD
                                        tx = await contract.connect(spenderWallet).transferFrom(tokenOwner, to, initialSupply, await Utils.gasOptions(requestId));
=======
                                        tx = await contract.connect(spenderWallet).transferFrom(tokenOwner, to, initialSupply, Constants.GAS.LIMIT_1_000_000);
>>>>>>> 960803f7
                                        const receipt = await tx.wait();
                                        // 5 seconds sleep to propagate the changes to mirror node
                                        await new Promise(r => setTimeout(r, 5000));
                                        const ownerBalance = await contract.balanceOf(tokenOwner);
                                        const toBalance = await contract.balanceOf(to);
                                        expect(ownerBalance.toString()).to.be.equal('0');
                                        expect(toBalance.toString()).to.be.equal(amount.toString());
                                    });

                                    it('decreases the spender allowance', async function () {
                                        const allowance = await contract.allowance(tokenOwner, spender);
                                        expect(allowance.toString()).to.be.equal('0');
                                    });

                                    it('emits a transfer event', async function () {
                                        const transferEvent = (await tx.wait()).events.filter(e => e.event === Constants.HTS_CONTRACT_EVENTS.Transfer)[0].args;
                                        expect(transferEvent.from).to.eq(tokenOwnerWallet.address);
                                        expect(transferEvent.to).to.eq(toWallet.address);
                                        expect(transferEvent.value).to.eq(amount);
                                    });
                                });

                                describe('when the token owner does not have enough balance', function () {
                                    let amount;

                                    beforeEach('reducing balance', async function () {
                                        amount = initialSupply;
                                        await contract.transfer(to, 1, await Utils.gasOptions(1_500_000));
                                    });

                                    it('reverts', async function () {
                                        await Assertions.expectRevert(
                                            contract.connect(spenderWallet).transferFrom(tokenOwner, to, amount),
                                            Constants.CALL_EXCEPTION
                                        );
                                    });
                                });
                            });

                            describe('when the spender does not have enough allowance', function () {
                                let allowance;

                                before(async function () {
                                    allowance = initialSupply.sub(1);
                                });

                                beforeEach(async function () {
<<<<<<< HEAD
                                    await contract.approve(spender, allowance, await Utils.gasOptions(requestId));
=======
                                    await contract.approve(spender, allowance, Constants.GAS.LIMIT_1_000_000);
>>>>>>> 960803f7
                                });

                                describe('when the token owner has enough balance', function () {
                                    let amount;
                                    before(async function () {
                                        amount = initialSupply;
                                    });

                                    it('reverts', async function () {
                                        await Assertions.expectRevert(
                                            contract.connect(spenderWallet).transferFrom(tokenOwner, to, amount),
                                            Constants.CALL_EXCEPTION,
                                        );
                                    });
                                });

                                describe('when the token owner does not have enough balance', function () {
                                    let amount;
                                    before(async function () {
                                        amount = allowance;
                                    });

                                    beforeEach('reducing balance', async function () {
                                        await contract.transfer(to, 2, await Utils.gasOptions(1_500_000));
                                    });

                                    it('reverts', async function () {
                                        await Assertions.expectRevert(
                                            contract.connect(spenderWallet).transferFrom(tokenOwner, to, amount),
                                            Constants.CALL_EXCEPTION,
                                        );
                                    });
                                });
                            });

                            describe('@release when the spender has unlimited allowance', function () {
                                beforeEach(async function () {
<<<<<<< HEAD
                                    await contract.connect(tokenOwnerWallet).approve(spender, ethers.constants.MaxUint256, await Utils.gasOptions(requestId));
=======
                                    await contract.connect(tokenOwnerWallet).approve(spender, ethers.constants.MaxUint256, Constants.GAS.LIMIT_1_000_000);
>>>>>>> 960803f7
                                    // 5 seconds sleep to propagate the changes to mirror node
                                    await new Promise(r => setTimeout(r, 5000));
                                });

                                if (testTitles[i].testName !== HTS) {
                                    it('does not decrease the spender allowance', async function () {
                                        await contract.connect(spenderWallet).transferFrom(tokenOwner, to, 1);
                                        const allowance = await contract.allowance(tokenOwner, spender);
                                        expect(allowance.toString()).to.be.equal(ethers.constants.MaxUint256.toString());
                                    });
                                }
                                else {
                                    it('decreases the spender allowance', async function () {
                                        await contract.connect(spenderWallet).transferFrom(tokenOwner, to, 1);
                                        const allowance = await contract.allowance(tokenOwner, spender);
                                        expect(allowance.toString()).to.be.equal((initialSupply.toNumber() - 1).toString());
                                    });
                                }
                            });
                        });

                        describe('when the recipient is the zero address', function () {
                            let amount, to, tokenOwnerWallet;

                            beforeEach(async function () {
                                amount = initialSupply;
                                to = ethers.constants.AddressZero;
                                tokenOwnerWallet = accounts[0].wallet;
<<<<<<< HEAD
                                await contract.connect(tokenOwnerWallet).approve(spender, amount, await Utils.gasOptions(requestId, 1_500_000));
=======
                                await contract.connect(tokenOwnerWallet).approve(spender, amount, Constants.GAS.LIMIT_1_000_000);
>>>>>>> 960803f7
                            });

                            it('reverts', async function () {
                                await Assertions.expectRevert(contract.connect(spenderWallet).transferFrom(tokenOwner, to, amount),
                                Constants.CALL_EXCEPTION);
                            });
                        });
                    });
                });
            });
        });
    }
});<|MERGE_RESOLUTION|>--- conflicted
+++ resolved
@@ -162,13 +162,8 @@
                                     amount = initialSupply;
                                 });
 
-<<<<<<< HEAD
-                                it ('@release contract owner transfers tokens', async function () {
-                                    tx = await contract.connect(tokenOwnerWallet).transfer(to, amount, await Utils.gasOptions(requestId));
-=======
                                 it('@release contract owner transfers tokens', async function () {
                                     tx = await contract.connect(tokenOwnerWallet).transfer(to, amount);
->>>>>>> 960803f7
                                     // 5 seconds sleep to propagate the changes to mirror node
                                     await new Promise(r => setTimeout(r, 5000));
                                     const ownerBalance = await contract.balanceOf(tokenOwner);
@@ -185,13 +180,8 @@
                                     expect(transferEvent.value).to.eq(amount);
                                 });
 
-<<<<<<< HEAD
-                                it ('other account transfers tokens back to owner', async function () {
-                                    tx = await contract.connect(toWallet).transfer(tokenOwner, amount, await Utils.gasOptions(requestId));
-=======
                                 it('other account transfers tokens back to owner', async function () {
                                     tx = await contract.connect(toWallet).transfer(tokenOwner, amount);
->>>>>>> 960803f7
                                     // 5 seconds sleep to propagate the changes to mirror node
                                     await new Promise(r => setTimeout(r, 5000));
                                     const ownerBalance = await contract.balanceOf(tokenOwner);
@@ -204,11 +194,7 @@
                             describe('when the spender has enough allowance', function () {
                                 let tx, receipt;
                                 before(async function () {
-<<<<<<< HEAD
                                     tx = await contract.connect(tokenOwnerWallet).approve(spender, initialSupply, await Utils.gasOptions(requestId));
-=======
-                                    tx = await contract.connect(tokenOwnerWallet).approve(spender, initialSupply, Constants.GAS.LIMIT_1_000_000);
->>>>>>> 960803f7
                                     receipt = await tx.wait();
                                     // 5 seconds sleep to propagate the changes to mirror node
                                     await new Promise(r => setTimeout(r, 5000));
@@ -233,11 +219,7 @@
                                     });
 
                                     it('transfers the requested amount', async function () {
-<<<<<<< HEAD
                                         tx = await contract.connect(spenderWallet).transferFrom(tokenOwner, to, initialSupply, await Utils.gasOptions(requestId));
-=======
-                                        tx = await contract.connect(spenderWallet).transferFrom(tokenOwner, to, initialSupply, Constants.GAS.LIMIT_1_000_000);
->>>>>>> 960803f7
                                         const receipt = await tx.wait();
                                         // 5 seconds sleep to propagate the changes to mirror node
                                         await new Promise(r => setTimeout(r, 5000));
@@ -285,11 +267,7 @@
                                 });
 
                                 beforeEach(async function () {
-<<<<<<< HEAD
                                     await contract.approve(spender, allowance, await Utils.gasOptions(requestId));
-=======
-                                    await contract.approve(spender, allowance, Constants.GAS.LIMIT_1_000_000);
->>>>>>> 960803f7
                                 });
 
                                 describe('when the token owner has enough balance', function () {
@@ -327,11 +305,7 @@
 
                             describe('@release when the spender has unlimited allowance', function () {
                                 beforeEach(async function () {
-<<<<<<< HEAD
                                     await contract.connect(tokenOwnerWallet).approve(spender, ethers.constants.MaxUint256, await Utils.gasOptions(requestId));
-=======
-                                    await contract.connect(tokenOwnerWallet).approve(spender, ethers.constants.MaxUint256, Constants.GAS.LIMIT_1_000_000);
->>>>>>> 960803f7
                                     // 5 seconds sleep to propagate the changes to mirror node
                                     await new Promise(r => setTimeout(r, 5000));
                                 });
@@ -360,11 +334,7 @@
                                 amount = initialSupply;
                                 to = ethers.constants.AddressZero;
                                 tokenOwnerWallet = accounts[0].wallet;
-<<<<<<< HEAD
                                 await contract.connect(tokenOwnerWallet).approve(spender, amount, await Utils.gasOptions(requestId, 1_500_000));
-=======
-                                await contract.connect(tokenOwnerWallet).approve(spender, amount, Constants.GAS.LIMIT_1_000_000);
->>>>>>> 960803f7
                             });
 
                             it('reverts', async function () {
