--- conflicted
+++ resolved
@@ -29,17 +29,14 @@
 import Assertions from '../helpers/assertions';
 import testConstants from '../helpers/constants';
 import { AliasAccount } from '../types/AliasAccount';
-<<<<<<< HEAD
-import { estimateFileTransactionsFee } from '@hashgraph/json-rpc-relay/tests/helpers';
-import { ConfigService } from '@hashgraph/json-rpc-config-service/dist/services';
-import { ConfigServiceTestHelper } from '../../../config-service/tests/configServiceTestHelper';
-=======
 import {
   estimateFileTransactionsFee,
   overrideEnvsInMochaDescribe,
   withOverriddenEnvsInMochaTest,
 } from '@hashgraph/json-rpc-relay/tests/helpers';
->>>>>>> afc33495
+import { estimateFileTransactionsFee } from '@hashgraph/json-rpc-relay/tests/helpers';
+import { ConfigService } from '@hashgraph/json-rpc-config-service/dist/services';
+import { ConfigServiceTestHelper } from '../../../config-service/tests/configServiceTestHelper';
 
 // Contracts used in tests
 import parentContractJson from '../contracts/Parent.json';
@@ -213,13 +210,7 @@
       });
 
       describe('Remaining HBAR Limit', () => {
-<<<<<<< HEAD
-        before(() => {
-          ConfigServiceTestHelper.dynamicOverride('GET_RECORD_DEFAULT_TO_CONSENSUS_NODE', true);
-        });
-=======
         overrideEnvsInMochaDescribe({ GET_RECORD_DEFAULT_TO_CONSENSUS_NODE: 'true' });
->>>>>>> afc33495
 
         it('should execute "eth_sendRawTransaction" without triggering HBAR rate limit exceeded', async function () {
           const parentContract = await deployContract(parentContractJson, accounts[0].wallet);
@@ -312,18 +303,6 @@
       });
 
       describe('Rate Limit', () => {
-<<<<<<< HEAD
-        let hbarRateLimitPreemptiveCheck: string | undefined;
-
-        beforeEach(() => {
-          hbarRateLimitPreemptiveCheck = ConfigService.get('HBAR_RATE_LIMIT_PREEMPTIVE_CHECK');
-        });
-        afterEach(() => {
-          ConfigServiceTestHelper.dynamicOverride('HBAR_RATE_LIMIT_PREEMPTIVE_CHECK', hbarRateLimitPreemptiveCheck);
-        });
-
-=======
->>>>>>> afc33495
         it('HBAR limiter is updated within acceptable tolerance range in relation to actual spent amount by the relay operator', async function () {
           const TOLERANCE = 0.02;
           const remainingHbarsBefore = Number(await metrics.get(testConstants.METRICS.REMAINING_HBAR_LIMIT));
@@ -346,19 +325,6 @@
           Assertions.expectWithinTolerance(amountPaidByOperator, totalOperatorFees, TOLERANCE);
         });
 
-<<<<<<< HEAD
-        it('Should preemptively check the rate limit before submitting EthereumTransaction', async function () {
-          ConfigServiceTestHelper.dynamicOverride('HBAR_RATE_LIMIT_PREEMPTIVE_CHECK', true);
-
-          try {
-            for (let i = 0; i < 50; i++) {
-              const largeContract = await Utils.deployContract(
-                largeContractJson.abi,
-                largeContractJson.bytecode,
-                accounts[0].wallet,
-              );
-              await largeContract.waitForDeployment();
-=======
         withOverriddenEnvsInMochaTest({ HBAR_RATE_LIMIT_PREEMPTIVE_CHECK: 'true' }, () => {
           it('Should preemptively check the rate limit before submitting EthereumTransaction', async function () {
             try {
@@ -373,26 +339,10 @@
               expect.fail('Expected an error, but no error was thrown from the hbar rate limiter');
             } catch (e: any) {
               expect(e.message).to.contain(predefined.HBAR_RATE_LIMIT_PREEMPTIVE_EXCEEDED.message);
->>>>>>> afc33495
             }
           });
         });
 
-<<<<<<< HEAD
-        it('multiple deployments of large contracts should eventually exhaust the remaining hbar limit', async function () {
-          ConfigServiceTestHelper.dynamicOverride('HBAR_RATE_LIMIT_PREEMPTIVE_CHECK', false);
-
-          const remainingHbarsBefore = Number(await metrics.get(testConstants.METRICS.REMAINING_HBAR_LIMIT));
-          const lastRemainingHbars = remainingHbarsBefore;
-          expect(remainingHbarsBefore).to.be.gt(0);
-          try {
-            for (let i = 0; i < 50; i++) {
-              const contract = await deployContract(largeContractJson, accounts[0].wallet);
-              await contract.waitForDeployment();
-              const remainingHbars = Number(await metrics.get(testConstants.METRICS.REMAINING_HBAR_LIMIT));
-              // FIXME this check is very flaky, ideally it should be uncommented
-              // expect(remainingHbars).to.be.lt(lastRemainingHbars);
-=======
         withOverriddenEnvsInMochaTest({ HBAR_RATE_LIMIT_PREEMPTIVE_CHECK: 'false' }, () => {
           it('multiple deployments of large contracts should eventually exhaust the remaining hbar limit', async function () {
             const remainingHbarsBefore = Number(await metrics.get(testConstants.METRICS.REMAINING_HBAR_LIMIT));
@@ -409,7 +359,6 @@
               expect.fail(`Expected an error but nothing was thrown`);
             } catch (e: any) {
               expect(e.message).to.contain(predefined.HBAR_RATE_LIMIT_EXCEEDED.message);
->>>>>>> afc33495
             }
 
             const remainingHbarsAfter = Number(await metrics.get(testConstants.METRICS.REMAINING_HBAR_LIMIT));
