/*-
 *
 * Hedera JSON RPC Relay
 *
 * Copyright (C) 2022 Hedera Hashgraph, LLC
 *
 * Licensed under the Apache License, Version 2.0 (the "License");
 * you may not use this file except in compliance with the License.
 * You may obtain a copy of the License at
 *
 *      http://www.apache.org/licenses/LICENSE-2.0
 *
 * Unless required by applicable law or agreed to in writing, software
 * distributed under the License is distributed on an "AS IS" BASIS,
 * WITHOUT WARRANTIES OR CONDITIONS OF ANY KIND, either express or implied.
 * See the License for the specific language governing permissions and
 * limitations under the License.
 *
 */

// external resources
import { solidity } from 'ethereum-waffle';
import chai, { expect } from 'chai';

chai.use(solidity);

import { AliasAccount } from '../clients/servicesClient';
import { ethers, BigNumber } from 'ethers';
import ERC20MockJson from '../contracts/ERC20Mock.json';
import BaseHTSJson from '../contracts/BaseHTS.json';


describe('HTS Precompile Acceptance Tests', async function () {
  this.timeout(240 * 1000); // 240 seconds
  const { servicesNode, relay } = global;

  const TX_SUCCESS_CODE = 22;
  const TOKEN_NAME = 'tokenName';
  const TOKEN_SYMBOL = 'tokenSymbol';
  const TOKEN_MAX_SUPPLY = 1000;

  const accounts: AliasAccount[] = [];
  let BaseHTSContractAddress;
  let HTSTokenContractAddress;
  let NftHTSTokenContractAddress;
  let NftSerialNumber;

  before(async () => {
    accounts[0] = await servicesNode.createAliasAccount(100, relay.provider);
    accounts[1] = await servicesNode.createAliasAccount(30, relay.provider);
    accounts[2] = await servicesNode.createAliasAccount(30, relay.provider);

    BaseHTSContractAddress = await deployBaseHTSContract();
    HTSTokenContractAddress = await createHTSToken();
    NftHTSTokenContractAddress = await createNftHTSToken();
  });

  async function deployBaseHTSContract() {
    const baseHTSFactory = new ethers.ContractFactory(BaseHTSJson.abi, BaseHTSJson.bytecode, accounts[0].wallet);
    const baseHTS = await baseHTSFactory.deploy({gasLimit: 10000000});
    const { contractAddress } = await baseHTS.deployTransaction.wait();

    return contractAddress;
  }

  async function createHTSToken() {
    const baseHTSContract = new ethers.Contract(BaseHTSContractAddress, BaseHTSJson.abi, accounts[0].wallet);
    const tx = await baseHTSContract.createFungibleTokenPublic(accounts[0].wallet.address, {
      value: ethers.BigNumber.from('20000000000000000000'),
      gasLimit: 10000000
    });
    const { tokenAddress } = (await tx.wait()).events.filter(e => e.event = 'CreatedToken')[0].args;

    return tokenAddress;
  }

  async function createNftHTSToken() {
    const baseHTSContract = new ethers.Contract(BaseHTSContractAddress, BaseHTSJson.abi, accounts[0].wallet);
    const tx = await baseHTSContract.createNonFungibleTokenPublic(accounts[0].wallet.address, {
      value: ethers.BigNumber.from('20000000000000000000'),
      gasLimit: 10000000
    });
    const { tokenAddress } = (await tx.wait()).events.filter(e => e.event = 'CreatedToken')[0].args;

    return tokenAddress;
  }

<<<<<<< HEAD
  it('should associate to a token', async function () {
    const baseHTSContractOwner = new ethers.Contract(baseHTSContractAddress, BaseHTSJson.abi, accounts[0].wallet);
    const txCO = await baseHTSContractOwner.associateTokenPublic(baseHTSContractAddress, HTSTokenContractAddress, { gasLimit: 10000000 });
=======
  it('should associate to a token', async function() {
    const baseHTSContractOwner = new ethers.Contract(BaseHTSContractAddress, BaseHTSJson.abi, accounts[0].wallet);
    const txCO = await baseHTSContractOwner.associateTokenPublic(BaseHTSContractAddress, HTSTokenContractAddress, { gasLimit: 10000000 });
>>>>>>> 3f8859f4
    expect((await txCO.wait()).events.filter(e => e.event === 'ResponseCode')[0].args.responseCode).to.equal(22);

    const baseHTSContractReceiverWalletFirst = new ethers.Contract(BaseHTSContractAddress, BaseHTSJson.abi, accounts[1].wallet);
    const txRWF = await baseHTSContractReceiverWalletFirst.associateTokenPublic(accounts[1].wallet.address, HTSTokenContractAddress, { gasLimit: 10000000 });
    expect((await txRWF.wait()).events.filter(e => e.event === 'ResponseCode')[0].args.responseCode).to.equal(22);

    const baseHTSContractReceiverWalletSecond = new ethers.Contract(BaseHTSContractAddress, BaseHTSJson.abi, accounts[2].wallet);
    const txRWS = await baseHTSContractReceiverWalletSecond.associateTokenPublic(accounts[2].wallet.address, HTSTokenContractAddress, { gasLimit: 10000000 });
    expect((await txRWS.wait()).events.filter(e => e.event === 'ResponseCode')[0].args.responseCode).to.equal(22);
  });

<<<<<<< HEAD
  it('should associate to a nft', async function () {
    const baseHTSContractOwner = new ethers.Contract(baseHTSContractAddress, BaseHTSJson.abi, accounts[0].wallet);
    const txCO = await baseHTSContractOwner.associateTokenPublic(baseHTSContractAddress, NftHTSTokenContractAddress, { gasLimit: 10000000 });
=======
  it('should associate to a nft', async function() {
    const baseHTSContractOwner = new ethers.Contract(BaseHTSContractAddress, BaseHTSJson.abi, accounts[0].wallet);
    const txCO = await baseHTSContractOwner.associateTokenPublic(BaseHTSContractAddress, NftHTSTokenContractAddress, { gasLimit: 10000000 });
>>>>>>> 3f8859f4
    expect((await txCO.wait()).events.filter(e => e.event === 'ResponseCode')[0].args.responseCode).to.equal(22);

    const baseHTSContractReceiverWalletFirst = new ethers.Contract(BaseHTSContractAddress, BaseHTSJson.abi, accounts[1].wallet);
    const txRWF = await baseHTSContractReceiverWalletFirst.associateTokenPublic(accounts[1].wallet.address, NftHTSTokenContractAddress, { gasLimit: 10000000 });
    expect((await txRWF.wait()).events.filter(e => e.event === 'ResponseCode')[0].args.responseCode).to.equal(22);

    const baseHTSContractReceiverWalletSecond = new ethers.Contract(BaseHTSContractAddress, BaseHTSJson.abi, accounts[2].wallet);
    const txRWS = await baseHTSContractReceiverWalletSecond.associateTokenPublic(accounts[2].wallet.address, NftHTSTokenContractAddress, { gasLimit: 10000000 });
    expect((await txRWS.wait()).events.filter(e => e.event === 'ResponseCode')[0].args.responseCode).to.equal(22);
  });

  it('should check initial balances', async function () {
    const HTSTokenContract = new ethers.Contract(HTSTokenContractAddress, ERC20MockJson.abi, accounts[0].wallet);
    expect(await HTSTokenContract.balanceOf(accounts[0].wallet.address)).to.equal(1000);
    expect(await HTSTokenContract.balanceOf(accounts[1].wallet.address)).to.equal(0);
    expect(await HTSTokenContract.balanceOf(accounts[2].wallet.address)).to.equal(0);
  });

  it('should be able to transfer hts tokens between accounts', async function () {
    const amount = 10;
    const HTSTokenContract = new ethers.Contract(HTSTokenContractAddress, ERC20MockJson.abi, accounts[0].wallet);
    const baseHTSContract = new ethers.Contract(BaseHTSContractAddress, BaseHTSJson.abi, accounts[0].wallet);

    const balanceBefore = await HTSTokenContract.balanceOf(accounts[1].wallet.address);
    await baseHTSContract.transferTokenPublic(accounts[1].wallet.address, HTSTokenContractAddress, amount);
    const balanceAfter = await HTSTokenContract.balanceOf(accounts[1].wallet.address);

    expect(balanceBefore + amount).to.equal(balanceAfter);
  });

<<<<<<< HEAD
  it('should be able to check allowance', async function () {
    const baseHTSContract = new ethers.Contract(baseHTSContractAddress, BaseHTSJson.abi, accounts[0].wallet);
    const tx = await baseHTSContract.allowancePublic(HTSTokenContractAddress, baseHTSContractAddress, accounts[2].wallet.address);
    const { responseCode } = (await tx.wait()).events.filter(e => e.event === 'ResponseCode')[0].args;

    expect(responseCode).to.equal(TX_SUCCESS_CODE);
  });

  it('should be able to approve anyone to spend tokens', async function () {
=======
  it('should be able to approve anyone to spend tokens', async function() {
>>>>>>> 3f8859f4
    const amount = 13;
    const baseHTSContract = new ethers.Contract(BaseHTSContractAddress, BaseHTSJson.abi, accounts[0].wallet);

    const txBefore = await baseHTSContract.allowancePublic(HTSTokenContractAddress, BaseHTSContractAddress, accounts[2].wallet.address);
    const txBeforeReceipt = await txBefore.wait();
    const beforeAmount = txBeforeReceipt.events.filter(e => e.event === 'AllowanceValue')[0].args.amount.toNumber();
    const { responseCode } = txBeforeReceipt.events.filter(e => e.event === 'ResponseCode')[0].args;
    expect(responseCode).to.equal(TX_SUCCESS_CODE);

    await baseHTSContract.approvePublic(HTSTokenContractAddress, accounts[2].wallet.address, amount, { gasLimit: 1_000_000 });

    const txAfter = await baseHTSContract.allowancePublic(HTSTokenContractAddress, BaseHTSContractAddress, accounts[2].wallet.address);
    const afterAmount = (await txAfter.wait()).events.filter(e => e.event === 'AllowanceValue')[0].args.amount.toNumber();

    expect(beforeAmount).to.equal(0);
    expect(afterAmount).to.equal(amount);
  });

<<<<<<< HEAD
  it('should be able to execute setApprovalForAll on nft', async function () {
    const baseHTSContract = new ethers.Contract(baseHTSContractAddress, BaseHTSJson.abi, accounts[0].wallet);
    const tx = (await baseHTSContract.isApprovedForAllPublic(NftHTSTokenContractAddress, baseHTSContractAddress, accounts[1].wallet.address));
    const { responseCode } = (await tx.wait()).events.filter(e => e.event === 'ResponseCode')[0].args;

    expect(responseCode).to.equal(TX_SUCCESS_CODE);
  });

  // Depends on https://github.com/hashgraph/hedera-services/pull/3798
  xit('should be able to execute setApprovalForAllPublic', async function () {
    const baseHTSContract = new ethers.Contract(baseHTSContractAddress, BaseHTSJson.abi, accounts[0].wallet);
=======
  // Depends on https://github.com/hashgraph/hedera-services/pull/3798
  xit('should be able to execute setApprovalForAllPublic', async function() {
    const baseHTSContract = new ethers.Contract(BaseHTSContractAddress, BaseHTSJson.abi, accounts[0].wallet);
>>>>>>> 3f8859f4

    const txBefore = (await baseHTSContract.isApprovedForAllPublic(NftHTSTokenContractAddress, BaseHTSContractAddress, accounts[1].wallet.address));
    const txBeforeReceipt = await txBefore.wait();
    const beforeFlag = txBeforeReceipt.events.filter(e => e.event === 'Approved')[0].args.approved;
    const responseCodeTxBefore = txBeforeReceipt.events.filter(e => e.event === 'ResponseCode')[0].args.responseCode;
    expect(responseCodeTxBefore).to.equal(TX_SUCCESS_CODE);

    const tx = await baseHTSContract.setApprovalForAllPublic(NftHTSTokenContractAddress, accounts[1].wallet.address, true, { gasLimit: 5_000_000 });
    const { responseCode } = (await tx.wait()).events.filter(e => e.event === 'ResponseCode')[0].args;
    expect(responseCode).to.equal(TX_SUCCESS_CODE);

    const txAfter = (await baseHTSContract.isApprovedForAllPublic(NftHTSTokenContractAddress, BaseHTSContractAddress, accounts[1].wallet.address));
    const afterFlag = (await txAfter.wait()).events.filter(e => e.event === 'Approved')[0].args.approved;

    expect(beforeFlag).to.equal(false);
    expect(afterFlag).to.equal(true);
  });

<<<<<<< HEAD
  it('should be able to get fungible token info', async () => {
    const baseHTSContract = new ethers.Contract(baseHTSContractAddress, BaseHTSJson.abi, accounts[0].wallet);

    const tx = await baseHTSContract.getFungibleTokenInfoPublic(HTSTokenContractAddress);

    const { token, totalSupply } = (await tx.wait()).events.filter(e => e.event === 'FungibleTokenInfo')[0].args.tokenInfo.tokenInfo;

    expect(totalSupply.toNumber()).to.equal(TOKEN_MAX_SUPPLY);
    expect(token.maxSupply).to.equal(TOKEN_MAX_SUPPLY);
    expect(token.name).to.equal(TOKEN_NAME);
    expect(token.symbol).to.equal(TOKEN_SYMBOL);
  });

  it('should be able to get token info', async () => {
    const baseHTSContract = new ethers.Contract(baseHTSContractAddress, BaseHTSJson.abi, accounts[0].wallet);

    const tx = await baseHTSContract.getTokenInfoPublic(HTSTokenContractAddress);

    const { token, totalSupply } = (await tx.wait()).events.filter(e => e.event === 'TokenInfo')[0].args.tokenInfo;

    expect(totalSupply.toNumber()).to.equal(TOKEN_MAX_SUPPLY);
    expect(token.maxSupply).to.equal(TOKEN_MAX_SUPPLY);
    expect(token.name).to.equal(TOKEN_NAME);
    expect(token.symbol).to.equal(TOKEN_SYMBOL);
  });

  it('should be able to mint a NFT', async () => {
    const baseHTSContract = new ethers.Contract(baseHTSContractAddress, BaseHTSJson.abi, accounts[0].wallet);

    const tx = await baseHTSContract.mintTokenPublic(NftHTSTokenContractAddress, 0, ['0x01'], { gasLimit: 10000000 });

    const { newTotalSupply, serialNumbers } = (await tx.wait()).events.filter(e => e.event === 'MintedToken')[0].args;

    expect(newTotalSupply.toNumber()).to.equal(1);
    expect(serialNumbers).to.exist.to.be.an('Array');
    expect(serialNumbers.length).to.equal(1);
    expect(serialNumbers[0].toNumber()).to.equal(1);
  });

  it('should be able to get non-fungible token info', async () => {
    const baseHTSContract = new ethers.Contract(baseHTSContractAddress, BaseHTSJson.abi, accounts[0].wallet);

    const tx = await baseHTSContract.getNonFungibleTokenInfoPublic(NftHTSTokenContractAddress, 1);

    const { token, totalSupply } = (await tx.wait()).events.filter(e => e.event === 'NonFungibleTokenInfo')[0].args.tokenInfo.tokenInfo;

    expect(totalSupply.toNumber()).to.equal(1);
    expect(token.name).to.equal(TOKEN_NAME);
    expect(token.symbol).to.equal(TOKEN_SYMBOL);
=======
  it('should be able to mint a nft', async function() {
    const baseHTSContract = new ethers.Contract(BaseHTSContractAddress, BaseHTSJson.abi, accounts[0].wallet);

    const tx = await baseHTSContract.mintTokenPublic(NftHTSTokenContractAddress, 0, ['0x01'], { gasLimit: 5_000_000 });
    const { responseCode } = (await tx.wait()).events.filter(e => e.event === 'ResponseCode')[0].args;
    expect(responseCode).to.equal(TX_SUCCESS_CODE);

    const { serialNumbers } = (await tx.wait()).events.filter(e => e.event === 'MintedToken')[0].args;
    expect(serialNumbers[0].toNumber()).to.be.greaterThan(0);
    NftSerialNumber = serialNumbers[0];
  });

  it('should be able to execute getApproved on nft', async function() {
    const baseHTSContract = new ethers.Contract(BaseHTSContractAddress, BaseHTSJson.abi, accounts[0].wallet);

    const tx = await baseHTSContract.getApprovedPublic(NftHTSTokenContractAddress, NftSerialNumber, { gasLimit: 5_000_000 });
    const { responseCode } = (await tx.wait()).events.filter(e => e.event === 'ResponseCode')[0].args;
    expect(responseCode).to.equal(TX_SUCCESS_CODE);

    const { approved } = (await tx.wait()).events.filter(e => e.event === 'ApprovedAddress')[0].args;
    expect(approved).to.equal('0x0000000000000000000000000000000000000000');
>>>>>>> 3f8859f4
  });
});<|MERGE_RESOLUTION|>--- conflicted
+++ resolved
@@ -85,15 +85,9 @@
     return tokenAddress;
   }
 
-<<<<<<< HEAD
-  it('should associate to a token', async function () {
-    const baseHTSContractOwner = new ethers.Contract(baseHTSContractAddress, BaseHTSJson.abi, accounts[0].wallet);
-    const txCO = await baseHTSContractOwner.associateTokenPublic(baseHTSContractAddress, HTSTokenContractAddress, { gasLimit: 10000000 });
-=======
   it('should associate to a token', async function() {
     const baseHTSContractOwner = new ethers.Contract(BaseHTSContractAddress, BaseHTSJson.abi, accounts[0].wallet);
     const txCO = await baseHTSContractOwner.associateTokenPublic(BaseHTSContractAddress, HTSTokenContractAddress, { gasLimit: 10000000 });
->>>>>>> 3f8859f4
     expect((await txCO.wait()).events.filter(e => e.event === 'ResponseCode')[0].args.responseCode).to.equal(22);
 
     const baseHTSContractReceiverWalletFirst = new ethers.Contract(BaseHTSContractAddress, BaseHTSJson.abi, accounts[1].wallet);
@@ -105,15 +99,9 @@
     expect((await txRWS.wait()).events.filter(e => e.event === 'ResponseCode')[0].args.responseCode).to.equal(22);
   });
 
-<<<<<<< HEAD
-  it('should associate to a nft', async function () {
-    const baseHTSContractOwner = new ethers.Contract(baseHTSContractAddress, BaseHTSJson.abi, accounts[0].wallet);
-    const txCO = await baseHTSContractOwner.associateTokenPublic(baseHTSContractAddress, NftHTSTokenContractAddress, { gasLimit: 10000000 });
-=======
   it('should associate to a nft', async function() {
     const baseHTSContractOwner = new ethers.Contract(BaseHTSContractAddress, BaseHTSJson.abi, accounts[0].wallet);
     const txCO = await baseHTSContractOwner.associateTokenPublic(BaseHTSContractAddress, NftHTSTokenContractAddress, { gasLimit: 10000000 });
->>>>>>> 3f8859f4
     expect((await txCO.wait()).events.filter(e => e.event === 'ResponseCode')[0].args.responseCode).to.equal(22);
 
     const baseHTSContractReceiverWalletFirst = new ethers.Contract(BaseHTSContractAddress, BaseHTSJson.abi, accounts[1].wallet);
@@ -144,19 +132,7 @@
     expect(balanceBefore + amount).to.equal(balanceAfter);
   });
 
-<<<<<<< HEAD
-  it('should be able to check allowance', async function () {
-    const baseHTSContract = new ethers.Contract(baseHTSContractAddress, BaseHTSJson.abi, accounts[0].wallet);
-    const tx = await baseHTSContract.allowancePublic(HTSTokenContractAddress, baseHTSContractAddress, accounts[2].wallet.address);
-    const { responseCode } = (await tx.wait()).events.filter(e => e.event === 'ResponseCode')[0].args;
-
-    expect(responseCode).to.equal(TX_SUCCESS_CODE);
-  });
-
-  it('should be able to approve anyone to spend tokens', async function () {
-=======
   it('should be able to approve anyone to spend tokens', async function() {
->>>>>>> 3f8859f4
     const amount = 13;
     const baseHTSContract = new ethers.Contract(BaseHTSContractAddress, BaseHTSJson.abi, accounts[0].wallet);
 
@@ -175,23 +151,9 @@
     expect(afterAmount).to.equal(amount);
   });
 
-<<<<<<< HEAD
-  it('should be able to execute setApprovalForAll on nft', async function () {
-    const baseHTSContract = new ethers.Contract(baseHTSContractAddress, BaseHTSJson.abi, accounts[0].wallet);
-    const tx = (await baseHTSContract.isApprovedForAllPublic(NftHTSTokenContractAddress, baseHTSContractAddress, accounts[1].wallet.address));
-    const { responseCode } = (await tx.wait()).events.filter(e => e.event === 'ResponseCode')[0].args;
-
-    expect(responseCode).to.equal(TX_SUCCESS_CODE);
-  });
-
-  // Depends on https://github.com/hashgraph/hedera-services/pull/3798
-  xit('should be able to execute setApprovalForAllPublic', async function () {
-    const baseHTSContract = new ethers.Contract(baseHTSContractAddress, BaseHTSJson.abi, accounts[0].wallet);
-=======
   // Depends on https://github.com/hashgraph/hedera-services/pull/3798
   xit('should be able to execute setApprovalForAllPublic', async function() {
     const baseHTSContract = new ethers.Contract(BaseHTSContractAddress, BaseHTSJson.abi, accounts[0].wallet);
->>>>>>> 3f8859f4
 
     const txBefore = (await baseHTSContract.isApprovedForAllPublic(NftHTSTokenContractAddress, BaseHTSContractAddress, accounts[1].wallet.address));
     const txBeforeReceipt = await txBefore.wait();
@@ -210,9 +172,8 @@
     expect(afterFlag).to.equal(true);
   });
 
-<<<<<<< HEAD
   it('should be able to get fungible token info', async () => {
-    const baseHTSContract = new ethers.Contract(baseHTSContractAddress, BaseHTSJson.abi, accounts[0].wallet);
+    const baseHTSContract = new ethers.Contract(BaseHTSContractAddress, BaseHTSJson.abi, accounts[0].wallet);
 
     const tx = await baseHTSContract.getFungibleTokenInfoPublic(HTSTokenContractAddress);
 
@@ -225,7 +186,7 @@
   });
 
   it('should be able to get token info', async () => {
-    const baseHTSContract = new ethers.Contract(baseHTSContractAddress, BaseHTSJson.abi, accounts[0].wallet);
+    const baseHTSContract = new ethers.Contract(BaseHTSContractAddress, BaseHTSJson.abi, accounts[0].wallet);
 
     const tx = await baseHTSContract.getTokenInfoPublic(HTSTokenContractAddress);
 
@@ -237,21 +198,31 @@
     expect(token.symbol).to.equal(TOKEN_SYMBOL);
   });
 
-  it('should be able to mint a NFT', async () => {
-    const baseHTSContract = new ethers.Contract(baseHTSContractAddress, BaseHTSJson.abi, accounts[0].wallet);
-
-    const tx = await baseHTSContract.mintTokenPublic(NftHTSTokenContractAddress, 0, ['0x01'], { gasLimit: 10000000 });
-
-    const { newTotalSupply, serialNumbers } = (await tx.wait()).events.filter(e => e.event === 'MintedToken')[0].args;
-
-    expect(newTotalSupply.toNumber()).to.equal(1);
-    expect(serialNumbers).to.exist.to.be.an('Array');
-    expect(serialNumbers.length).to.equal(1);
-    expect(serialNumbers[0].toNumber()).to.equal(1);
+  it('should be able to mint a nft', async function() {
+    const baseHTSContract = new ethers.Contract(BaseHTSContractAddress, BaseHTSJson.abi, accounts[0].wallet);
+
+    const tx = await baseHTSContract.mintTokenPublic(NftHTSTokenContractAddress, 0, ['0x01'], { gasLimit: 5_000_000 });
+    const { responseCode } = (await tx.wait()).events.filter(e => e.event === 'ResponseCode')[0].args;
+    expect(responseCode).to.equal(TX_SUCCESS_CODE);
+
+    const { serialNumbers } = (await tx.wait()).events.filter(e => e.event === 'MintedToken')[0].args;
+    expect(serialNumbers[0].toNumber()).to.be.greaterThan(0);
+    NftSerialNumber = serialNumbers[0];
+  });
+
+  it('should be able to execute getApproved on nft', async function() {
+    const baseHTSContract = new ethers.Contract(BaseHTSContractAddress, BaseHTSJson.abi, accounts[0].wallet);
+
+    const tx = await baseHTSContract.getApprovedPublic(NftHTSTokenContractAddress, NftSerialNumber, { gasLimit: 5_000_000 });
+    const { responseCode } = (await tx.wait()).events.filter(e => e.event === 'ResponseCode')[0].args;
+    expect(responseCode).to.equal(TX_SUCCESS_CODE);
+
+    const { approved } = (await tx.wait()).events.filter(e => e.event === 'ApprovedAddress')[0].args;
+    expect(approved).to.equal('0x0000000000000000000000000000000000000000');
   });
 
   it('should be able to get non-fungible token info', async () => {
-    const baseHTSContract = new ethers.Contract(baseHTSContractAddress, BaseHTSJson.abi, accounts[0].wallet);
+    const baseHTSContract = new ethers.Contract(BaseHTSContractAddress, BaseHTSJson.abi, accounts[0].wallet);
 
     const tx = await baseHTSContract.getNonFungibleTokenInfoPublic(NftHTSTokenContractAddress, 1);
 
@@ -260,28 +231,5 @@
     expect(totalSupply.toNumber()).to.equal(1);
     expect(token.name).to.equal(TOKEN_NAME);
     expect(token.symbol).to.equal(TOKEN_SYMBOL);
-=======
-  it('should be able to mint a nft', async function() {
-    const baseHTSContract = new ethers.Contract(BaseHTSContractAddress, BaseHTSJson.abi, accounts[0].wallet);
-
-    const tx = await baseHTSContract.mintTokenPublic(NftHTSTokenContractAddress, 0, ['0x01'], { gasLimit: 5_000_000 });
-    const { responseCode } = (await tx.wait()).events.filter(e => e.event === 'ResponseCode')[0].args;
-    expect(responseCode).to.equal(TX_SUCCESS_CODE);
-
-    const { serialNumbers } = (await tx.wait()).events.filter(e => e.event === 'MintedToken')[0].args;
-    expect(serialNumbers[0].toNumber()).to.be.greaterThan(0);
-    NftSerialNumber = serialNumbers[0];
-  });
-
-  it('should be able to execute getApproved on nft', async function() {
-    const baseHTSContract = new ethers.Contract(BaseHTSContractAddress, BaseHTSJson.abi, accounts[0].wallet);
-
-    const tx = await baseHTSContract.getApprovedPublic(NftHTSTokenContractAddress, NftSerialNumber, { gasLimit: 5_000_000 });
-    const { responseCode } = (await tx.wait()).events.filter(e => e.event === 'ResponseCode')[0].args;
-    expect(responseCode).to.equal(TX_SUCCESS_CODE);
-
-    const { approved } = (await tx.wait()).events.filter(e => e.event === 'ApprovedAddress')[0].args;
-    expect(approved).to.equal('0x0000000000000000000000000000000000000000');
->>>>>>> 3f8859f4
   });
 });