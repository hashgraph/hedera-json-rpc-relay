/*-
 *
 * Hedera JSON RPC Relay
 *
 * Copyright (C) 2022 Hedera Hashgraph, LLC
 *
 * Licensed under the Apache License, Version 2.0 (the "License");
 * you may not use this file except in compliance with the License.
 * You may obtain a copy of the License at
 *
 *      http://www.apache.org/licenses/LICENSE-2.0
 *
 * Unless required by applicable law or agreed to in writing, software
 * distributed under the License is distributed on an "AS IS" BASIS,
 * WITHOUT WARRANTIES OR CONDITIONS OF ANY KIND, either express or implied.
 * See the License for the specific language governing permissions and
 * limitations under the License.
 *
 */

// external resources
import { solidity } from 'ethereum-waffle';
import chai, { expect } from 'chai';

chai.use(solidity);

import { AliasAccount } from '../clients/servicesClient';
import Assertions from '../helpers/assertions';
import { ethers } from 'ethers';
import ERC20MockJson from '../contracts/ERC20Mock.json';
import BaseHTSJson from '../contracts/BaseHTS.json';


describe('HTS Precompile Acceptance Tests', async function () {
  this.timeout(240 * 1000); // 240 seconds
  const { servicesNode, mirrorNode, relay } = global;

  const TX_SUCCESS_CODE = 22;
  const TOKEN_NAME = 'tokenName';
  const TOKEN_SYMBOL = 'tokenSymbol';
  const TOKEN_MAX_SUPPLY = 1000;
  const TOKEN_DECIMALS = 8;

  const accounts: AliasAccount[] = [];
  let BaseHTSContractAddress;
  let HTSTokenContractAddress;
  let NftHTSTokenContractAddress;
  let NftSerialNumber;
  let HTSTokenContract;
  let baseHTSContract;
  let baseHTSContractOwner;
  let baseHTSContractReceiverWalletFirst;
  let baseHTSContractReceiverWalletSecond;
  let HTSTokenWithCustomFeesContractAddress;

  this.beforeAll(async () => {
    accounts[0] = await servicesNode.createAliasAccount(170, relay.provider);
    accounts[1] = await servicesNode.createAliasAccount(30, relay.provider);
    accounts[2] = await servicesNode.createAliasAccount(30, relay.provider);

    // alow mirror node a 2 full record stream write windows (2 sec) and a buffer to persist setup details
    await new Promise(r => setTimeout(r, 5000));

    BaseHTSContractAddress = await deployBaseHTSContract();
    HTSTokenContractAddress = await createHTSToken();
    NftHTSTokenContractAddress = await createNftHTSToken();
    HTSTokenWithCustomFeesContractAddress = await createHTSTokenWithCustomFees();

    HTSTokenContract = new ethers.Contract(HTSTokenContractAddress, ERC20MockJson.abi, accounts[0].wallet);
    baseHTSContract = new ethers.Contract(BaseHTSContractAddress, BaseHTSJson.abi, accounts[0].wallet);

    baseHTSContractOwner = baseHTSContract;
    baseHTSContractReceiverWalletFirst = baseHTSContract.connect(accounts[1].wallet);
    baseHTSContractReceiverWalletSecond = baseHTSContract.connect(accounts[2].wallet);
  });

  async function deployBaseHTSContract() {
    const baseHTSFactory = new ethers.ContractFactory(BaseHTSJson.abi, BaseHTSJson.bytecode, accounts[0].wallet);
    const baseHTS = await baseHTSFactory.deploy({gasLimit: 15000000});
    const { contractAddress } = await baseHTS.deployTransaction.wait();

    return contractAddress;
  }

  async function createHTSToken() {
    const baseHTSContract = new ethers.Contract(BaseHTSContractAddress, BaseHTSJson.abi, accounts[0].wallet);
    const tx = await baseHTSContract.createFungibleTokenPublic(accounts[0].wallet.address, {
      value: ethers.BigNumber.from('10000000000000000000'),
      gasLimit: 10000000
    });
    const { tokenAddress } = (await tx.wait()).events.filter(e => e.event = 'CreatedToken')[0].args;

    return tokenAddress;
  }

  async function createNftHTSToken() {
    const baseHTSContract = new ethers.Contract(BaseHTSContractAddress, BaseHTSJson.abi, accounts[0].wallet);
    const tx = await baseHTSContract.createNonFungibleTokenPublic(accounts[0].wallet.address, {
      value: ethers.BigNumber.from('10000000000000000000'),
      gasLimit: 10000000
    });
    const { tokenAddress } = (await tx.wait()).events.filter(e => e.event = 'CreatedToken')[0].args;

    return tokenAddress;
  }

  async function createHTSTokenWithCustomFees() {
    const baseHTSContract = new ethers.Contract(BaseHTSContractAddress, BaseHTSJson.abi, accounts[0].wallet);
    const tx = await baseHTSContract.createFungibleTokenWithCustomFeesPublic(accounts[0].wallet.address, HTSTokenContractAddress, {
      value: ethers.BigNumber.from('20000000000000000000'),
      gasLimit: 10_000_000
    });
    const txReceipt = await tx.wait();
    const { tokenAddress } = txReceipt.events.filter(e => e.event === 'CreatedToken')[0].args;

    return tokenAddress;
  }

  it('should associate to a token', async function() {
    const txCO = await baseHTSContractOwner.associateTokenPublic(BaseHTSContractAddress, HTSTokenContractAddress, { gasLimit: 10000000 });
    expect((await txCO.wait()).events.filter(e => e.event === 'ResponseCode')[0].args.responseCode).to.equal(TX_SUCCESS_CODE);

    const txRWF = await baseHTSContractReceiverWalletFirst.associateTokenPublic(accounts[1].wallet.address, HTSTokenContractAddress, { gasLimit: 10000000 });
    expect((await txRWF.wait()).events.filter(e => e.event === 'ResponseCode')[0].args.responseCode).to.equal(TX_SUCCESS_CODE);

    const txRWS = await baseHTSContractReceiverWalletSecond.associateTokenPublic(accounts[2].wallet.address, HTSTokenContractAddress, { gasLimit: 10000000 });
    expect((await txRWS.wait()).events.filter(e => e.event === 'ResponseCode')[0].args.responseCode).to.equal(TX_SUCCESS_CODE);
  });

  it('should associate to a nft', async function() {
    const txCO = await baseHTSContractOwner.associateTokenPublic(BaseHTSContractAddress, NftHTSTokenContractAddress, { gasLimit: 10000000 });
    expect((await txCO.wait()).events.filter(e => e.event === 'ResponseCode')[0].args.responseCode).to.equal(TX_SUCCESS_CODE);

    const txRWF = await baseHTSContractReceiverWalletFirst.associateTokenPublic(accounts[1].wallet.address, NftHTSTokenContractAddress, { gasLimit: 10000000 });
    expect((await txRWF.wait()).events.filter(e => e.event === 'ResponseCode')[0].args.responseCode).to.equal(TX_SUCCESS_CODE);

    const txRWS = await baseHTSContractReceiverWalletSecond.associateTokenPublic(accounts[2].wallet.address, NftHTSTokenContractAddress, { gasLimit: 10000000 });
    expect((await txRWS.wait()).events.filter(e => e.event === 'ResponseCode')[0].args.responseCode).to.equal(TX_SUCCESS_CODE);
  });

  it('should associate to a token with custom fees', async function() {
    const baseHTSContractOwner = new ethers.Contract(BaseHTSContractAddress, BaseHTSJson.abi, accounts[0].wallet);
    const txCO = await baseHTSContractOwner.associateTokenPublic(BaseHTSContractAddress, HTSTokenWithCustomFeesContractAddress, { gasLimit: 10000000 });
    expect((await txCO.wait()).events.filter(e => e.event === 'ResponseCode')[0].args.responseCode).to.equal(TX_SUCCESS_CODE);

    const baseHTSContractReceiverWalletFirst = new ethers.Contract(BaseHTSContractAddress, BaseHTSJson.abi, accounts[1].wallet);
    const txRWF = await baseHTSContractReceiverWalletFirst.associateTokenPublic(accounts[1].wallet.address, HTSTokenWithCustomFeesContractAddress, { gasLimit: 10000000 });
    expect((await txRWF.wait()).events.filter(e => e.event === 'ResponseCode')[0].args.responseCode).to.equal(TX_SUCCESS_CODE);

    const baseHTSContractReceiverWalletSecond = new ethers.Contract(BaseHTSContractAddress, BaseHTSJson.abi, accounts[2].wallet);
    const txRWS = await baseHTSContractReceiverWalletSecond.associateTokenPublic(accounts[2].wallet.address, HTSTokenWithCustomFeesContractAddress, { gasLimit: 10000000 });
    expect((await txRWS.wait()).events.filter(e => e.event === 'ResponseCode')[0].args.responseCode).to.equal(TX_SUCCESS_CODE);
  });

  it('should check initial balances', async function() {
    expect(await HTSTokenContract.balanceOf(accounts[0].wallet.address)).to.equal(1000);
    expect(await HTSTokenContract.balanceOf(accounts[1].wallet.address)).to.equal(0);
    expect(await HTSTokenContract.balanceOf(accounts[2].wallet.address)).to.equal(0);
  });

  it('should be able to mint a nft', async function() {
    const tx = await baseHTSContract.mintTokenPublic(NftHTSTokenContractAddress, 0, ['0x01'], { gasLimit: 5_000_000 });
    const { responseCode } = (await tx.wait()).events.filter(e => e.event === 'ResponseCode')[0].args;
    expect(responseCode).to.equal(TX_SUCCESS_CODE);

    const { serialNumbers } = (await tx.wait()).events.filter(e => e.event === 'MintedToken')[0].args;
    expect(serialNumbers[0].toNumber()).to.be.greaterThan(0);
    NftSerialNumber = serialNumbers[0];
  });

  describe('HTS Precompile Approval Tests', async function() {
    it('should be able to approve anyone to spend tokens', async function() {
      const amount = 13;
  
      const txBefore = await baseHTSContract.allowancePublic(HTSTokenContractAddress, BaseHTSContractAddress, accounts[2].wallet.address);
      const txBeforeReceipt = await txBefore.wait();
      const beforeAmount = txBeforeReceipt.events.filter(e => e.event === 'AllowanceValue')[0].args.amount.toNumber();
      const { responseCode } = txBeforeReceipt.events.filter(e => e.event === 'ResponseCode')[0].args;
      expect(responseCode).to.equal(TX_SUCCESS_CODE);
  
      await baseHTSContract.approvePublic(HTSTokenContractAddress, accounts[2].wallet.address, amount, { gasLimit: 1_000_000 });
  
      const txAfter = await baseHTSContract.allowancePublic(HTSTokenContractAddress, BaseHTSContractAddress, accounts[2].wallet.address);
      const afterAmount = (await txAfter.wait()).events.filter(e => e.event === 'AllowanceValue')[0].args.amount.toNumber();
  
      expect(beforeAmount).to.equal(0);
      expect(afterAmount).to.equal(amount);
    });
  
    // Depends on https://github.com/hashgraph/hedera-services/pull/3798
    it('should be able to execute setApprovalForAllPublic', async function() {
      const txBefore = (await baseHTSContract.isApprovedForAllPublic(NftHTSTokenContractAddress, BaseHTSContractAddress, accounts[1].wallet.address));
      const txBeforeReceipt = await txBefore.wait();
      const beforeFlag = txBeforeReceipt.events.filter(e => e.event === 'Approved')[0].args.approved;
      const responseCodeTxBefore = txBeforeReceipt.events.filter(e => e.event === 'ResponseCode')[0].args.responseCode;
      expect(responseCodeTxBefore).to.equal(TX_SUCCESS_CODE);
  
      const tx = await baseHTSContract.setApprovalForAllPublic(NftHTSTokenContractAddress, accounts[1].wallet.address, true, { gasLimit: 5_000_000 });
      const { responseCode } = (await tx.wait()).events.filter(e => e.event === 'ResponseCode')[0].args;
      expect(responseCode).to.equal(TX_SUCCESS_CODE);
  
      const txAfter = (await baseHTSContract.isApprovedForAllPublic(NftHTSTokenContractAddress, BaseHTSContractAddress, accounts[1].wallet.address));
      const afterFlag = (await txAfter.wait()).events.filter(e => e.event === 'Approved')[0].args.approved;
  
      expect(beforeFlag).to.equal(false);
      expect(afterFlag).to.equal(true);
    });

    it('should be able to execute getApproved on nft', async function() {
      const tx = await baseHTSContractReceiverWalletFirst.getApprovedPublic(NftHTSTokenContractAddress, NftSerialNumber, { gasLimit: 5_000_000 });
      const { responseCode } = (await tx.wait()).events.filter(e => e.event === 'ResponseCode')[0].args;
      expect(responseCode).to.equal(TX_SUCCESS_CODE);
  
      const { approved } = (await tx.wait()).events.filter(e => e.event === 'ApprovedAddress')[0].args;
      expect(approved).to.equal('0x0000000000000000000000000000000000000000');
    });
  });

  describe('HTS Precompile Get Token Info Tests', async function() {
    it('should be able to get fungible token info', async () => {
      const tx = await baseHTSContract.getFungibleTokenInfoPublic(HTSTokenContractAddress);
  
      const { tokenInfo, decimals } = (await tx.wait()).events.filter(e => e.event === 'FungibleTokenInfo')[0].args.tokenInfo;
  
      expect(tokenInfo.totalSupply.toNumber()).to.equal(TOKEN_MAX_SUPPLY);
      expect(decimals).to.equal(TOKEN_DECIMALS);
      expect(tokenInfo.token.maxSupply).to.equal(TOKEN_MAX_SUPPLY);
      expect(tokenInfo.token.name).to.equal(TOKEN_NAME);
      expect(tokenInfo.token.symbol).to.equal(TOKEN_SYMBOL);
    });
  
    it('should be able to get token info', async () => {
      const tx = await baseHTSContract.getTokenInfoPublic(HTSTokenContractAddress);
  
      const { token, totalSupply } = (await tx.wait()).events.filter(e => e.event === 'TokenInfo')[0].args.tokenInfo;
  
      expect(totalSupply.toNumber()).to.equal(TOKEN_MAX_SUPPLY);
      expect(token.maxSupply).to.equal(TOKEN_MAX_SUPPLY);
      expect(token.name).to.equal(TOKEN_NAME);
      expect(token.symbol).to.equal(TOKEN_SYMBOL);
    });
  
    it('should be able to get non-fungible token info', async () => {
      const tx = await baseHTSContract.getNonFungibleTokenInfoPublic(NftHTSTokenContractAddress, NftSerialNumber);
  
      const { tokenInfo, serialNumber } = (await tx.wait()).events.filter(e => e.event === 'NonFungibleTokenInfo')[0].args.tokenInfo;
  
      expect(tokenInfo.totalSupply.toNumber()).to.equal(NftSerialNumber);
      expect(serialNumber).to.equal(NftSerialNumber);
      expect(tokenInfo.token.name).to.equal(TOKEN_NAME);
      expect(tokenInfo.token.symbol).to.equal(TOKEN_SYMBOL);
    });
  });

  describe('HTS Precompile Freeze/Unfreeze Tests', async function() {
    async function checkTokenFrozen(contractOwner, tokenAddress, expectedValue: boolean) {
      const txBefore = await contractOwner.isFrozenPublic(tokenAddress, accounts[0].wallet.address, { gasLimit: 1_000_000 });
      const txBeforeReceipt = await txBefore.wait();
      const responseCodeBefore = txBeforeReceipt.events.filter(e => e.event === 'ResponseCode')[0].args.responseCode;
      const isFrozenBefore = txBeforeReceipt.events.filter(e => e.event === 'Frozen')[0].args.frozen;

      expect(responseCodeBefore).to.equal(TX_SUCCESS_CODE);
      expect(isFrozenBefore).to.be.equal(expectedValue);
    }

    async function checkTokenDefaultFreezeStatus(contractOwner, tokenAddress, expectedValue: boolean) {
      const txTokenDefaultStatus = await contractOwner.getTokenDefaultFreezeStatusPublic(tokenAddress, { gasLimit: 1_000_000 });
      const responseCodeTokenDefaultStatus = (await txTokenDefaultStatus.wait()).events.filter(e => e.event === 'ResponseCode')[0].args.responseCode;
      const defaultTokenFreezeStatus = (await txTokenDefaultStatus.wait()).events.filter(e => e.event === 'TokenDefaultFreezeStatus')[0].args.defaultFreezeStatus;
      expect(responseCodeTokenDefaultStatus).to.equal(TX_SUCCESS_CODE);
      expect(defaultTokenFreezeStatus).to.equal(expectedValue);
    }

    it('should be able to freeze and unfreeze fungible token transfers', async function() {
      // expect the token to not be frozen
      await checkTokenFrozen(baseHTSContractOwner, HTSTokenContractAddress, false);

      // get token default freeze status
      await checkTokenDefaultFreezeStatus(baseHTSContractOwner, HTSTokenContractAddress, false);

      // freeze token
      const freezeTx = await baseHTSContractOwner.freezeTokenPublic(HTSTokenContractAddress, accounts[0].wallet.address, { gasLimit: 1_000_000 });
      const responseCodeFreeze = (await freezeTx.wait()).events.filter(e => e.event === 'ResponseCode')[0].args.responseCode;
      expect(responseCodeFreeze).to.equal(TX_SUCCESS_CODE);

      // expect the token to be frozen
      await checkTokenFrozen(baseHTSContractOwner, HTSTokenContractAddress, true);

      // unfreeze token
      const unfreezeTx = await baseHTSContractOwner.unfreezeTokenPublic(HTSTokenContractAddress, accounts[0].wallet.address, { gasLimit: 1_000_000 });
      const responseCodeUnfreeze = (await unfreezeTx.wait()).events.filter(e => e.event === 'ResponseCode')[0].args.responseCode;
      expect(responseCodeUnfreeze).to.equal(TX_SUCCESS_CODE);

      // expect the token to not be frozen
      await checkTokenFrozen(baseHTSContractOwner, HTSTokenContractAddress, false);
    });

    it('should be able to freeze and unfreeze non-fungible token transfers', async function() {
      // expect the token to not be frozen
      await checkTokenFrozen(baseHTSContractOwner, NftHTSTokenContractAddress, false);

      // get token default freeze status
      await checkTokenDefaultFreezeStatus(baseHTSContractOwner, NftHTSTokenContractAddress, false);

      // freeze token
      const freezeTx = await baseHTSContractOwner.freezeTokenPublic(NftHTSTokenContractAddress, accounts[0].wallet.address, { gasLimit: 1_000_000 });
      const responseCodeFreeze = (await freezeTx.wait()).events.filter(e => e.event === 'ResponseCode')[0].args.responseCode;
      expect(responseCodeFreeze).to.equal(TX_SUCCESS_CODE);

      // expect the token to be frozen
      await checkTokenFrozen(baseHTSContractOwner, NftHTSTokenContractAddress, true);

      // unfreeze token
      const unfreezeTx = await baseHTSContractOwner.unfreezeTokenPublic(NftHTSTokenContractAddress, accounts[0].wallet.address, { gasLimit: 1_000_000 });
      const responseCodeUnfreeze = (await unfreezeTx.wait()).events.filter(e => e.event === 'ResponseCode')[0].args.responseCode;
      expect(responseCodeUnfreeze).to.equal(TX_SUCCESS_CODE);

      // expect the token to not be frozen
      await checkTokenFrozen(baseHTSContractOwner, NftHTSTokenContractAddress, false);
    });

    it('should create fungible token with default freeze status true', async function() {
      // change default freeze status
      const txSetDefaultFreezeStatus = await baseHTSContractOwner.setFreezeDefaultStatus(true, { gasLimit: 1_000_000 });
      const newDefaultFreezeStatus = (await txSetDefaultFreezeStatus.wait()).events.filter(e => e.event === 'DefaultFreezeStatusChanged')[0].args.freezeStatus;

      expect(newDefaultFreezeStatus).to.equal(true);

      // create token with new default freeze status
      const tx = await baseHTSContractOwner.createFungibleTokenPublic(accounts[0].wallet.address, {
        value: ethers.BigNumber.from('10000000000000000000'),
        gasLimit: 10000000
      });

      const { tokenAddress } = (await tx.wait()).events.filter(e => e.event = 'CreatedToken')[0].args;

      // get token default freeze status
      await checkTokenDefaultFreezeStatus(baseHTSContractOwner, tokenAddress, newDefaultFreezeStatus);
    });

    it('should create non fungible token with default freeze status true', async function() {
      // change default freeze status
      const txSetDefaultFreezeStatus = await baseHTSContractOwner.setFreezeDefaultStatus(true, { gasLimit: 1_000_000 });
      const newDefaultFreezeStatus = (await txSetDefaultFreezeStatus.wait()).events.filter(e => e.event === 'DefaultFreezeStatusChanged')[0].args.freezeStatus;

      expect(newDefaultFreezeStatus).to.equal(true);

      // create non fungible token with new default freeze status
      const tx = await baseHTSContract.createNonFungibleTokenPublic(accounts[0].wallet.address, {
        value: ethers.BigNumber.from('10000000000000000000'),
        gasLimit: 10000000
      });
      const { tokenAddress } = (await tx.wait()).events.filter(e => e.event = 'CreatedToken')[0].args;

      // get token default freeze status
      await checkTokenDefaultFreezeStatus(baseHTSContractOwner, tokenAddress, newDefaultFreezeStatus);
    });
  });

  describe('HTS Precompile Pause/Unpause Tests', async function() {

    it('should be able to pause fungible token', async () => {
      const txTokenInfoBefore = await baseHTSContract.getTokenInfoPublic(HTSTokenContractAddress);
      const txPause = await baseHTSContract.pauseTokenPublic(HTSTokenContractAddress, {gasLimit: 1000000});
      const txTokenInfoAfter = await baseHTSContract.getTokenInfoPublic(HTSTokenContractAddress);

      const pauseResponse = (await txPause.wait()).events.filter(e => e.event === 'PausedToken')[0].args;
      const { pauseStatus: pauseStatusBefore } = (await txTokenInfoBefore.wait()).events.filter(e => e.event === 'TokenInfo')[0].args.tokenInfo;
      const { pauseStatus: pauseStatusAfter } = (await txTokenInfoAfter.wait()).events.filter(e => e.event === 'TokenInfo')[0].args.tokenInfo;

      expect(pauseResponse.paused).to.equal(true);
      expect(pauseStatusBefore).to.equal(false);
      expect(pauseStatusAfter).to.equal(true);
    });

    it('should be able to unpause fungible token', async () => {
      const txTokenInfoBefore = await baseHTSContract.getTokenInfoPublic(HTSTokenContractAddress);
      const txPause = await baseHTSContract.unpauseTokenPublic(HTSTokenContractAddress, {gasLimit: 1000000});
      const txTokenInfoAfter = await baseHTSContract.getTokenInfoPublic(HTSTokenContractAddress);

      const unpauseResponse = (await txPause.wait()).events.filter(e => e.event === 'UnpausedToken')[0].args;
      const { pauseStatus: pauseStatusBefore } = (await txTokenInfoBefore.wait()).events.filter(e => e.event === 'TokenInfo')[0].args.tokenInfo;
      const { pauseStatus: pauseStatusAfter } = (await txTokenInfoAfter.wait()).events.filter(e => e.event === 'TokenInfo')[0].args.tokenInfo;

      expect(unpauseResponse.unpaused).to.equal(true);
      expect(pauseStatusBefore).to.equal(true);
      expect(pauseStatusAfter).to.equal(false);
    });

    it('should be able to pause non fungible token', async () => {
      const txTokenInfoBefore = await baseHTSContract.getTokenInfoPublic(NftHTSTokenContractAddress);
      const txPause = await baseHTSContract.pauseTokenPublic(NftHTSTokenContractAddress, {gasLimit: 1000000});
      const txTokenInfoAfter = await baseHTSContract.getTokenInfoPublic(NftHTSTokenContractAddress);

      const pauseResponse = (await txPause.wait()).events.filter(e => e.event === 'PausedToken')[0].args;
      const { pauseStatus: pauseStatusBefore } = (await txTokenInfoBefore.wait()).events.filter(e => e.event === 'TokenInfo')[0].args.tokenInfo;
      const { pauseStatus: pauseStatusAfter } = (await txTokenInfoAfter.wait()).events.filter(e => e.event === 'TokenInfo')[0].args.tokenInfo;

      expect(pauseResponse.paused).to.equal(true);
      expect(pauseStatusBefore).to.equal(false);
      expect(pauseStatusAfter).to.equal(true);
    });

    it('should be able to unpause non fungible token', async () => {
      const baseHTSContract = new ethers.Contract(BaseHTSContractAddress, BaseHTSJson.abi, accounts[0].wallet);

      const txTokenInfoBefore = await baseHTSContract.getTokenInfoPublic(NftHTSTokenContractAddress);
      const txPause = await baseHTSContract.unpauseTokenPublic(NftHTSTokenContractAddress, {gasLimit: 1000000});
      const txTokenInfoAfter = await baseHTSContract.getTokenInfoPublic(NftHTSTokenContractAddress);

      const unpauseResponse = (await txPause.wait()).events.filter(e => e.event === 'UnpausedToken')[0].args;
      const { pauseStatus: pauseStatusBefore } = (await txTokenInfoBefore.wait()).events.filter(e => e.event === 'TokenInfo')[0].args.tokenInfo;
      const { pauseStatus: pauseStatusAfter } = (await txTokenInfoAfter.wait()).events.filter(e => e.event === 'TokenInfo')[0].args.tokenInfo;

      expect(unpauseResponse.unpaused).to.equal(true);
      expect(pauseStatusBefore).to.equal(true);
      expect(pauseStatusAfter).to.equal(false);
    });
  });

  // FIXME
  // Requires a newer version of services than 0.29.0-alpha.1
  xdescribe('HTS Precompile Wipe Tests', async function() {

    before(async function() {
      const amount = 5;
      await baseHTSContract.cryptoTransferTokenPublic(accounts[1].wallet.address, HTSTokenContractAddress, amount);
    });

    it('should revert if attempting to wipe more tokens than the owned amount', async function() {
      const wipeAmount = 100;
      const balanceBefore = await HTSTokenContract.balanceOf(accounts[1].wallet.address);

      const tx = await baseHTSContract.wipeTokenAccountPublic(HTSTokenContractAddress, accounts[1].wallet.address, wipeAmount, { gasLimit: 1_000_000 });

      await Assertions.expectRevert(tx, 'CALL_EXCEPTION');
      const balanceAfter = await HTSTokenContract.balanceOf(accounts[1].wallet.address);
      expect(balanceBefore.toString()).to.eq(balanceAfter.toString());
    });

    it('should be able to execute wipeTokenAccount', async function() {
      const wipeAmount = 3;
      const balanceBefore = await HTSTokenContract.balanceOf(accounts[1].wallet.address);

      const tx = await baseHTSContract.wipeTokenAccountPublic(HTSTokenContractAddress, accounts[1].wallet.address, wipeAmount, { gasLimit: 1_000_000 });
      const { responseCode } = (await tx.wait()).events.filter(e => e.event === 'ResponseCode')[0].args;
      expect(responseCode).to.equal(TX_SUCCESS_CODE);

      const balanceAfter = await HTSTokenContract.balanceOf(accounts[1].wallet.address);
      expect(Number(balanceAfter.toString()) + wipeAmount).to.equal(Number(balanceBefore.toString()));
    });

    it('should be able to execute wipeTokenAccountNFT', async function() {
      let NftSerialNumber, serials;

      // Mint an NFT
      {
        const tx = await baseHTSContract.mintTokenPublic(NftHTSTokenContractAddress, 0, ['0x02'], { gasLimit: 1_000_000 });
        const { responseCode } = (await tx.wait()).events.filter(e => e.event === 'ResponseCode')[0].args;
        expect(responseCode).to.equal(TX_SUCCESS_CODE);
        const { serialNumbers } = (await tx.wait()).events.filter(e => e.event === 'MintedToken')[0].args;
        expect(serialNumbers[0].toNumber()).to.be.greaterThan(0);
        NftSerialNumber = serialNumbers[0];
        serials = serialNumbers;
        expect(NftSerialNumber.toNumber()).to.equal(2);
      }

      // Associate the nft contract
      {
        const tx = await baseHTSContract.associateTokenPublic(baseHTSContract.address, NftHTSTokenContractAddress, { gasLimit: 1_000_000 });
        const { responseCode } = (await tx.wait()).events.filter(e => e.event === 'ResponseCode')[0].args;
        expect(responseCode).to.equal(TX_SUCCESS_CODE);
      }

      // Associate the receiver wallet
      {
        const tx2 = await baseHTSContract.connect(accounts[1].wallet).associateTokenPublic(accounts[1].wallet.address, NftHTSTokenContractAddress, {gasLimit: 1_000_000});
        const {responseCode} = (await tx2.wait()).events.filter(e => e.event === 'ResponseCode')[0].args;
        expect(responseCode).to.equal(TX_SUCCESS_CODE);
      }

      // Transfer the NFT to the receiver wallet
      {
        const tx = await baseHTSContract.transferNFTPublic(NftHTSTokenContractAddress, accounts[0].wallet.address, accounts[1].wallet.address, NftSerialNumber);
        const { responseCode } = (await tx.wait()).events.filter(e => e.event === 'ResponseCode')[0].args;
        expect(responseCode).to.equal(TX_SUCCESS_CODE);
      }

      // Get token info before
      {
        const tx = await baseHTSContract.getNonFungibleTokenInfoPublic(NftHTSTokenContractAddress, NftSerialNumber, { gasLimit: 1_000_000 });
        const { responseCode } = (await tx.wait()).events.filter(e => e.event === 'ResponseCode')[0].args;
        const { tokenInfo } = (await tx.wait()).events.filter(e => e.event === 'TokenInfo')[0].args;
        expect(responseCode).to.equal(TX_SUCCESS_CODE);
        expect(tokenInfo).to.exist;
      }

      // Wipe the NFT
      {
        const tx = await baseHTSContract.wipeTokenAccountNFTPublic(NftHTSTokenContractAddress, accounts[1].wallet.address, serials, { gasLimit: 1_000_000 });
        const { responseCode } = (await tx.wait()).events.filter(e => e.event === 'ResponseCode')[0].args;
        console.log(`Wipe response: ${responseCode}`);
      }

      // Get token info after
      {
        const tx = await baseHTSContract.getNonFungibleTokenInfoPublic(NftHTSTokenContractAddress, NftSerialNumber, { gasLimit: 1_000_000 });
        await Assertions.expectRevert(tx, 'CALL_EXCEPTION');
      }
    });
  });

  describe('HTS Precompile KYC Tests', async function() {
    async function checkKyc(contractOwner, tokenAddress, accountAddress, expectedValue: boolean) {
      const tx = await contractOwner.isKycPublic(tokenAddress, accountAddress, { gasLimit: 1_000_000 });
      const responseCodeIsKyc = (await tx.wait()).events.filter(e => e.event === 'ResponseCode')[0].args.responseCode;
      expect(responseCodeIsKyc).to.equal(TX_SUCCESS_CODE);
  
      const isKycGranted = (await tx.wait()).events.filter(e => e.event === 'KycGranted')[0].args.kycGranted;
      expect(isKycGranted).to.equal(expectedValue);
    };

    async function checkTokenDefaultKYCStatus(contractOwner, tokenAddress, expectedValue: boolean) {
      const txTokenDefaultStatus = await contractOwner.getTokenDefaultKycStatusPublic(tokenAddress, { gasLimit: 1_000_000 });
      const responseCodeTokenDefaultStatus = (await txTokenDefaultStatus.wait()).events.filter(e => e.event === 'ResponseCode')[0].args.responseCode;
      const defaultTokenKYCStatus = (await txTokenDefaultStatus.wait()).events.filter(e => e.event === 'TokenDefaultKycStatus')[0].args.defaultKycStatus;
      expect(responseCodeTokenDefaultStatus).to.equal(TX_SUCCESS_CODE);
      expect(defaultTokenKYCStatus).to.equal(expectedValue);
    };

    it('should be able to get default KYC status for fungible token', async function() {
      await checkTokenDefaultKYCStatus(baseHTSContractOwner, HTSTokenContractAddress, false);
    });

    it('should be able to get default KYC status for non fungible token', async function() {
      await checkTokenDefaultKYCStatus(baseHTSContractOwner, NftHTSTokenContractAddress, false);
    });

    it('should be able to grant KYC, tranfer hts tokens and revoke KYC', async function() {
      // check if KYC is revoked
      await checkKyc(baseHTSContractOwner, HTSTokenContractAddress, accounts[1].wallet.address, false);
  
      // grant KYC
      const grantKycTx = await baseHTSContractOwner.grantTokenKycPublic(HTSTokenContractAddress, accounts[1].wallet.address, { gasLimit: 1_000_000 });
      const responseCodeGrantKyc = (await grantKycTx.wait()).events.filter(e => e.event === 'ResponseCode')[0].args.responseCode;
      expect(responseCodeGrantKyc).to.equal(TX_SUCCESS_CODE);
  
      // check if KYC is granted
      await checkKyc(baseHTSContractOwner, HTSTokenContractAddress, accounts[1].wallet.address, true);

      // transfer hts
      const amount = 10;
      const balanceBefore = await HTSTokenContract.balanceOf(accounts[1].wallet.address);
      await baseHTSContract.cryptoTransferTokenPublic(accounts[1].wallet.address, HTSTokenContractAddress, amount);
      const balanceAfter = await HTSTokenContract.balanceOf(accounts[1].wallet.address);
  
      expect(balanceBefore + amount).to.equal(balanceAfter);

      // revoke KYC
      const revokeKycTx = await baseHTSContractOwner.revokeTokenKycPublic(HTSTokenContractAddress, accounts[1].wallet.address, { gasLimit: 1_000_000 });
      const responseCodeRevokeKyc = (await revokeKycTx.wait()).events.filter(e => e.event === 'ResponseCode')[0].args.responseCode;
      expect(responseCodeRevokeKyc).to.equal(TX_SUCCESS_CODE);
  
      // check if KYC is revoked
      await checkKyc(baseHTSContractOwner, HTSTokenContractAddress, accounts[1].wallet.address, false);
    });
  });

  describe('HTS Precompile Custom Fees Tests', async function() {
    it('should be able to get a custom token fees', async function() {
      const baseHTSContract = new ethers.Contract(BaseHTSContractAddress, BaseHTSJson.abi, accounts[0].wallet);
  
      const tx = (await baseHTSContract.getTokenCustomFeesPublic(HTSTokenWithCustomFeesContractAddress));
      const { fixedFees, fractionalFees } = (await tx.wait()).events.filter(e => e.event === 'TokenCustomFees')[0].args;
  
      expect(fixedFees[0].amount).to.equal(1);
      expect(fixedFees[0].tokenId).to.equal(HTSTokenContractAddress);
      expect(fixedFees[0].useHbarsForPayment).to.equal(false);
      expect(fixedFees[0].useCurrentTokenForPayment).to.equal(false);
  
      expect(fractionalFees[0].numerator).to.equal(4);
      expect(fractionalFees[0].denominator).to.equal(5);
      expect(fractionalFees[0].minimumAmount).to.equal(10);
      expect(fractionalFees[0].maximumAmount).to.equal(30);
      expect(fractionalFees[0].netOfTransfers).to.equal(false);
    });
  });

  describe('HTS Precompile Token Expiry Info Tests', async function() {
    const AUTO_RENEW_PERIOD = 8000000;
    const NEW_AUTO_RENEW_PERIOD = 7999900;
    const AUTO_RENEW_SECOND = 0;

    //Expiry Info auto renew account returns account id from type - 0x000000000000000000000000000000000000048C
    //We expect account to be evm address, but because we can't compute one address for the other, we have to make a mirror node query to get expiry info auto renew evm address
    async function mirrorNodeAddressReq(address){
      const accountEvmAddress = await mirrorNode.get(`/accounts/${address}?transactiontype=cryptotransfer`);
      return accountEvmAddress.evm_address;
    }

    it('should be able to get and update fungible token expiry info', async function() {
      //get current epoch + auto renew period , which result to expiry info second
      const epoch = parseInt((Date.now()/1000 + NEW_AUTO_RENEW_PERIOD).toFixed(0));

      // get current expiry info
      const getTokenExpiryInfoTxBefore = await baseHTSContract.getTokenExpiryInfoPublic(HTSTokenContractAddress);
      const responseCode = (await getTokenExpiryInfoTxBefore.wait()).events.filter(e => e.event === 'ResponseCode')[0].args.responseCode;
      const tokenExpiryInfoBefore = (await getTokenExpiryInfoTxBefore.wait()).events.filter(e => e.event === 'TokenExpiryInfo')[0].args.expiryInfo;

      const renewAccountEvmAddress = await mirrorNodeAddressReq(tokenExpiryInfoBefore.autoRenewAccount);

      expect(responseCode).to.equal(TX_SUCCESS_CODE);
      expect(tokenExpiryInfoBefore.autoRenewPeriod).to.equal(AUTO_RENEW_PERIOD);
      expect(renewAccountEvmAddress).to.equal(`0x${accounts[0].address}`);

      const expiryInfo = {
        second: AUTO_RENEW_SECOND,
        autoRenewAccount: `${BaseHTSContractAddress}`,
        autoRenewPeriod: NEW_AUTO_RENEW_PERIOD
      };
      // update expiry info
      const updateTokenExpiryInfoTx = (await baseHTSContract.updateTokenExpiryInfoPublic(HTSTokenContractAddress, expiryInfo, { gasLimit: 1_000_000 }));
      const updateExpiryInfoResponseCode = (await updateTokenExpiryInfoTx.wait()).events.filter(e => e.event === 'ResponseCode')[0].args.responseCode;

      // get updated expiryInfo
      const getTokenExpiryInfoTxAfter = (await baseHTSContract.getTokenExpiryInfoPublic(HTSTokenContractAddress));
      const getExpiryInfoResponseCode = (await getTokenExpiryInfoTxAfter.wait()).events.filter(e => e.event === 'ResponseCode')[0].args.responseCode;
      const tokenExpiryInfoAfter = (await getTokenExpiryInfoTxAfter.wait()).events.filter(e => e.event === 'TokenExpiryInfo')[0].args.expiryInfo;

      const newRenewAccountEvmAddress = await mirrorNodeAddressReq(tokenExpiryInfoAfter.autoRenewAccount);
      const expectedRenewAddress = `0x${BaseHTSContractAddress.substring(2).toUpperCase()}`;

      expect(updateExpiryInfoResponseCode).to.equal(TX_SUCCESS_CODE);
      expect(getExpiryInfoResponseCode).to.equal(TX_SUCCESS_CODE);
      expect(tokenExpiryInfoAfter.autoRenewPeriod).to.equal(expiryInfo.autoRenewPeriod);
      expect(newRenewAccountEvmAddress).to.equal(expectedRenewAddress);

      //use close to with delta 200 seconds, because we don't know the exact second it was set to expiry
      expect(tokenExpiryInfoAfter.second).to.be.closeTo(epoch, 200);
    });

    it('should be able to get and update non fungible token expiry info', async function() {
      //get current epoch + auto renew period , which result to expiry info second
      const epoch = parseInt((Date.now()/1000 + NEW_AUTO_RENEW_PERIOD).toFixed(0));
      // get current expiry info
      const getTokenExpiryInfoTxBefore = (await baseHTSContract.getTokenExpiryInfoPublic(NftHTSTokenContractAddress));
      const responseCode = (await getTokenExpiryInfoTxBefore.wait()).events.filter(e => e.event === 'ResponseCode')[0].args.responseCode;
      const tokenExpiryInfoBefore = (await getTokenExpiryInfoTxBefore.wait()).events.filter(e => e.event === 'TokenExpiryInfo')[0].args.expiryInfo;

      //Expiry Info auto renew account returns account id from type - 0x000000000000000000000000000000000000048C
      //We expect account to be evm address, but because we can't compute one address for the other, we have to make a mirror node query to get expiry info auto renew evm address
      const renewAccountEvmAddress = await mirrorNodeAddressReq(tokenExpiryInfoBefore.autoRenewAccount);

      expect(responseCode).to.equal(TX_SUCCESS_CODE);
      expect(tokenExpiryInfoBefore.autoRenewPeriod).to.equal(8000000);
      expect(renewAccountEvmAddress).to.equal(`0x${accounts[0].address}`);

      // update expiry info
      const expiryInfo = {
        second: AUTO_RENEW_SECOND,
        autoRenewAccount: BaseHTSContractAddress,
        autoRenewPeriod: NEW_AUTO_RENEW_PERIOD
      }
      const updateTokenExpiryInfoTx = (await baseHTSContract.updateTokenExpiryInfoPublic(NftHTSTokenContractAddress, expiryInfo, { gasLimit: 1_000_000 }));
      const updateExpiryInfoResponseCode = (await updateTokenExpiryInfoTx.wait()).events.filter(e => e.event === 'ResponseCode')[0].args.responseCode;

      // get updated expiryInfo
      const getTokenExpiryInfoTxAfter = (await baseHTSContract.getTokenExpiryInfoPublic(NftHTSTokenContractAddress));
      const getExpiryInfoResponseCode = (await getTokenExpiryInfoTxAfter.wait()).events.filter(e => e.event === 'ResponseCode')[0].args.responseCode;
      const tokenExpiryInfoAfter = (await getTokenExpiryInfoTxAfter.wait()).events.filter(e => e.event === 'TokenExpiryInfo')[0].args.expiryInfo;

      const newRenewAccountEvmAddress = await mirrorNodeAddressReq(tokenExpiryInfoAfter.autoRenewAccount);
      const expectedRenewAddress = `0x${BaseHTSContractAddress.substring(2).toUpperCase()}`;

      expect(updateExpiryInfoResponseCode).to.equal(TX_SUCCESS_CODE);
      expect(getExpiryInfoResponseCode).to.equal(TX_SUCCESS_CODE);
      expect(tokenExpiryInfoAfter.autoRenewPeriod).to.equal(expiryInfo.autoRenewPeriod);
      expect(newRenewAccountEvmAddress).to.equal(expectedRenewAddress);

      //use close to with delta 200 seconds, because we don't know the exact second it was set to expiry
      expect(tokenExpiryInfoAfter.second).to.be.closeTo(epoch, 200);
    });
  });

  describe('HTS Precompile Delete Token Tests', async function() {
    it('should be able to delete a token', async function() {
      const createdTokenAddress = await createHTSToken();
  
      const txBefore = (await baseHTSContract.getTokenInfoPublic(createdTokenAddress, { gasLimit: 1000000 }));
      const tokenInfoBefore = (await txBefore.wait()).events.filter(e => e.event === 'TokenInfo')[0].args.tokenInfo;
  
      const tx = await baseHTSContract.deleteTokenPublic(createdTokenAddress);
      const responseCode = (await tx.wait()).events.filter(e => e.event === 'ResponseCode')[0].args.responseCode;
      expect(responseCode).to.equal(TX_SUCCESS_CODE);
  
      const txAfter = (await baseHTSContract.getTokenInfoPublic(createdTokenAddress, { gasLimit: 1000000 }));
      const tokenInfoAfter = (await txAfter.wait()).events.filter(e => e.event === 'TokenInfo')[0].args.tokenInfo;
  
      expect(tokenInfoBefore.deleted).to.equal(false);
      expect(tokenInfoAfter.deleted).to.equal(true);
    });
  });

<<<<<<< HEAD
  describe('HTS Precompile for token check methods', async function() {
    it('should return false for isToken with passed contract address', async function() {
      const tx = await baseHTSContract.isTokenPublic(BaseHTSContractAddress, { gasLimit: 1000000 });
      const txReceipt = await tx.wait();

      const responseCode = txReceipt.events.filter(e => e.event === 'ResponseCode')[0].args.responseCode;
      expect(responseCode).to.equal(TX_SUCCESS_CODE);

      const isTokenFlag = txReceipt.events.filter(e => e.event === 'IsToken')[0].args.isToken;
      expect(isTokenFlag).to.equal(false);
    });
    it('should return true for isToken with passed token address', async function() {
      const tx = await baseHTSContract.isTokenPublic(HTSTokenContractAddress, { gasLimit: 1000000 });
      const txReceipt = await tx.wait();

      const responseCode = txReceipt.events.filter(e => e.event === 'ResponseCode')[0].args.responseCode;
      expect(responseCode).to.equal(TX_SUCCESS_CODE);

      const isTokenFlag = txReceipt.events.filter(e => e.event === 'IsToken')[0].args.isToken;
      expect(isTokenFlag).to.equal(true);
    });
    it('should return 0 for getTokenType with passed FUNGIBLE_COMMON token', async function() {
      const tx = await baseHTSContract.getTokenTypePublic(HTSTokenContractAddress, { gasLimit: 1000000 });
      const txReceipt = await tx.wait();

      const responseCode = txReceipt.events.filter(e => e.event === 'ResponseCode')[0].args.responseCode;
      expect(responseCode).to.equal(TX_SUCCESS_CODE);

      const tokenType = txReceipt.events.filter(e => e.event === 'TokenType')[0].args.tokenType;
      expect(tokenType).to.equal(0);
    });
    it('should return 1 for getTokenType with passed HTS NON_FUNGIBLE_UNIQUE token', async function() {
      const tx = await baseHTSContract.getTokenTypePublic(NftHTSTokenContractAddress, { gasLimit: 1000000 });
      const txReceipt = await tx.wait();

      const responseCode = txReceipt.events.filter(e => e.event === 'ResponseCode')[0].args.responseCode;
      expect(responseCode).to.equal(TX_SUCCESS_CODE);

      const tokenType = txReceipt.events.filter(e => e.event === 'TokenType')[0].args.tokenType;
      expect(tokenType).to.equal(1);
    });
    it('should throw an exception for getTokenType with passed contract address', async function() {
      let hasError = false;
      try {
        const tx = await baseHTSContract.getTokenTypePublic(BaseHTSContractAddress, { gasLimit: 1000000 });
        await tx.wait();
      } catch (e) {
        hasError = true;
      }
      expect(hasError).to.equal(true);
=======
  describe('CryptoTransfer Tests', async function() {
    let NftSerialNumber;
    let NftSerialNumber2;
    
    async function setKyc(tokenAddress) {
      const grantKycTx = await baseHTSContractOwner.grantTokenKycPublic(tokenAddress, accounts[1].wallet.address, { gasLimit: 1_000_000 });
      expect((await grantKycTx.wait()).events.filter(e => e.event === 'ResponseCode')[0].args.responseCode).to.equal(TX_SUCCESS_CODE);

      const grantKycTx2 = await baseHTSContractOwner.grantTokenKycPublic(tokenAddress, accounts[2].wallet.address, { gasLimit: 1_000_000 });
      expect((await grantKycTx2.wait()).events.filter(e => e.event === 'ResponseCode')[0].args.responseCode).to.equal(TX_SUCCESS_CODE);
    }

    it('should be able to transfer fungible tokens', async function() {
      await setKyc(HTSTokenContractAddress);

      // setup the transfer
      const tokenTransferList = [{
        token: `${HTSTokenContractAddress}`,
        transfers: [
          {
            accountID: `${accounts[1].wallet.address}`,
            amount: 4,
          },
          {
            accountID: `${accounts[2].wallet.address}`,
            amount: 6,
          },
          {
            accountID: `${accounts[0].wallet.address}`,
            amount: -10,
          },
        ],
        nftTransfers: [],
      }];
      const txXfer = await baseHTSContract.cryptoTransferPublic(tokenTransferList);
      expect((await txXfer.wait()).events.filter(e => e.event === 'ResponseCode')[0].args.responseCode).to.equal(TX_SUCCESS_CODE);
    });

    it('should be able to transfer non-fungible tokens', async function() {
      // Mint an NFT
      const txMint = await baseHTSContract.mintTokenPublic(NftHTSTokenContractAddress, 0, ['0x03', '0x04'], { gasLimit: 1_000_000 });
      expect((await txMint.wait()).events.filter(e => e.event === 'ResponseCode')[0].args.responseCode).to.be.equal(TX_SUCCESS_CODE);
      const { serialNumbers } = (await txMint.wait()).events.filter(e => e.event === 'MintedToken')[0].args;
      NftSerialNumber = serialNumbers[0];
      NftSerialNumber2 = serialNumbers[1];

      await setKyc(NftHTSTokenContractAddress);
        
      // setup the transfer
      const tokenTransferList = [{
        token: `${NftHTSTokenContractAddress}`,
        transfers: [],
        nftTransfers: [{
          senderAccountID: `${accounts[0].wallet.address}`,
          receiverAccountID: `${accounts[1].wallet.address}`,
          serialNumber: NftSerialNumber.toNumber(),
        },
        {
          senderAccountID: `${accounts[0].wallet.address}`,
          receiverAccountID: `${accounts[2].wallet.address}`,
          serialNumber: NftSerialNumber2.toNumber(),
        }],
      }];
      const txXfer = await baseHTSContract.cryptoTransferPublic(tokenTransferList);
      expect((await txXfer.wait()).events.filter(e => e.event === 'ResponseCode')[0].args.responseCode).to.equal(TX_SUCCESS_CODE);
    });

    it('should be able to transfer both fungible and non-fungible tokens in single cryptoTransfer', async function() {
      // Mint an NFT
      const txMint = await baseHTSContract.mintTokenPublic(NftHTSTokenContractAddress, 0, ['0x05'], { gasLimit: 1_000_000 });
      expect((await txMint.wait()).events.filter(e => e.event === 'ResponseCode')[0].args.responseCode).to.be.equal(TX_SUCCESS_CODE);
      const { serialNumbers } = (await txMint.wait()).events.filter(e => e.event === 'MintedToken')[0].args;
      const NftSerialNumber = serialNumbers[0];
        
      // setup the transfer
      const tokenTransferList = [{
        token: `${NftHTSTokenContractAddress}`,
        transfers: [],
        nftTransfers: [{
          senderAccountID: `${accounts[0].wallet.address}`,
          receiverAccountID: `${accounts[1].wallet.address}`,
          serialNumber: NftSerialNumber.toNumber(),
        }],
      },
      {
        token: `${HTSTokenContractAddress}`,
        transfers: [
          {
            accountID: `${accounts[1].wallet.address}`,
            amount: 10,
          },
          {
            accountID: `${accounts[0].wallet.address}`,
            amount: -10,
          },
        ],
        nftTransfers: [],
      }];
      const txXfer = await baseHTSContract.cryptoTransferPublic(tokenTransferList);
      expect((await txXfer.wait()).events.filter(e => e.event === 'ResponseCode')[0].args.responseCode).to.equal(TX_SUCCESS_CODE);
    });

    it('should fail to swap approved fungible tokens', async function() {
      const txApproval1 = await baseHTSContract.setApprovalForAllPublic(NftHTSTokenContractAddress, accounts[1].wallet.address, true, { gasLimit: 1_000_000 });
      expect((await txApproval1.wait()).events.filter(e => e.event === 'ResponseCode')[0].args.responseCode).to.equal(TX_SUCCESS_CODE);

      const txApproval2 = await baseHTSContract.setApprovalForAllPublic(NftHTSTokenContractAddress, accounts[2].wallet.address, true, { gasLimit: 1_000_000 });
      expect((await txApproval2.wait()).events.filter(e => e.event === 'ResponseCode')[0].args.responseCode).to.equal(TX_SUCCESS_CODE);

      // setup the transfer
      const tokenTransferList = [{
        token: `${HTSTokenContractAddress}`,
        transfers: [
          {
            accountID: `${accounts[1].wallet.address}`,
            amount: 2,
          },
          {
            accountID: `${accounts[2].wallet.address}`,
            amount: -2,
          },
          {
            accountID: `${accounts[1].wallet.address}`,
            amount: -2,
          },
          {
            accountID: `${accounts[2].wallet.address}`,
            amount: 2,
          },
        ],
        nftTransfers: [],
      }];

      try{
        const txXfer = await baseHTSContract.cryptoTransferPublic(tokenTransferList);
        expect((await txXfer.wait()).events.filter(e => e.event === 'ResponseCode')[0].args.responseCode).to.equal(TX_SUCCESS_CODE);
      } catch (error: any) {
        expect(error.code).to.equal("CALL_EXCEPTION");
        expect(error.reason).to.equal("transaction failed");
      }
    });

    it('should fail to swap approved non-fungible tokens', async function() {        
      const txApprove1 = await baseHTSContract.setApprovalForAllPublic(NftHTSTokenContractAddress, accounts[1].wallet.address, true, { gasLimit: 1_000_000 });
      expect((await txApprove1.wait()).events.filter(e => e.event === 'ResponseCode')[0].args.responseCode).to.equal(TX_SUCCESS_CODE);

      const txApprove2 = await baseHTSContract.setApprovalForAllPublic(NftHTSTokenContractAddress, accounts[2].wallet.address, true, { gasLimit: 1_000_000 });
      expect((await txApprove2.wait()).events.filter(e => e.event === 'ResponseCode')[0].args.responseCode).to.equal(TX_SUCCESS_CODE);

      const tokenTransferList = [{
        token: `${NftHTSTokenContractAddress}`,
        transfers: [],
        nftTransfers: [{
          senderAccountID: `${accounts[1].wallet.address}`,
          receiverAccountID: `${accounts[2].wallet.address}`,
          serialNumber: NftSerialNumber.toNumber(),
        },
        {
          senderAccountID: `${accounts[2].wallet.address}`,
          receiverAccountID: `${accounts[1].wallet.address}`,
          serialNumber: NftSerialNumber2.toNumber(),
        }],
      }];

      try{
        const txXfer = await baseHTSContract.cryptoTransferPublic(tokenTransferList);
        expect((await txXfer.wait()).events.filter(e => e.event === 'ResponseCode')[0].args.responseCode).to.equal(TX_SUCCESS_CODE);  
      } catch (error: any) {
        expect(error.code).to.equal("CALL_EXCEPTION");
        expect(error.reason).to.equal("transaction failed");
      }
    });

    it('should fail to transfer fungible and non-fungible tokens in a single tokenTransferList', async function() {        
      // setup the transfer
      const xferAmount = 10;
      const tokenTransferList = [{
        token: `${NftHTSTokenContractAddress}`,
        transfers: [
          {
            accountID: `${accounts[1].wallet.address}`,
            amount: `${xferAmount}`,
          },
          {
            accountID: `${accounts[0].wallet.address}`,
            amount: `-${xferAmount}`,
          },
        ],
        nftTransfers: [{
          senderAccountID: `${accounts[0].wallet.address}`,
          receiverAccountID: `${accounts[1].wallet.address}`,
          serialNumber: NftSerialNumber.toNumber(),
        }],
      }];
      try {
        const txXfer = await baseHTSContract.cryptoTransferPublic(tokenTransferList);
        const response = (await txXfer.wait()).events.filter(e => e.event === 'ResponseCode')[0].args.responseCode;  
      } catch (error: any) {
        expect(error.code).to.equal("CALL_EXCEPTION");
        expect(error.reason).to.equal("transaction failed");
      }
>>>>>>> c85f1876
    });
  });
});<|MERGE_RESOLUTION|>--- conflicted
+++ resolved
@@ -701,62 +701,10 @@
     });
   });
 
-<<<<<<< HEAD
-  describe('HTS Precompile for token check methods', async function() {
-    it('should return false for isToken with passed contract address', async function() {
-      const tx = await baseHTSContract.isTokenPublic(BaseHTSContractAddress, { gasLimit: 1000000 });
-      const txReceipt = await tx.wait();
-
-      const responseCode = txReceipt.events.filter(e => e.event === 'ResponseCode')[0].args.responseCode;
-      expect(responseCode).to.equal(TX_SUCCESS_CODE);
-
-      const isTokenFlag = txReceipt.events.filter(e => e.event === 'IsToken')[0].args.isToken;
-      expect(isTokenFlag).to.equal(false);
-    });
-    it('should return true for isToken with passed token address', async function() {
-      const tx = await baseHTSContract.isTokenPublic(HTSTokenContractAddress, { gasLimit: 1000000 });
-      const txReceipt = await tx.wait();
-
-      const responseCode = txReceipt.events.filter(e => e.event === 'ResponseCode')[0].args.responseCode;
-      expect(responseCode).to.equal(TX_SUCCESS_CODE);
-
-      const isTokenFlag = txReceipt.events.filter(e => e.event === 'IsToken')[0].args.isToken;
-      expect(isTokenFlag).to.equal(true);
-    });
-    it('should return 0 for getTokenType with passed FUNGIBLE_COMMON token', async function() {
-      const tx = await baseHTSContract.getTokenTypePublic(HTSTokenContractAddress, { gasLimit: 1000000 });
-      const txReceipt = await tx.wait();
-
-      const responseCode = txReceipt.events.filter(e => e.event === 'ResponseCode')[0].args.responseCode;
-      expect(responseCode).to.equal(TX_SUCCESS_CODE);
-
-      const tokenType = txReceipt.events.filter(e => e.event === 'TokenType')[0].args.tokenType;
-      expect(tokenType).to.equal(0);
-    });
-    it('should return 1 for getTokenType with passed HTS NON_FUNGIBLE_UNIQUE token', async function() {
-      const tx = await baseHTSContract.getTokenTypePublic(NftHTSTokenContractAddress, { gasLimit: 1000000 });
-      const txReceipt = await tx.wait();
-
-      const responseCode = txReceipt.events.filter(e => e.event === 'ResponseCode')[0].args.responseCode;
-      expect(responseCode).to.equal(TX_SUCCESS_CODE);
-
-      const tokenType = txReceipt.events.filter(e => e.event === 'TokenType')[0].args.tokenType;
-      expect(tokenType).to.equal(1);
-    });
-    it('should throw an exception for getTokenType with passed contract address', async function() {
-      let hasError = false;
-      try {
-        const tx = await baseHTSContract.getTokenTypePublic(BaseHTSContractAddress, { gasLimit: 1000000 });
-        await tx.wait();
-      } catch (e) {
-        hasError = true;
-      }
-      expect(hasError).to.equal(true);
-=======
   describe('CryptoTransfer Tests', async function() {
     let NftSerialNumber;
     let NftSerialNumber2;
-    
+
     async function setKyc(tokenAddress) {
       const grantKycTx = await baseHTSContractOwner.grantTokenKycPublic(tokenAddress, accounts[1].wallet.address, { gasLimit: 1_000_000 });
       expect((await grantKycTx.wait()).events.filter(e => e.event === 'ResponseCode')[0].args.responseCode).to.equal(TX_SUCCESS_CODE);
@@ -800,7 +748,7 @@
       NftSerialNumber2 = serialNumbers[1];
 
       await setKyc(NftHTSTokenContractAddress);
-        
+
       // setup the transfer
       const tokenTransferList = [{
         token: `${NftHTSTokenContractAddress}`,
@@ -826,7 +774,7 @@
       expect((await txMint.wait()).events.filter(e => e.event === 'ResponseCode')[0].args.responseCode).to.be.equal(TX_SUCCESS_CODE);
       const { serialNumbers } = (await txMint.wait()).events.filter(e => e.event === 'MintedToken')[0].args;
       const NftSerialNumber = serialNumbers[0];
-        
+
       // setup the transfer
       const tokenTransferList = [{
         token: `${NftHTSTokenContractAddress}`,
@@ -895,7 +843,7 @@
       }
     });
 
-    it('should fail to swap approved non-fungible tokens', async function() {        
+    it('should fail to swap approved non-fungible tokens', async function() {
       const txApprove1 = await baseHTSContract.setApprovalForAllPublic(NftHTSTokenContractAddress, accounts[1].wallet.address, true, { gasLimit: 1_000_000 });
       expect((await txApprove1.wait()).events.filter(e => e.event === 'ResponseCode')[0].args.responseCode).to.equal(TX_SUCCESS_CODE);
 
@@ -919,14 +867,14 @@
 
       try{
         const txXfer = await baseHTSContract.cryptoTransferPublic(tokenTransferList);
-        expect((await txXfer.wait()).events.filter(e => e.event === 'ResponseCode')[0].args.responseCode).to.equal(TX_SUCCESS_CODE);  
+        expect((await txXfer.wait()).events.filter(e => e.event === 'ResponseCode')[0].args.responseCode).to.equal(TX_SUCCESS_CODE);
       } catch (error: any) {
         expect(error.code).to.equal("CALL_EXCEPTION");
         expect(error.reason).to.equal("transaction failed");
       }
     });
 
-    it('should fail to transfer fungible and non-fungible tokens in a single tokenTransferList', async function() {        
+    it('should fail to transfer fungible and non-fungible tokens in a single tokenTransferList', async function() {
       // setup the transfer
       const xferAmount = 10;
       const tokenTransferList = [{
@@ -949,12 +897,64 @@
       }];
       try {
         const txXfer = await baseHTSContract.cryptoTransferPublic(tokenTransferList);
-        const response = (await txXfer.wait()).events.filter(e => e.event === 'ResponseCode')[0].args.responseCode;  
+        const response = (await txXfer.wait()).events.filter(e => e.event === 'ResponseCode')[0].args.responseCode;
       } catch (error: any) {
         expect(error.code).to.equal("CALL_EXCEPTION");
         expect(error.reason).to.equal("transaction failed");
       }
->>>>>>> c85f1876
+    });
+  });
+
+  describe('HTS Precompile for token check methods', async function() {
+    it('should return false for isToken with passed contract address', async function() {
+      const tx = await baseHTSContract.isTokenPublic(BaseHTSContractAddress, { gasLimit: 1000000 });
+      const txReceipt = await tx.wait();
+
+      const responseCode = txReceipt.events.filter(e => e.event === 'ResponseCode')[0].args.responseCode;
+      expect(responseCode).to.equal(TX_SUCCESS_CODE);
+
+      const isTokenFlag = txReceipt.events.filter(e => e.event === 'IsToken')[0].args.isToken;
+      expect(isTokenFlag).to.equal(false);
+    });
+    it('should return true for isToken with passed token address', async function() {
+      const tx = await baseHTSContract.isTokenPublic(HTSTokenContractAddress, { gasLimit: 1000000 });
+      const txReceipt = await tx.wait();
+
+      const responseCode = txReceipt.events.filter(e => e.event === 'ResponseCode')[0].args.responseCode;
+      expect(responseCode).to.equal(TX_SUCCESS_CODE);
+
+      const isTokenFlag = txReceipt.events.filter(e => e.event === 'IsToken')[0].args.isToken;
+      expect(isTokenFlag).to.equal(true);
+    });
+    it('should return 0 for getTokenType with passed FUNGIBLE_COMMON token', async function() {
+      const tx = await baseHTSContract.getTokenTypePublic(HTSTokenContractAddress, { gasLimit: 1000000 });
+      const txReceipt = await tx.wait();
+
+      const responseCode = txReceipt.events.filter(e => e.event === 'ResponseCode')[0].args.responseCode;
+      expect(responseCode).to.equal(TX_SUCCESS_CODE);
+
+      const tokenType = txReceipt.events.filter(e => e.event === 'TokenType')[0].args.tokenType;
+      expect(tokenType).to.equal(0);
+    });
+    it('should return 1 for getTokenType with passed HTS NON_FUNGIBLE_UNIQUE token', async function() {
+      const tx = await baseHTSContract.getTokenTypePublic(NftHTSTokenContractAddress, { gasLimit: 1000000 });
+      const txReceipt = await tx.wait();
+
+      const responseCode = txReceipt.events.filter(e => e.event === 'ResponseCode')[0].args.responseCode;
+      expect(responseCode).to.equal(TX_SUCCESS_CODE);
+
+      const tokenType = txReceipt.events.filter(e => e.event === 'TokenType')[0].args.tokenType;
+      expect(tokenType).to.equal(1);
+    });
+    it('should throw an exception for getTokenType with passed contract address', async function() {
+      let hasError = false;
+      try {
+        const tx = await baseHTSContract.getTokenTypePublic(BaseHTSContractAddress, { gasLimit: 1000000 });
+        await tx.wait();
+      } catch (e) {
+        hasError = true;
+      }
+      expect(hasError).to.equal(true);
     });
   });
 });