/*-
 *
 * Hedera JSON RPC Relay
 *
 * Copyright (C) 2022 Hedera Hashgraph, LLC
 *
 * Licensed under the Apache License, Version 2.0 (the "License");
 * you may not use this file except in compliance with the License.
 * You may obtain a copy of the License at
 *
 *      http://www.apache.org/licenses/LICENSE-2.0
 *
 * Unless required by applicable law or agreed to in writing, software
 * distributed under the License is distributed on an "AS IS" BASIS,
 * WITHOUT WARRANTIES OR CONDITIONS OF ANY KIND, either express or implied.
 * See the License for the specific language governing permissions and
 * limitations under the License.
 *
 */

// external resources
import { solidity } from 'ethereum-waffle';
import chai, { expect } from 'chai';

chai.use(solidity);

import { AliasAccount } from '../clients/servicesClient';
import { ethers } from 'ethers';
import ERC20MockJson from '../contracts/ERC20Mock.json';
import BaseHTSJson from '../contracts/BaseHTS.json';


describe('HTS Precompile Acceptance Tests', async function () {
  this.timeout(240 * 1000); // 240 seconds
  const { servicesNode, relay } = global;

  const TX_SUCCESS_CODE = 22;
  const TOKEN_NAME = 'tokenName';
  const TOKEN_SYMBOL = 'tokenSymbol';
  const TOKEN_MAX_SUPPLY = 1000;
  const TOKEN_DECIMALS = 8;

  const accounts: AliasAccount[] = [];
  let BaseHTSContractAddress;
  let HTSTokenContractAddress;
  let NftHTSTokenContractAddress;
  let NftSerialNumber;
  let HTSTokenWithCustomFeesContractAddress;

  this.beforeAll(async () => {
<<<<<<< HEAD
    accounts[0] = await servicesNode.createAliasAccount(95, relay.provider);
=======
    accounts[0] = await servicesNode.createAliasAccount(70, relay.provider);
>>>>>>> 36146c0f
    accounts[1] = await servicesNode.createAliasAccount(30, relay.provider);
    accounts[2] = await servicesNode.createAliasAccount(30, relay.provider);

    // alow mirror node a 2 full record stream write windows (2 sec) and a buffer to persist setup details
    await new Promise(r => setTimeout(r, 5000));

    BaseHTSContractAddress = await deployBaseHTSContract();
    HTSTokenContractAddress = await createHTSToken();
    NftHTSTokenContractAddress = await createNftHTSToken();
    HTSTokenWithCustomFeesContractAddress = await createHTSTokenWithCustomFees();
  });

  async function deployBaseHTSContract() {
    const baseHTSFactory = new ethers.ContractFactory(BaseHTSJson.abi, BaseHTSJson.bytecode, accounts[0].wallet);
    const baseHTS = await baseHTSFactory.deploy({gasLimit: 10000000});
    const { contractAddress } = await baseHTS.deployTransaction.wait();

    return contractAddress;
  }

  async function createHTSToken() {
    const baseHTSContract = new ethers.Contract(BaseHTSContractAddress, BaseHTSJson.abi, accounts[0].wallet);
    const tx = await baseHTSContract.createFungibleTokenPublic(accounts[0].wallet.address, {
      value: ethers.BigNumber.from('10000000000000000000'),
      gasLimit: 10000000
    });
    const { tokenAddress } = (await tx.wait()).events.filter(e => e.event = 'CreatedToken')[0].args;

    return tokenAddress;
  }

  async function createNftHTSToken() {
    const baseHTSContract = new ethers.Contract(BaseHTSContractAddress, BaseHTSJson.abi, accounts[0].wallet);
    const tx = await baseHTSContract.createNonFungibleTokenPublic(accounts[0].wallet.address, {
      value: ethers.BigNumber.from('10000000000000000000'),
      gasLimit: 10000000
    });
    const { tokenAddress } = (await tx.wait()).events.filter(e => e.event = 'CreatedToken')[0].args;

    return tokenAddress;
  }

  async function createHTSTokenWithCustomFees() {
    const baseHTSContract = new ethers.Contract(BaseHTSContractAddress, BaseHTSJson.abi, accounts[0].wallet);
    const tx = await baseHTSContract.createFungibleTokenWithCustomFeesPublic(accounts[0].wallet.address, HTSTokenContractAddress, {
      value: ethers.BigNumber.from('20000000000000000000'),
      gasLimit: 10_000_000
    });
    const txReceipt = await tx.wait();

    const { responseCode } = txReceipt.events.filter(e => e.event === 'ResponseCode')[0].args;
    expect(responseCode).to.equal(TX_SUCCESS_CODE);

    const { tokenAddress } = txReceipt.events.filter(e => e.event === 'CreatedToken')[0].args;
    expect(tokenAddress).to.be.not.null;

    HTSTokenWithCustomFeesContractAddress = tokenAddress;
  }

  it('should associate to a token', async function() {
    const baseHTSContractOwner = new ethers.Contract(BaseHTSContractAddress, BaseHTSJson.abi, accounts[0].wallet);
    const txCO = await baseHTSContractOwner.associateTokenPublic(BaseHTSContractAddress, HTSTokenContractAddress, { gasLimit: 10000000 });
    expect((await txCO.wait()).events.filter(e => e.event === 'ResponseCode')[0].args.responseCode).to.equal(TX_SUCCESS_CODE);

    const baseHTSContractReceiverWalletFirst = new ethers.Contract(BaseHTSContractAddress, BaseHTSJson.abi, accounts[1].wallet);
    const txRWF = await baseHTSContractReceiverWalletFirst.associateTokenPublic(accounts[1].wallet.address, HTSTokenContractAddress, { gasLimit: 10000000 });
    expect((await txRWF.wait()).events.filter(e => e.event === 'ResponseCode')[0].args.responseCode).to.equal(TX_SUCCESS_CODE);

    const baseHTSContractReceiverWalletSecond = new ethers.Contract(BaseHTSContractAddress, BaseHTSJson.abi, accounts[2].wallet);
    const txRWS = await baseHTSContractReceiverWalletSecond.associateTokenPublic(accounts[2].wallet.address, HTSTokenContractAddress, { gasLimit: 10000000 });
    expect((await txRWS.wait()).events.filter(e => e.event === 'ResponseCode')[0].args.responseCode).to.equal(TX_SUCCESS_CODE);
  });

  it('should associate to a nft', async function() {
    const baseHTSContractOwner = new ethers.Contract(BaseHTSContractAddress, BaseHTSJson.abi, accounts[0].wallet);
    const txCO = await baseHTSContractOwner.associateTokenPublic(BaseHTSContractAddress, NftHTSTokenContractAddress, { gasLimit: 10000000 });
    expect((await txCO.wait()).events.filter(e => e.event === 'ResponseCode')[0].args.responseCode).to.equal(TX_SUCCESS_CODE);

    const baseHTSContractReceiverWalletFirst = new ethers.Contract(BaseHTSContractAddress, BaseHTSJson.abi, accounts[1].wallet);
    const txRWF = await baseHTSContractReceiverWalletFirst.associateTokenPublic(accounts[1].wallet.address, NftHTSTokenContractAddress, { gasLimit: 10000000 });
    expect((await txRWF.wait()).events.filter(e => e.event === 'ResponseCode')[0].args.responseCode).to.equal(TX_SUCCESS_CODE);

    const baseHTSContractReceiverWalletSecond = new ethers.Contract(BaseHTSContractAddress, BaseHTSJson.abi, accounts[2].wallet);
    const txRWS = await baseHTSContractReceiverWalletSecond.associateTokenPublic(accounts[2].wallet.address, NftHTSTokenContractAddress, { gasLimit: 10000000 });
    expect((await txRWS.wait()).events.filter(e => e.event === 'ResponseCode')[0].args.responseCode).to.equal(TX_SUCCESS_CODE);
  });

  it('should check initial balances', async function() {
    const HTSTokenContract = new ethers.Contract(HTSTokenContractAddress, ERC20MockJson.abi, accounts[0].wallet);
    expect(await HTSTokenContract.balanceOf(accounts[0].wallet.address)).to.equal(1000);
    expect(await HTSTokenContract.balanceOf(accounts[1].wallet.address)).to.equal(0);
    expect(await HTSTokenContract.balanceOf(accounts[2].wallet.address)).to.equal(0);
  });

  it('should be able to transfer hts tokens between accounts', async function () {
    const amount = 10;
    const HTSTokenContract = new ethers.Contract(HTSTokenContractAddress, ERC20MockJson.abi, accounts[0].wallet);
    const baseHTSContract = new ethers.Contract(BaseHTSContractAddress, BaseHTSJson.abi, accounts[0].wallet);

    const balanceBefore = await HTSTokenContract.balanceOf(accounts[1].wallet.address);
    await baseHTSContract.transferTokenPublic(accounts[1].wallet.address, HTSTokenContractAddress, amount);
    const balanceAfter = await HTSTokenContract.balanceOf(accounts[1].wallet.address);

    expect(balanceBefore + amount).to.equal(balanceAfter);
  });

  it('should be able to approve anyone to spend tokens', async function() {
    const amount = 13;
    const baseHTSContract = new ethers.Contract(BaseHTSContractAddress, BaseHTSJson.abi, accounts[0].wallet);

    const txBefore = await baseHTSContract.allowancePublic(HTSTokenContractAddress, BaseHTSContractAddress, accounts[2].wallet.address);
    const txBeforeReceipt = await txBefore.wait();
    const beforeAmount = txBeforeReceipt.events.filter(e => e.event === 'AllowanceValue')[0].args.amount.toNumber();
    const { responseCode } = txBeforeReceipt.events.filter(e => e.event === 'ResponseCode')[0].args;
    expect(responseCode).to.equal(TX_SUCCESS_CODE);

    await baseHTSContract.approvePublic(HTSTokenContractAddress, accounts[2].wallet.address, amount, { gasLimit: 1_000_000 });

    const txAfter = await baseHTSContract.allowancePublic(HTSTokenContractAddress, BaseHTSContractAddress, accounts[2].wallet.address);
    const afterAmount = (await txAfter.wait()).events.filter(e => e.event === 'AllowanceValue')[0].args.amount.toNumber();

    expect(beforeAmount).to.equal(0);
    expect(afterAmount).to.equal(amount);
  });

  // Depends on https://github.com/hashgraph/hedera-services/pull/3798
  xit('should be able to execute setApprovalForAllPublic', async function() {
    const baseHTSContract = new ethers.Contract(BaseHTSContractAddress, BaseHTSJson.abi, accounts[0].wallet);

    const txBefore = (await baseHTSContract.isApprovedForAllPublic(NftHTSTokenContractAddress, BaseHTSContractAddress, accounts[1].wallet.address));
    const txBeforeReceipt = await txBefore.wait();
    const beforeFlag = txBeforeReceipt.events.filter(e => e.event === 'Approved')[0].args.approved;
    const responseCodeTxBefore = txBeforeReceipt.events.filter(e => e.event === 'ResponseCode')[0].args.responseCode;
    expect(responseCodeTxBefore).to.equal(TX_SUCCESS_CODE);

    const tx = await baseHTSContract.setApprovalForAllPublic(NftHTSTokenContractAddress, accounts[1].wallet.address, true, { gasLimit: 5_000_000 });
    const { responseCode } = (await tx.wait()).events.filter(e => e.event === 'ResponseCode')[0].args;
    expect(responseCode).to.equal(TX_SUCCESS_CODE);

    const txAfter = (await baseHTSContract.isApprovedForAllPublic(NftHTSTokenContractAddress, BaseHTSContractAddress, accounts[1].wallet.address));
    const afterFlag = (await txAfter.wait()).events.filter(e => e.event === 'Approved')[0].args.approved;

    expect(beforeFlag).to.equal(false);
    expect(afterFlag).to.equal(true);
  });

  it('should be able to get fungible token info', async () => {
    const baseHTSContract = new ethers.Contract(BaseHTSContractAddress, BaseHTSJson.abi, accounts[0].wallet);

    const tx = await baseHTSContract.getFungibleTokenInfoPublic(HTSTokenContractAddress);

    const { tokenInfo, decimals } = (await tx.wait()).events.filter(e => e.event === 'FungibleTokenInfo')[0].args.tokenInfo;

    expect(tokenInfo.totalSupply.toNumber()).to.equal(TOKEN_MAX_SUPPLY);
    expect(decimals).to.equal(TOKEN_DECIMALS);
    expect(tokenInfo.token.maxSupply).to.equal(TOKEN_MAX_SUPPLY);
    expect(tokenInfo.token.name).to.equal(TOKEN_NAME);
    expect(tokenInfo.token.symbol).to.equal(TOKEN_SYMBOL);
  });

  it('should be able to get token info', async () => {
    const baseHTSContract = new ethers.Contract(BaseHTSContractAddress, BaseHTSJson.abi, accounts[0].wallet);

    const tx = await baseHTSContract.getTokenInfoPublic(HTSTokenContractAddress);

    const { token, totalSupply } = (await tx.wait()).events.filter(e => e.event === 'TokenInfo')[0].args.tokenInfo;

    expect(totalSupply.toNumber()).to.equal(TOKEN_MAX_SUPPLY);
    expect(token.maxSupply).to.equal(TOKEN_MAX_SUPPLY);
    expect(token.name).to.equal(TOKEN_NAME);
    expect(token.symbol).to.equal(TOKEN_SYMBOL);
  });

  it('should be able to mint a nft', async function() {
    const baseHTSContract = new ethers.Contract(BaseHTSContractAddress, BaseHTSJson.abi, accounts[0].wallet);

    const tx = await baseHTSContract.mintTokenPublic(NftHTSTokenContractAddress, 0, ['0x01'], { gasLimit: 5_000_000 });
    const { responseCode } = (await tx.wait()).events.filter(e => e.event === 'ResponseCode')[0].args;
    expect(responseCode).to.equal(TX_SUCCESS_CODE);

    const { serialNumbers } = (await tx.wait()).events.filter(e => e.event === 'MintedToken')[0].args;
    expect(serialNumbers[0].toNumber()).to.be.greaterThan(0);
    NftSerialNumber = serialNumbers[0];
  });

  it('should be able to execute getApproved on nft', async function() {
    const baseHTSContract = new ethers.Contract(BaseHTSContractAddress, BaseHTSJson.abi, accounts[1].wallet);

      const tx = await baseHTSContract.getApprovedPublic(NftHTSTokenContractAddress, NftSerialNumber, { gasLimit: 5_000_000 });
    const { responseCode } = (await tx.wait()).events.filter(e => e.event === 'ResponseCode')[0].args;
    expect(responseCode).to.equal(TX_SUCCESS_CODE);

    const { approved } = (await tx.wait()).events.filter(e => e.event === 'ApprovedAddress')[0].args;
    expect(approved).to.equal('0x0000000000000000000000000000000000000000');
  });

<<<<<<< HEAD
  it('should be able to get a custom token fees', async function() {
    const baseHTSContract = new ethers.Contract(BaseHTSContractAddress, BaseHTSJson.abi, accounts[0].wallet);

    const tx = (await baseHTSContract.getTokenCustomFeesPublic(HTSTokenWithCustomFeesContractAddress));
    const { fixedFees, fractionalFees } = (await tx.wait()).events.filter(e => e.event === 'TokenCustomFees')[0].args;

    expect(fixedFees[0].amount).to.equal(1);
    expect(fixedFees[0].tokenId).to.equal(HTSTokenContractAddress);
    expect(fixedFees[0].useHbarsForPayment).to.equal(false);
    expect(fixedFees[0].useCurrentTokenForPayment).to.equal(false);

    expect(fractionalFees[0].numerator).to.equal(4);
    expect(fractionalFees[0].denominator).to.equal(5);
    expect(fractionalFees[0].minimumAmount).to.equal(10);
    expect(fractionalFees[0].maximumAmount).to.equal(30);
    expect(fractionalFees[0].netOfTransfers).to.equal(false);
=======
  it('should be able to get non-fungible token info', async () => {
    const baseHTSContract = new ethers.Contract(BaseHTSContractAddress, BaseHTSJson.abi, accounts[0].wallet);

    const tx = await baseHTSContract.getNonFungibleTokenInfoPublic(NftHTSTokenContractAddress, NftSerialNumber);

    const { tokenInfo, serialNumber } = (await tx.wait()).events.filter(e => e.event === 'NonFungibleTokenInfo')[0].args.tokenInfo;

    expect(tokenInfo.totalSupply.toNumber()).to.equal(NftSerialNumber);
    expect(serialNumber).to.equal(NftSerialNumber);
    expect(tokenInfo.token.name).to.equal(TOKEN_NAME);
    expect(tokenInfo.token.symbol).to.equal(TOKEN_SYMBOL);
  });

  async function checkTokenFrozen(contractOwner, tokenAddress, expectedValue: boolean) {
    const txBefore = await contractOwner.isFrozenPublic(tokenAddress, accounts[0].wallet.address, { gasLimit: 1_000_000 });
    const txBeforeReceipt = await txBefore.wait();
    const responseCodeBefore = txBeforeReceipt.events.filter(e => e.event === 'ResponseCode')[0].args.responseCode;
    const isFrozenBefore = txBeforeReceipt.events.filter(e => e.event === 'Frozen')[0].args.frozen;

    expect(responseCodeBefore).to.equal(TX_SUCCESS_CODE);
    expect(isFrozenBefore).to.be.equal(expectedValue);
  }

  it('should be able to freeze and unfreeze fungible token transfers', async function() {
    const baseHTSContractOwner = new ethers.Contract(BaseHTSContractAddress, BaseHTSJson.abi, accounts[0].wallet);

    // expect the token to not be frozen
    await checkTokenFrozen(baseHTSContractOwner, HTSTokenContractAddress, false);

    // freeze token
    const freezeTx = await baseHTSContractOwner.freezeTokenPublic(HTSTokenContractAddress, accounts[0].wallet.address, { gasLimit: 1_000_000 });
    const responseCodeFreeze = (await freezeTx.wait()).events.filter(e => e.event === 'ResponseCode')[0].args.responseCode;
    expect(responseCodeFreeze).to.equal(TX_SUCCESS_CODE);

    // expect the token to be frozen
    await checkTokenFrozen(baseHTSContractOwner, HTSTokenContractAddress, true);

    // unfreeze token
    const unfreezeTx = await baseHTSContractOwner.unfreezeTokenPublic(HTSTokenContractAddress, accounts[0].wallet.address, { gasLimit: 1_000_000 });
    const responseCodeUnfreeze = (await unfreezeTx.wait()).events.filter(e => e.event === 'ResponseCode')[0].args.responseCode;
    expect(responseCodeUnfreeze).to.equal(TX_SUCCESS_CODE);
    
    // expect the token to not be frozen
    await checkTokenFrozen(baseHTSContractOwner, HTSTokenContractAddress, false);
  });

  it('should be able to freeze and unfreeze non-fungible token transfers', async function() {
    const baseHTSContractOwner = new ethers.Contract(BaseHTSContractAddress, BaseHTSJson.abi, accounts[0].wallet);

    // expect the token to not be frozen
    await checkTokenFrozen(baseHTSContractOwner, NftHTSTokenContractAddress, false);

    // freeze token
    const freezeTx = await baseHTSContractOwner.freezeTokenPublic(NftHTSTokenContractAddress, accounts[0].wallet.address, { gasLimit: 1_000_000 });
    const responseCodeFreeze = (await freezeTx.wait()).events.filter(e => e.event === 'ResponseCode')[0].args.responseCode;
    expect(responseCodeFreeze).to.equal(TX_SUCCESS_CODE);

    // expect the token to be frozen
    await checkTokenFrozen(baseHTSContractOwner, NftHTSTokenContractAddress, true);

    // unfreeze token
    const unfreezeTx = await baseHTSContractOwner.unfreezeTokenPublic(NftHTSTokenContractAddress, accounts[0].wallet.address, { gasLimit: 1_000_000 });
    const responseCodeUnfreeze = (await unfreezeTx.wait()).events.filter(e => e.event === 'ResponseCode')[0].args.responseCode;
    expect(responseCodeUnfreeze).to.equal(TX_SUCCESS_CODE);
    
    // expect the token to not be frozen
    await checkTokenFrozen(baseHTSContractOwner, NftHTSTokenContractAddress, false);
  });

  describe('HTS Precompile Pause/Unpause Tests', async function() {

    it('should be able to pause fungible token', async () => {
      const baseHTSContract = new ethers.Contract(BaseHTSContractAddress, BaseHTSJson.abi, accounts[0].wallet);
  
      const txTokenInfoBefore = await baseHTSContract.getTokenInfoPublic(HTSTokenContractAddress);
      const txPause = await baseHTSContract.pauseTokenPublic(HTSTokenContractAddress, {gasLimit: 1000000});
      const txTokenInfoAfter = await baseHTSContract.getTokenInfoPublic(HTSTokenContractAddress);
      
      const pauseResponse = (await txPause.wait()).events.filter(e => e.event === 'PausedToken')[0].args;
      const { pauseStatus: pauseStatusBefore } = (await txTokenInfoBefore.wait()).events.filter(e => e.event === 'TokenInfo')[0].args.tokenInfo;
      const { pauseStatus: pauseStatusAfter } = (await txTokenInfoAfter.wait()).events.filter(e => e.event === 'TokenInfo')[0].args.tokenInfo;
  
      expect(pauseResponse.paused).to.equal(true);
      expect(pauseStatusBefore).to.equal(false);
      expect(pauseStatusAfter).to.equal(true);
    });
  
    it('should be able to unpause fungible token', async () => {
      const baseHTSContract = new ethers.Contract(BaseHTSContractAddress, BaseHTSJson.abi, accounts[0].wallet);
  
      const txTokenInfoBefore = await baseHTSContract.getTokenInfoPublic(HTSTokenContractAddress);
      const txPause = await baseHTSContract.unpauseTokenPublic(HTSTokenContractAddress, {gasLimit: 1000000});
      const txTokenInfoAfter = await baseHTSContract.getTokenInfoPublic(HTSTokenContractAddress);
      
      const unpauseResponse = (await txPause.wait()).events.filter(e => e.event === 'UnpausedToken')[0].args;
      const { pauseStatus: pauseStatusBefore } = (await txTokenInfoBefore.wait()).events.filter(e => e.event === 'TokenInfo')[0].args.tokenInfo;
      const { pauseStatus: pauseStatusAfter } = (await txTokenInfoAfter.wait()).events.filter(e => e.event === 'TokenInfo')[0].args.tokenInfo;
  
      expect(unpauseResponse.unpaused).to.equal(true);
      expect(pauseStatusBefore).to.equal(true);
      expect(pauseStatusAfter).to.equal(false);
    });

    it('should be able to pause non fungible token', async () => {
      const baseHTSContract = new ethers.Contract(BaseHTSContractAddress, BaseHTSJson.abi, accounts[0].wallet);
  
      const txTokenInfoBefore = await baseHTSContract.getTokenInfoPublic(NftHTSTokenContractAddress);
      const txPause = await baseHTSContract.pauseTokenPublic(NftHTSTokenContractAddress, {gasLimit: 1000000});
      const txTokenInfoAfter = await baseHTSContract.getTokenInfoPublic(NftHTSTokenContractAddress);
      
      const pauseResponse = (await txPause.wait()).events.filter(e => e.event === 'PausedToken')[0].args;
      const { pauseStatus: pauseStatusBefore } = (await txTokenInfoBefore.wait()).events.filter(e => e.event === 'TokenInfo')[0].args.tokenInfo;
      const { pauseStatus: pauseStatusAfter } = (await txTokenInfoAfter.wait()).events.filter(e => e.event === 'TokenInfo')[0].args.tokenInfo;
  
      expect(pauseResponse.paused).to.equal(true);
      expect(pauseStatusBefore).to.equal(false);
      expect(pauseStatusAfter).to.equal(true);
    });

    it('should be able to unpause non fungible token', async () => {
      const baseHTSContract = new ethers.Contract(BaseHTSContractAddress, BaseHTSJson.abi, accounts[0].wallet);
  
      const txTokenInfoBefore = await baseHTSContract.getTokenInfoPublic(NftHTSTokenContractAddress);
      const txPause = await baseHTSContract.unpauseTokenPublic(NftHTSTokenContractAddress, {gasLimit: 1000000});
      const txTokenInfoAfter = await baseHTSContract.getTokenInfoPublic(NftHTSTokenContractAddress);
      
      const unpauseResponse = (await txPause.wait()).events.filter(e => e.event === 'UnpausedToken')[0].args;
      const { pauseStatus: pauseStatusBefore } = (await txTokenInfoBefore.wait()).events.filter(e => e.event === 'TokenInfo')[0].args.tokenInfo;
      const { pauseStatus: pauseStatusAfter } = (await txTokenInfoAfter.wait()).events.filter(e => e.event === 'TokenInfo')[0].args.tokenInfo;
  
      expect(unpauseResponse.unpaused).to.equal(true);
      expect(pauseStatusBefore).to.equal(true);
      expect(pauseStatusAfter).to.equal(false);
    });
>>>>>>> 36146c0f
  });
});<|MERGE_RESOLUTION|>--- conflicted
+++ resolved
@@ -48,11 +48,7 @@
   let HTSTokenWithCustomFeesContractAddress;
 
   this.beforeAll(async () => {
-<<<<<<< HEAD
     accounts[0] = await servicesNode.createAliasAccount(95, relay.provider);
-=======
-    accounts[0] = await servicesNode.createAliasAccount(70, relay.provider);
->>>>>>> 36146c0f
     accounts[1] = await servicesNode.createAliasAccount(30, relay.provider);
     accounts[2] = await servicesNode.createAliasAccount(30, relay.provider);
 
@@ -102,14 +98,9 @@
       gasLimit: 10_000_000
     });
     const txReceipt = await tx.wait();
-
-    const { responseCode } = txReceipt.events.filter(e => e.event === 'ResponseCode')[0].args;
-    expect(responseCode).to.equal(TX_SUCCESS_CODE);
-
     const { tokenAddress } = txReceipt.events.filter(e => e.event === 'CreatedToken')[0].args;
-    expect(tokenAddress).to.be.not.null;
-
-    HTSTokenWithCustomFeesContractAddress = tokenAddress;
+
+    return tokenAddress;
   }
 
   it('should associate to a token', async function() {
@@ -137,6 +128,20 @@
 
     const baseHTSContractReceiverWalletSecond = new ethers.Contract(BaseHTSContractAddress, BaseHTSJson.abi, accounts[2].wallet);
     const txRWS = await baseHTSContractReceiverWalletSecond.associateTokenPublic(accounts[2].wallet.address, NftHTSTokenContractAddress, { gasLimit: 10000000 });
+    expect((await txRWS.wait()).events.filter(e => e.event === 'ResponseCode')[0].args.responseCode).to.equal(TX_SUCCESS_CODE);
+  });
+
+  it('should associate to a token with custom fees', async function() {
+    const baseHTSContractOwner = new ethers.Contract(BaseHTSContractAddress, BaseHTSJson.abi, accounts[0].wallet);
+    const txCO = await baseHTSContractOwner.associateTokenPublic(BaseHTSContractAddress, HTSTokenWithCustomFeesContractAddress, { gasLimit: 10000000 });
+    expect((await txCO.wait()).events.filter(e => e.event === 'ResponseCode')[0].args.responseCode).to.equal(TX_SUCCESS_CODE);
+
+    const baseHTSContractReceiverWalletFirst = new ethers.Contract(BaseHTSContractAddress, BaseHTSJson.abi, accounts[1].wallet);
+    const txRWF = await baseHTSContractReceiverWalletFirst.associateTokenPublic(accounts[1].wallet.address, HTSTokenWithCustomFeesContractAddress, { gasLimit: 10000000 });
+    expect((await txRWF.wait()).events.filter(e => e.event === 'ResponseCode')[0].args.responseCode).to.equal(TX_SUCCESS_CODE);
+
+    const baseHTSContractReceiverWalletSecond = new ethers.Contract(BaseHTSContractAddress, BaseHTSJson.abi, accounts[2].wallet);
+    const txRWS = await baseHTSContractReceiverWalletSecond.associateTokenPublic(accounts[2].wallet.address, HTSTokenWithCustomFeesContractAddress, { gasLimit: 10000000 });
     expect((await txRWS.wait()).events.filter(e => e.event === 'ResponseCode')[0].args.responseCode).to.equal(TX_SUCCESS_CODE);
   });
 
@@ -249,7 +254,142 @@
     expect(approved).to.equal('0x0000000000000000000000000000000000000000');
   });
 
-<<<<<<< HEAD
+  it('should be able to get non-fungible token info', async () => {
+    const baseHTSContract = new ethers.Contract(BaseHTSContractAddress, BaseHTSJson.abi, accounts[0].wallet);
+
+    const tx = await baseHTSContract.getNonFungibleTokenInfoPublic(NftHTSTokenContractAddress, NftSerialNumber);
+
+    const { tokenInfo, serialNumber } = (await tx.wait()).events.filter(e => e.event === 'NonFungibleTokenInfo')[0].args.tokenInfo;
+
+    expect(tokenInfo.totalSupply.toNumber()).to.equal(NftSerialNumber);
+    expect(serialNumber).to.equal(NftSerialNumber);
+    expect(tokenInfo.token.name).to.equal(TOKEN_NAME);
+    expect(tokenInfo.token.symbol).to.equal(TOKEN_SYMBOL);
+  });
+
+  async function checkTokenFrozen(contractOwner, tokenAddress, expectedValue: boolean) {
+    const txBefore = await contractOwner.isFrozenPublic(tokenAddress, accounts[0].wallet.address, { gasLimit: 1_000_000 });
+    const txBeforeReceipt = await txBefore.wait();
+    const responseCodeBefore = txBeforeReceipt.events.filter(e => e.event === 'ResponseCode')[0].args.responseCode;
+    const isFrozenBefore = txBeforeReceipt.events.filter(e => e.event === 'Frozen')[0].args.frozen;
+
+    expect(responseCodeBefore).to.equal(TX_SUCCESS_CODE);
+    expect(isFrozenBefore).to.be.equal(expectedValue);
+  }
+
+  it('should be able to freeze and unfreeze fungible token transfers', async function() {
+    const baseHTSContractOwner = new ethers.Contract(BaseHTSContractAddress, BaseHTSJson.abi, accounts[0].wallet);
+
+    // expect the token to not be frozen
+    await checkTokenFrozen(baseHTSContractOwner, HTSTokenContractAddress, false);
+
+    // freeze token
+    const freezeTx = await baseHTSContractOwner.freezeTokenPublic(HTSTokenContractAddress, accounts[0].wallet.address, { gasLimit: 1_000_000 });
+    const responseCodeFreeze = (await freezeTx.wait()).events.filter(e => e.event === 'ResponseCode')[0].args.responseCode;
+    expect(responseCodeFreeze).to.equal(TX_SUCCESS_CODE);
+
+    // expect the token to be frozen
+    await checkTokenFrozen(baseHTSContractOwner, HTSTokenContractAddress, true);
+
+    // unfreeze token
+    const unfreezeTx = await baseHTSContractOwner.unfreezeTokenPublic(HTSTokenContractAddress, accounts[0].wallet.address, { gasLimit: 1_000_000 });
+    const responseCodeUnfreeze = (await unfreezeTx.wait()).events.filter(e => e.event === 'ResponseCode')[0].args.responseCode;
+    expect(responseCodeUnfreeze).to.equal(TX_SUCCESS_CODE);
+
+    // expect the token to not be frozen
+    await checkTokenFrozen(baseHTSContractOwner, HTSTokenContractAddress, false);
+  });
+
+  it('should be able to freeze and unfreeze non-fungible token transfers', async function() {
+    const baseHTSContractOwner = new ethers.Contract(BaseHTSContractAddress, BaseHTSJson.abi, accounts[0].wallet);
+
+    // expect the token to not be frozen
+    await checkTokenFrozen(baseHTSContractOwner, NftHTSTokenContractAddress, false);
+
+    // freeze token
+    const freezeTx = await baseHTSContractOwner.freezeTokenPublic(NftHTSTokenContractAddress, accounts[0].wallet.address, { gasLimit: 1_000_000 });
+    const responseCodeFreeze = (await freezeTx.wait()).events.filter(e => e.event === 'ResponseCode')[0].args.responseCode;
+    expect(responseCodeFreeze).to.equal(TX_SUCCESS_CODE);
+
+    // expect the token to be frozen
+    await checkTokenFrozen(baseHTSContractOwner, NftHTSTokenContractAddress, true);
+
+    // unfreeze token
+    const unfreezeTx = await baseHTSContractOwner.unfreezeTokenPublic(NftHTSTokenContractAddress, accounts[0].wallet.address, { gasLimit: 1_000_000 });
+    const responseCodeUnfreeze = (await unfreezeTx.wait()).events.filter(e => e.event === 'ResponseCode')[0].args.responseCode;
+    expect(responseCodeUnfreeze).to.equal(TX_SUCCESS_CODE);
+
+    // expect the token to not be frozen
+    await checkTokenFrozen(baseHTSContractOwner, NftHTSTokenContractAddress, false);
+  });
+
+  describe('HTS Precompile Pause/Unpause Tests', async function() {
+
+    it('should be able to pause fungible token', async () => {
+      const baseHTSContract = new ethers.Contract(BaseHTSContractAddress, BaseHTSJson.abi, accounts[0].wallet);
+
+      const txTokenInfoBefore = await baseHTSContract.getTokenInfoPublic(HTSTokenContractAddress);
+      const txPause = await baseHTSContract.pauseTokenPublic(HTSTokenContractAddress, {gasLimit: 1000000});
+      const txTokenInfoAfter = await baseHTSContract.getTokenInfoPublic(HTSTokenContractAddress);
+
+      const pauseResponse = (await txPause.wait()).events.filter(e => e.event === 'PausedToken')[0].args;
+      const { pauseStatus: pauseStatusBefore } = (await txTokenInfoBefore.wait()).events.filter(e => e.event === 'TokenInfo')[0].args.tokenInfo;
+      const { pauseStatus: pauseStatusAfter } = (await txTokenInfoAfter.wait()).events.filter(e => e.event === 'TokenInfo')[0].args.tokenInfo;
+
+      expect(pauseResponse.paused).to.equal(true);
+      expect(pauseStatusBefore).to.equal(false);
+      expect(pauseStatusAfter).to.equal(true);
+    });
+
+    it('should be able to unpause fungible token', async () => {
+      const baseHTSContract = new ethers.Contract(BaseHTSContractAddress, BaseHTSJson.abi, accounts[0].wallet);
+
+      const txTokenInfoBefore = await baseHTSContract.getTokenInfoPublic(HTSTokenContractAddress);
+      const txPause = await baseHTSContract.unpauseTokenPublic(HTSTokenContractAddress, {gasLimit: 1000000});
+      const txTokenInfoAfter = await baseHTSContract.getTokenInfoPublic(HTSTokenContractAddress);
+
+      const unpauseResponse = (await txPause.wait()).events.filter(e => e.event === 'UnpausedToken')[0].args;
+      const { pauseStatus: pauseStatusBefore } = (await txTokenInfoBefore.wait()).events.filter(e => e.event === 'TokenInfo')[0].args.tokenInfo;
+      const { pauseStatus: pauseStatusAfter } = (await txTokenInfoAfter.wait()).events.filter(e => e.event === 'TokenInfo')[0].args.tokenInfo;
+
+      expect(unpauseResponse.unpaused).to.equal(true);
+      expect(pauseStatusBefore).to.equal(true);
+      expect(pauseStatusAfter).to.equal(false);
+    });
+
+    it('should be able to pause non fungible token', async () => {
+      const baseHTSContract = new ethers.Contract(BaseHTSContractAddress, BaseHTSJson.abi, accounts[0].wallet);
+
+      const txTokenInfoBefore = await baseHTSContract.getTokenInfoPublic(NftHTSTokenContractAddress);
+      const txPause = await baseHTSContract.pauseTokenPublic(NftHTSTokenContractAddress, {gasLimit: 1000000});
+      const txTokenInfoAfter = await baseHTSContract.getTokenInfoPublic(NftHTSTokenContractAddress);
+
+      const pauseResponse = (await txPause.wait()).events.filter(e => e.event === 'PausedToken')[0].args;
+      const { pauseStatus: pauseStatusBefore } = (await txTokenInfoBefore.wait()).events.filter(e => e.event === 'TokenInfo')[0].args.tokenInfo;
+      const { pauseStatus: pauseStatusAfter } = (await txTokenInfoAfter.wait()).events.filter(e => e.event === 'TokenInfo')[0].args.tokenInfo;
+
+      expect(pauseResponse.paused).to.equal(true);
+      expect(pauseStatusBefore).to.equal(false);
+      expect(pauseStatusAfter).to.equal(true);
+    });
+
+    it('should be able to unpause non fungible token', async () => {
+      const baseHTSContract = new ethers.Contract(BaseHTSContractAddress, BaseHTSJson.abi, accounts[0].wallet);
+
+      const txTokenInfoBefore = await baseHTSContract.getTokenInfoPublic(NftHTSTokenContractAddress);
+      const txPause = await baseHTSContract.unpauseTokenPublic(NftHTSTokenContractAddress, {gasLimit: 1000000});
+      const txTokenInfoAfter = await baseHTSContract.getTokenInfoPublic(NftHTSTokenContractAddress);
+
+      const unpauseResponse = (await txPause.wait()).events.filter(e => e.event === 'UnpausedToken')[0].args;
+      const { pauseStatus: pauseStatusBefore } = (await txTokenInfoBefore.wait()).events.filter(e => e.event === 'TokenInfo')[0].args.tokenInfo;
+      const { pauseStatus: pauseStatusAfter } = (await txTokenInfoAfter.wait()).events.filter(e => e.event === 'TokenInfo')[0].args.tokenInfo;
+
+      expect(unpauseResponse.unpaused).to.equal(true);
+      expect(pauseStatusBefore).to.equal(true);
+      expect(pauseStatusAfter).to.equal(false);
+    });
+  });
+
   it('should be able to get a custom token fees', async function() {
     const baseHTSContract = new ethers.Contract(BaseHTSContractAddress, BaseHTSJson.abi, accounts[0].wallet);
 
@@ -266,141 +406,5 @@
     expect(fractionalFees[0].minimumAmount).to.equal(10);
     expect(fractionalFees[0].maximumAmount).to.equal(30);
     expect(fractionalFees[0].netOfTransfers).to.equal(false);
-=======
-  it('should be able to get non-fungible token info', async () => {
-    const baseHTSContract = new ethers.Contract(BaseHTSContractAddress, BaseHTSJson.abi, accounts[0].wallet);
-
-    const tx = await baseHTSContract.getNonFungibleTokenInfoPublic(NftHTSTokenContractAddress, NftSerialNumber);
-
-    const { tokenInfo, serialNumber } = (await tx.wait()).events.filter(e => e.event === 'NonFungibleTokenInfo')[0].args.tokenInfo;
-
-    expect(tokenInfo.totalSupply.toNumber()).to.equal(NftSerialNumber);
-    expect(serialNumber).to.equal(NftSerialNumber);
-    expect(tokenInfo.token.name).to.equal(TOKEN_NAME);
-    expect(tokenInfo.token.symbol).to.equal(TOKEN_SYMBOL);
-  });
-
-  async function checkTokenFrozen(contractOwner, tokenAddress, expectedValue: boolean) {
-    const txBefore = await contractOwner.isFrozenPublic(tokenAddress, accounts[0].wallet.address, { gasLimit: 1_000_000 });
-    const txBeforeReceipt = await txBefore.wait();
-    const responseCodeBefore = txBeforeReceipt.events.filter(e => e.event === 'ResponseCode')[0].args.responseCode;
-    const isFrozenBefore = txBeforeReceipt.events.filter(e => e.event === 'Frozen')[0].args.frozen;
-
-    expect(responseCodeBefore).to.equal(TX_SUCCESS_CODE);
-    expect(isFrozenBefore).to.be.equal(expectedValue);
-  }
-
-  it('should be able to freeze and unfreeze fungible token transfers', async function() {
-    const baseHTSContractOwner = new ethers.Contract(BaseHTSContractAddress, BaseHTSJson.abi, accounts[0].wallet);
-
-    // expect the token to not be frozen
-    await checkTokenFrozen(baseHTSContractOwner, HTSTokenContractAddress, false);
-
-    // freeze token
-    const freezeTx = await baseHTSContractOwner.freezeTokenPublic(HTSTokenContractAddress, accounts[0].wallet.address, { gasLimit: 1_000_000 });
-    const responseCodeFreeze = (await freezeTx.wait()).events.filter(e => e.event === 'ResponseCode')[0].args.responseCode;
-    expect(responseCodeFreeze).to.equal(TX_SUCCESS_CODE);
-
-    // expect the token to be frozen
-    await checkTokenFrozen(baseHTSContractOwner, HTSTokenContractAddress, true);
-
-    // unfreeze token
-    const unfreezeTx = await baseHTSContractOwner.unfreezeTokenPublic(HTSTokenContractAddress, accounts[0].wallet.address, { gasLimit: 1_000_000 });
-    const responseCodeUnfreeze = (await unfreezeTx.wait()).events.filter(e => e.event === 'ResponseCode')[0].args.responseCode;
-    expect(responseCodeUnfreeze).to.equal(TX_SUCCESS_CODE);
-    
-    // expect the token to not be frozen
-    await checkTokenFrozen(baseHTSContractOwner, HTSTokenContractAddress, false);
-  });
-
-  it('should be able to freeze and unfreeze non-fungible token transfers', async function() {
-    const baseHTSContractOwner = new ethers.Contract(BaseHTSContractAddress, BaseHTSJson.abi, accounts[0].wallet);
-
-    // expect the token to not be frozen
-    await checkTokenFrozen(baseHTSContractOwner, NftHTSTokenContractAddress, false);
-
-    // freeze token
-    const freezeTx = await baseHTSContractOwner.freezeTokenPublic(NftHTSTokenContractAddress, accounts[0].wallet.address, { gasLimit: 1_000_000 });
-    const responseCodeFreeze = (await freezeTx.wait()).events.filter(e => e.event === 'ResponseCode')[0].args.responseCode;
-    expect(responseCodeFreeze).to.equal(TX_SUCCESS_CODE);
-
-    // expect the token to be frozen
-    await checkTokenFrozen(baseHTSContractOwner, NftHTSTokenContractAddress, true);
-
-    // unfreeze token
-    const unfreezeTx = await baseHTSContractOwner.unfreezeTokenPublic(NftHTSTokenContractAddress, accounts[0].wallet.address, { gasLimit: 1_000_000 });
-    const responseCodeUnfreeze = (await unfreezeTx.wait()).events.filter(e => e.event === 'ResponseCode')[0].args.responseCode;
-    expect(responseCodeUnfreeze).to.equal(TX_SUCCESS_CODE);
-    
-    // expect the token to not be frozen
-    await checkTokenFrozen(baseHTSContractOwner, NftHTSTokenContractAddress, false);
-  });
-
-  describe('HTS Precompile Pause/Unpause Tests', async function() {
-
-    it('should be able to pause fungible token', async () => {
-      const baseHTSContract = new ethers.Contract(BaseHTSContractAddress, BaseHTSJson.abi, accounts[0].wallet);
-  
-      const txTokenInfoBefore = await baseHTSContract.getTokenInfoPublic(HTSTokenContractAddress);
-      const txPause = await baseHTSContract.pauseTokenPublic(HTSTokenContractAddress, {gasLimit: 1000000});
-      const txTokenInfoAfter = await baseHTSContract.getTokenInfoPublic(HTSTokenContractAddress);
-      
-      const pauseResponse = (await txPause.wait()).events.filter(e => e.event === 'PausedToken')[0].args;
-      const { pauseStatus: pauseStatusBefore } = (await txTokenInfoBefore.wait()).events.filter(e => e.event === 'TokenInfo')[0].args.tokenInfo;
-      const { pauseStatus: pauseStatusAfter } = (await txTokenInfoAfter.wait()).events.filter(e => e.event === 'TokenInfo')[0].args.tokenInfo;
-  
-      expect(pauseResponse.paused).to.equal(true);
-      expect(pauseStatusBefore).to.equal(false);
-      expect(pauseStatusAfter).to.equal(true);
-    });
-  
-    it('should be able to unpause fungible token', async () => {
-      const baseHTSContract = new ethers.Contract(BaseHTSContractAddress, BaseHTSJson.abi, accounts[0].wallet);
-  
-      const txTokenInfoBefore = await baseHTSContract.getTokenInfoPublic(HTSTokenContractAddress);
-      const txPause = await baseHTSContract.unpauseTokenPublic(HTSTokenContractAddress, {gasLimit: 1000000});
-      const txTokenInfoAfter = await baseHTSContract.getTokenInfoPublic(HTSTokenContractAddress);
-      
-      const unpauseResponse = (await txPause.wait()).events.filter(e => e.event === 'UnpausedToken')[0].args;
-      const { pauseStatus: pauseStatusBefore } = (await txTokenInfoBefore.wait()).events.filter(e => e.event === 'TokenInfo')[0].args.tokenInfo;
-      const { pauseStatus: pauseStatusAfter } = (await txTokenInfoAfter.wait()).events.filter(e => e.event === 'TokenInfo')[0].args.tokenInfo;
-  
-      expect(unpauseResponse.unpaused).to.equal(true);
-      expect(pauseStatusBefore).to.equal(true);
-      expect(pauseStatusAfter).to.equal(false);
-    });
-
-    it('should be able to pause non fungible token', async () => {
-      const baseHTSContract = new ethers.Contract(BaseHTSContractAddress, BaseHTSJson.abi, accounts[0].wallet);
-  
-      const txTokenInfoBefore = await baseHTSContract.getTokenInfoPublic(NftHTSTokenContractAddress);
-      const txPause = await baseHTSContract.pauseTokenPublic(NftHTSTokenContractAddress, {gasLimit: 1000000});
-      const txTokenInfoAfter = await baseHTSContract.getTokenInfoPublic(NftHTSTokenContractAddress);
-      
-      const pauseResponse = (await txPause.wait()).events.filter(e => e.event === 'PausedToken')[0].args;
-      const { pauseStatus: pauseStatusBefore } = (await txTokenInfoBefore.wait()).events.filter(e => e.event === 'TokenInfo')[0].args.tokenInfo;
-      const { pauseStatus: pauseStatusAfter } = (await txTokenInfoAfter.wait()).events.filter(e => e.event === 'TokenInfo')[0].args.tokenInfo;
-  
-      expect(pauseResponse.paused).to.equal(true);
-      expect(pauseStatusBefore).to.equal(false);
-      expect(pauseStatusAfter).to.equal(true);
-    });
-
-    it('should be able to unpause non fungible token', async () => {
-      const baseHTSContract = new ethers.Contract(BaseHTSContractAddress, BaseHTSJson.abi, accounts[0].wallet);
-  
-      const txTokenInfoBefore = await baseHTSContract.getTokenInfoPublic(NftHTSTokenContractAddress);
-      const txPause = await baseHTSContract.unpauseTokenPublic(NftHTSTokenContractAddress, {gasLimit: 1000000});
-      const txTokenInfoAfter = await baseHTSContract.getTokenInfoPublic(NftHTSTokenContractAddress);
-      
-      const unpauseResponse = (await txPause.wait()).events.filter(e => e.event === 'UnpausedToken')[0].args;
-      const { pauseStatus: pauseStatusBefore } = (await txTokenInfoBefore.wait()).events.filter(e => e.event === 'TokenInfo')[0].args.tokenInfo;
-      const { pauseStatus: pauseStatusAfter } = (await txTokenInfoAfter.wait()).events.filter(e => e.event === 'TokenInfo')[0].args.tokenInfo;
-  
-      expect(unpauseResponse.unpaused).to.equal(true);
-      expect(pauseStatusBefore).to.equal(true);
-      expect(pauseStatusAfter).to.equal(false);
-    });
->>>>>>> 36146c0f
   });
 });