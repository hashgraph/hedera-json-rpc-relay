--- conflicted
+++ resolved
@@ -178,7 +178,7 @@
     //When we use approve from our baseHTS, it always gives approval only from itself (baseHTS is owner).
     it('should be able to approve anyone to spend tokens', async function() {
       const amount = 13;
-      
+
       const txBefore = await baseHTSContract.allowancePublic(HTSTokenContractAddress, BaseHTSContractAddress, accounts[2].wallet.address);
       const beforeAmount =  (await txBefore.wait()).events.filter(e => e.event === 'AllowanceValue')[0].args.amount.toNumber();
       const { responseCode } = (await txBefore.wait()).events.filter(e => e.event === 'ResponseCode')[0].args;
@@ -209,10 +209,10 @@
       const afterAmount = (await txAfter.wait()).events.filter(e => e.event === 'AllowanceValue')[0].args.amount.toNumber();
       expect(beforeAmount).to.equal(0);
       expect(afterAmount).to.equal(amount);
-      
+
       //transfer token which are owned by baseHTSContract using signer account[2] with transferFrom to account[1]
       await HTSTokenContract.connect(accounts[2].wallet).transferFrom(baseHTSContract.address, accounts[1].wallet.address, amount, { gasLimit: 1_000_000 });
-      
+
       expect(await HTSTokenContract.balanceOf(accounts[1].wallet.address)).to.be.equal(amount);
 
       {
@@ -226,7 +226,7 @@
         expect(responseCodeRevokeKyc).to.equal(TX_SUCCESS_CODE);
       }
     });
-      
+
     it('should be able to execute setApprovalForAllPublic', async function() {
       const txBefore = (await baseHTSContract.isApprovedForAllPublic(NftHTSTokenContractAddress, BaseHTSContractAddress, accounts[1].wallet.address));
       const txBeforeReceipt = await txBefore.wait();
@@ -257,13 +257,13 @@
     it('should be able to transfer nft with transferFrom', async function() {
       expect(await NFTokenContract.balanceOf(accounts[0].wallet.address)).to.equal(1);
       expect(await NFTokenContract.balanceOf(accounts[1].wallet.address)).to.equal(0);
-    
+
       // grant KYC
       {
         const grantKycTx = await baseHTSContractOwner.grantTokenKycPublic(NftHTSTokenContractAddress, accounts[0].wallet.address, { gasLimit: 1_000_000 });
         const responseCodeGrantKyc = (await grantKycTx.wait()).events.filter(e => e.event === 'ResponseCode')[0].args.responseCode;
         expect(responseCodeGrantKyc).to.equal(TX_SUCCESS_CODE);
-      }      
+      }
       {
         const grantKycTx = await baseHTSContractOwner.grantTokenKycPublic(NftHTSTokenContractAddress, accounts[1].wallet.address, { gasLimit: 1_000_000 });
         const responseCodeGrantKyc = (await grantKycTx.wait()).events.filter(e => e.event === 'ResponseCode')[0].args.responseCode;
@@ -274,7 +274,7 @@
         const responseCodeGrantKyc = (await grantKycTx.wait()).events.filter(e => e.event === 'ResponseCode')[0].args.responseCode;
         expect(responseCodeGrantKyc).to.equal(TX_SUCCESS_CODE);
       }
-    
+
       //transfer NFT to contract address
       const tokenTransferList = [{
         token: `${NftHTSTokenContractAddress}`,
@@ -287,34 +287,34 @@
       }];
       const txXfer = await baseHTSContract.cryptoTransferPublic(tokenTransferList);
       expect((await txXfer.wait()).events.filter(e => e.event === 'ResponseCode')[0].args.responseCode).to.equal(TX_SUCCESS_CODE);
-    
+
       expect(await NFTokenContract.balanceOf(baseHTSContract.address)).to.equal(1);
       expect(await NFTokenContract.balanceOf(accounts[1].wallet.address)).to.equal(0);
       expect(await NFTokenContract.balanceOf(accounts[2].wallet.address)).to.equal(0);
-    
+
       //approval for accounts[2] to use this NFT
       await baseHTSContract.approveNFTPublic(NftHTSTokenContractAddress, accounts[2].address, NftSerialNumber, { gasLimit: 1_000_000 });
       expect(await NFTokenContract.getApproved(NftSerialNumber)).to.equal(accounts[2].wallet.address);
 
       //transfer NFT to accounts[1] with accounts[2] as signer
       await NFTokenContract.connect(accounts[2].wallet).transferFrom(baseHTSContract.address, accounts[1].wallet.address, NftSerialNumber, { gasLimit: 1_000_000 });
-    
+
       expect(await NFTokenContract.balanceOf(baseHTSContract.address)).to.equal(0);
       expect(await NFTokenContract.balanceOf(accounts[1].wallet.address)).to.equal(1);
-    
+
       // revoking kyc for the next tests
       {
         const revokeKycTx = await baseHTSContractOwner.revokeTokenKycPublic(NftHTSTokenContractAddress, accounts[0].wallet.address, { gasLimit: 1_000_000 });
         const responseCodeRevokeKyc = (await revokeKycTx.wait()).events.filter(e => e.event === 'ResponseCode')[0].args.responseCode;
         expect(responseCodeRevokeKyc).to.equal(TX_SUCCESS_CODE);
       }
-    
+
       {
         const revokeKycTx = await baseHTSContractOwner.revokeTokenKycPublic(NftHTSTokenContractAddress, accounts[1].wallet.address, { gasLimit: 1_000_000 });
         const responseCodeRevokeKyc = (await revokeKycTx.wait()).events.filter(e => e.event === 'ResponseCode')[0].args.responseCode;
         expect(responseCodeRevokeKyc).to.equal(TX_SUCCESS_CODE);
       }
-    
+
       {
         const revokeKycTx = await baseHTSContractOwner.revokeTokenKycPublic(NftHTSTokenContractAddress, baseHTSContract.address, { gasLimit: 1_000_000 });
         const responseCodeRevokeKyc = (await revokeKycTx.wait()).events.filter(e => e.event === 'ResponseCode')[0].args.responseCode;
@@ -1068,7 +1068,62 @@
     });
   });
 
-<<<<<<< HEAD
+  describe('HTS update token info test', async function() {
+    const TOKEN_UPDATE_NAME = 'tokenUpdateName';
+    const TOKEN_UPDATE_SYMBOL = 'tokenUpdateSymbol';
+    const TOKEN_UPDATE_MEMO = 'tokenUpdateMemo';
+
+    function setUpdatedValues(token) {
+      token.name = TOKEN_UPDATE_NAME;
+      token.symbol = TOKEN_UPDATE_SYMBOL;
+      token.memo = TOKEN_UPDATE_MEMO;
+      token.treasury = BaseHTSContractAddress;
+    }
+
+    function checkUpdatedTokenInfo(tokenInfo) {
+      expect(tokenInfo.name).to.equal(TOKEN_UPDATE_NAME);
+      expect(tokenInfo.symbol).to.equal(TOKEN_UPDATE_SYMBOL);
+      expect(tokenInfo.treasury).to.equal(BaseHTSContractAddress);
+      expect(tokenInfo.memo).to.equal(TOKEN_UPDATE_MEMO);
+    }
+
+    it('should update fungible token properties', async function() {
+      const txBeforeInfo = await baseHTSContract.getTokenInfoPublic(HTSTokenContractAddress, { gasLimit: 1_000_000 });
+      const tokenInfoBefore = ((await txBeforeInfo.wait()).events.filter(e => e.event === 'TokenInfo')[0].args.tokenInfo)[0];
+
+      const token = {
+        ...tokenInfoBefore, tokenKeys: [{...tokenInfoBefore.tokenKeys[0]}]
+      };
+
+      setUpdatedValues(token);
+
+      // update contract properties
+      const txUpdate = await baseHTSContractOwner.updateTokenInfoPublic(HTSTokenContractAddress, token, { gasLimit: 1_000_000 });
+      expect((await txUpdate.wait()).events.filter(e => e.event === 'ResponseCode')[0].args.responseCode).to.be.equal(TX_SUCCESS_CODE);
+
+      const txAfterInfo = await baseHTSContract.getTokenInfoPublic(HTSTokenContractAddress, { gasLimit: 1_000_000 });
+      const tokenInfoAfter = ((await txAfterInfo.wait()).events.filter(e => e.event === 'TokenInfo')[0].args.tokenInfo)[0];
+      checkUpdatedTokenInfo(tokenInfoAfter);
+    });
+
+    it('should update non-fungible token properties', async function() {
+      const txBeforeInfo = await baseHTSContract.getTokenInfoPublic(NftHTSTokenContractAddress, { gasLimit: 1_000_000 });
+      const tokenInfoBefore = ((await txBeforeInfo.wait()).events.filter(e => e.event === 'TokenInfo')[0].args.tokenInfo)[0];
+
+      const token = {
+        ...tokenInfoBefore, tokenKeys: [{...tokenInfoBefore.tokenKeys[0]}]
+      };
+
+      setUpdatedValues(token);
+
+      const txUpdate = await baseHTSContractOwner.updateTokenInfoPublic(NftHTSTokenContractAddress, token, { gasLimit: 1_000_000 });
+      expect((await txUpdate.wait()).events.filter(e => e.event === 'ResponseCode')[0].args.responseCode).to.be.equal(TX_SUCCESS_CODE);
+
+      const txAfterInfo = await baseHTSContract.getTokenInfoPublic(NftHTSTokenContractAddress, { gasLimit: 1_000_000 });
+      const tokenInfoAfter = ((await txAfterInfo.wait()).events.filter(e => e.event === 'TokenInfo')[0].args.tokenInfo)[0];
+      checkUpdatedTokenInfo(tokenInfoAfter);
+    });
+  });
 
   describe('HTS Precompile Key management Tests', async function() {
     it('should be able to execute getTokenKey', async function() {
@@ -1117,62 +1172,6 @@
       expect(updatedKey.ECDSA_secp256k1).to.eq(updateKey[3]);
       expect(updatedKey.delegatableContractId).to.eq(updateKey[4]);
       expect(updatedKey.ECDSA_secp256k1).to.not.eq(originalKey.ECDSA_secp256k1);
-=======
-  describe('HTS update token info test', async function() {
-    const TOKEN_UPDATE_NAME = 'tokenUpdateName';
-    const TOKEN_UPDATE_SYMBOL = 'tokenUpdateSymbol';
-    const TOKEN_UPDATE_MEMO = 'tokenUpdateMemo';
-
-    function setUpdatedValues(token) {
-      token.name = TOKEN_UPDATE_NAME;
-      token.symbol = TOKEN_UPDATE_SYMBOL;
-      token.memo = TOKEN_UPDATE_MEMO;
-      token.treasury = BaseHTSContractAddress;
-    }
-
-    function checkUpdatedTokenInfo(tokenInfo) {
-      expect(tokenInfo.name).to.equal(TOKEN_UPDATE_NAME);
-      expect(tokenInfo.symbol).to.equal(TOKEN_UPDATE_SYMBOL);
-      expect(tokenInfo.treasury).to.equal(BaseHTSContractAddress);
-      expect(tokenInfo.memo).to.equal(TOKEN_UPDATE_MEMO);
-    }
-
-    it('should update fungible token properties', async function() {    
-      const txBeforeInfo = await baseHTSContract.getTokenInfoPublic(HTSTokenContractAddress, { gasLimit: 1_000_000 });
-      const tokenInfoBefore = ((await txBeforeInfo.wait()).events.filter(e => e.event === 'TokenInfo')[0].args.tokenInfo)[0];
-
-      const token = {
-        ...tokenInfoBefore, tokenKeys: [{...tokenInfoBefore.tokenKeys[0]}]
-      };
-
-      setUpdatedValues(token);
-
-      // update contract properties
-      const txUpdate = await baseHTSContractOwner.updateTokenInfoPublic(HTSTokenContractAddress, token, { gasLimit: 1_000_000 });
-      expect((await txUpdate.wait()).events.filter(e => e.event === 'ResponseCode')[0].args.responseCode).to.be.equal(TX_SUCCESS_CODE);
-  
-      const txAfterInfo = await baseHTSContract.getTokenInfoPublic(HTSTokenContractAddress, { gasLimit: 1_000_000 });
-      const tokenInfoAfter = ((await txAfterInfo.wait()).events.filter(e => e.event === 'TokenInfo')[0].args.tokenInfo)[0];
-      checkUpdatedTokenInfo(tokenInfoAfter);
-    });
-
-    it('should update non-fungible token properties', async function() {  
-      const txBeforeInfo = await baseHTSContract.getTokenInfoPublic(NftHTSTokenContractAddress, { gasLimit: 1_000_000 });
-      const tokenInfoBefore = ((await txBeforeInfo.wait()).events.filter(e => e.event === 'TokenInfo')[0].args.tokenInfo)[0];
-
-      const token = {
-        ...tokenInfoBefore, tokenKeys: [{...tokenInfoBefore.tokenKeys[0]}]
-      };
-
-      setUpdatedValues(token);
-
-      const txUpdate = await baseHTSContractOwner.updateTokenInfoPublic(NftHTSTokenContractAddress, token, { gasLimit: 1_000_000 });
-      expect((await txUpdate.wait()).events.filter(e => e.event === 'ResponseCode')[0].args.responseCode).to.be.equal(TX_SUCCESS_CODE);
-    
-      const txAfterInfo = await baseHTSContract.getTokenInfoPublic(NftHTSTokenContractAddress, { gasLimit: 1_000_000 });
-      const tokenInfoAfter = ((await txAfterInfo.wait()).events.filter(e => e.event === 'TokenInfo')[0].args.tokenInfo)[0];
-      checkUpdatedTokenInfo(tokenInfoAfter);
->>>>>>> bed9aa95
     });
   });
 });