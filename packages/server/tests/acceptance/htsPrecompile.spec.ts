/*-
 *
 * Hedera JSON RPC Relay
 *
 * Copyright (C) 2022 Hedera Hashgraph, LLC
 *
 * Licensed under the Apache License, Version 2.0 (the "License");
 * you may not use this file except in compliance with the License.
 * You may obtain a copy of the License at
 *
 *      http://www.apache.org/licenses/LICENSE-2.0
 *
 * Unless required by applicable law or agreed to in writing, software
 * distributed under the License is distributed on an "AS IS" BASIS,
 * WITHOUT WARRANTIES OR CONDITIONS OF ANY KIND, either express or implied.
 * See the License for the specific language governing permissions and
 * limitations under the License.
 *
 */

// external resources
import { solidity } from 'ethereum-waffle';
import chai, { expect } from 'chai';

chai.use(solidity);

import { AliasAccount } from '../clients/servicesClient';
import { ethers } from 'ethers';
import ERC20MockJson from '../contracts/ERC20Mock.json';
import BaseHTSJson from '../contracts/BaseHTS.json';


describe('HTS Precompile Acceptance Tests', async function () {
  this.timeout(240 * 1000); // 240 seconds
  const { servicesNode, relay } = global;

  const TX_SUCCESS_CODE = 22;
<<<<<<< HEAD
  const TOKEN_NAME = 'tokenName';
  const TOKEN_SYMBOL = 'tokenSymbol';
  const TOKEN_MAX_SUPPLY = 1000;
  const TOKEN_DECIMALS = 8;
=======
>>>>>>> 81a0f11a

  const accounts: AliasAccount[] = [];
  let BaseHTSContractAddress;
  let HTSTokenContractAddress;
  let NftHTSTokenContractAddress;
  let NftSerialNumber;

<<<<<<< HEAD
  before(async () => {
=======
  this.beforeAll(async () => {
>>>>>>> 81a0f11a
    accounts[0] = await servicesNode.createAliasAccount(60, relay.provider);
    accounts[1] = await servicesNode.createAliasAccount(30, relay.provider);
    accounts[2] = await servicesNode.createAliasAccount(30, relay.provider);

<<<<<<< HEAD
=======
    // alow mirror node a 2 full record stream write windows (2 sec) and a buffer to persist setup details
    await new Promise(r => setTimeout(r, 5000));
    
>>>>>>> 81a0f11a
    BaseHTSContractAddress = await deployBaseHTSContract();
    HTSTokenContractAddress = await createHTSToken();
    NftHTSTokenContractAddress = await createNftHTSToken();
  });

  async function deployBaseHTSContract() {
    const baseHTSFactory = new ethers.ContractFactory(BaseHTSJson.abi, BaseHTSJson.bytecode, accounts[0].wallet);
    const baseHTS = await baseHTSFactory.deploy({gasLimit: 10000000});
    const { contractAddress } = await baseHTS.deployTransaction.wait();

    return contractAddress;
  }

  async function createHTSToken() {
    const baseHTSContract = new ethers.Contract(BaseHTSContractAddress, BaseHTSJson.abi, accounts[0].wallet);
    const tx = await baseHTSContract.createFungibleTokenPublic(accounts[0].wallet.address, {
      value: ethers.BigNumber.from('10000000000000000000'),
      gasLimit: 10000000
    });
    const { tokenAddress } = (await tx.wait()).events.filter(e => e.event = 'CreatedToken')[0].args;

    return tokenAddress;
  }

  async function createNftHTSToken() {
    const baseHTSContract = new ethers.Contract(BaseHTSContractAddress, BaseHTSJson.abi, accounts[0].wallet);
    const tx = await baseHTSContract.createNonFungibleTokenPublic(accounts[0].wallet.address, {
      value: ethers.BigNumber.from('10000000000000000000'),
      gasLimit: 10000000
    });
    const { tokenAddress } = (await tx.wait()).events.filter(e => e.event = 'CreatedToken')[0].args;

    return tokenAddress;
  }

  it('should associate to a token', async function() {
    const baseHTSContractOwner = new ethers.Contract(BaseHTSContractAddress, BaseHTSJson.abi, accounts[0].wallet);
    const txCO = await baseHTSContractOwner.associateTokenPublic(BaseHTSContractAddress, HTSTokenContractAddress, { gasLimit: 10000000 });
    expect((await txCO.wait()).events.filter(e => e.event === 'ResponseCode')[0].args.responseCode).to.equal(22);

    const baseHTSContractReceiverWalletFirst = new ethers.Contract(BaseHTSContractAddress, BaseHTSJson.abi, accounts[1].wallet);
    const txRWF = await baseHTSContractReceiverWalletFirst.associateTokenPublic(accounts[1].wallet.address, HTSTokenContractAddress, { gasLimit: 10000000 });
    expect((await txRWF.wait()).events.filter(e => e.event === 'ResponseCode')[0].args.responseCode).to.equal(22);
<<<<<<< HEAD

    const baseHTSContractReceiverWalletSecond = new ethers.Contract(BaseHTSContractAddress, BaseHTSJson.abi, accounts[2].wallet);
    const txRWS = await baseHTSContractReceiverWalletSecond.associateTokenPublic(accounts[2].wallet.address, HTSTokenContractAddress, { gasLimit: 10000000 });
    expect((await txRWS.wait()).events.filter(e => e.event === 'ResponseCode')[0].args.responseCode).to.equal(22);
  });

  it('should associate to a nft', async function() {
    const baseHTSContractOwner = new ethers.Contract(BaseHTSContractAddress, BaseHTSJson.abi, accounts[0].wallet);
    const txCO = await baseHTSContractOwner.associateTokenPublic(BaseHTSContractAddress, NftHTSTokenContractAddress, { gasLimit: 10000000 });
    expect((await txCO.wait()).events.filter(e => e.event === 'ResponseCode')[0].args.responseCode).to.equal(22);

    const baseHTSContractReceiverWalletFirst = new ethers.Contract(BaseHTSContractAddress, BaseHTSJson.abi, accounts[1].wallet);
    const txRWF = await baseHTSContractReceiverWalletFirst.associateTokenPublic(accounts[1].wallet.address, NftHTSTokenContractAddress, { gasLimit: 10000000 });
    expect((await txRWF.wait()).events.filter(e => e.event === 'ResponseCode')[0].args.responseCode).to.equal(22);

    const baseHTSContractReceiverWalletSecond = new ethers.Contract(BaseHTSContractAddress, BaseHTSJson.abi, accounts[2].wallet);
    const txRWS = await baseHTSContractReceiverWalletSecond.associateTokenPublic(accounts[2].wallet.address, NftHTSTokenContractAddress, { gasLimit: 10000000 });
    expect((await txRWS.wait()).events.filter(e => e.event === 'ResponseCode')[0].args.responseCode).to.equal(22);
  });

  it('should check initial balances', async function () {
=======

    const baseHTSContractReceiverWalletSecond = new ethers.Contract(BaseHTSContractAddress, BaseHTSJson.abi, accounts[2].wallet);
    const txRWS = await baseHTSContractReceiverWalletSecond.associateTokenPublic(accounts[2].wallet.address, HTSTokenContractAddress, { gasLimit: 10000000 });
    expect((await txRWS.wait()).events.filter(e => e.event === 'ResponseCode')[0].args.responseCode).to.equal(22);
  });

  it('should associate to a nft', async function() {
    const baseHTSContractOwner = new ethers.Contract(BaseHTSContractAddress, BaseHTSJson.abi, accounts[0].wallet);
    const txCO = await baseHTSContractOwner.associateTokenPublic(BaseHTSContractAddress, NftHTSTokenContractAddress, { gasLimit: 10000000 });
    expect((await txCO.wait()).events.filter(e => e.event === 'ResponseCode')[0].args.responseCode).to.equal(22);

    const baseHTSContractReceiverWalletFirst = new ethers.Contract(BaseHTSContractAddress, BaseHTSJson.abi, accounts[1].wallet);
    const txRWF = await baseHTSContractReceiverWalletFirst.associateTokenPublic(accounts[1].wallet.address, NftHTSTokenContractAddress, { gasLimit: 10000000 });
    expect((await txRWF.wait()).events.filter(e => e.event === 'ResponseCode')[0].args.responseCode).to.equal(22);

    const baseHTSContractReceiverWalletSecond = new ethers.Contract(BaseHTSContractAddress, BaseHTSJson.abi, accounts[2].wallet);
    const txRWS = await baseHTSContractReceiverWalletSecond.associateTokenPublic(accounts[2].wallet.address, NftHTSTokenContractAddress, { gasLimit: 10000000 });
    expect((await txRWS.wait()).events.filter(e => e.event === 'ResponseCode')[0].args.responseCode).to.equal(22);
  });

  it('should check initial balances', async function() {
>>>>>>> 81a0f11a
    const HTSTokenContract = new ethers.Contract(HTSTokenContractAddress, ERC20MockJson.abi, accounts[0].wallet);
    expect(await HTSTokenContract.balanceOf(accounts[0].wallet.address)).to.equal(1000);
    expect(await HTSTokenContract.balanceOf(accounts[1].wallet.address)).to.equal(0);
    expect(await HTSTokenContract.balanceOf(accounts[2].wallet.address)).to.equal(0);
  });

  it('should be able to transfer hts tokens between accounts', async function () {
    const amount = 10;
    const HTSTokenContract = new ethers.Contract(HTSTokenContractAddress, ERC20MockJson.abi, accounts[0].wallet);
    const baseHTSContract = new ethers.Contract(BaseHTSContractAddress, BaseHTSJson.abi, accounts[0].wallet);

    const balanceBefore = await HTSTokenContract.balanceOf(accounts[1].wallet.address);
    await baseHTSContract.transferTokenPublic(accounts[1].wallet.address, HTSTokenContractAddress, amount);
    const balanceAfter = await HTSTokenContract.balanceOf(accounts[1].wallet.address);

    expect(balanceBefore + amount).to.equal(balanceAfter);
  });

  it('should be able to approve anyone to spend tokens', async function() {
    const amount = 13;
    const baseHTSContract = new ethers.Contract(BaseHTSContractAddress, BaseHTSJson.abi, accounts[0].wallet);

    const txBefore = await baseHTSContract.allowancePublic(HTSTokenContractAddress, BaseHTSContractAddress, accounts[2].wallet.address);
    const txBeforeReceipt = await txBefore.wait();
    const beforeAmount = txBeforeReceipt.events.filter(e => e.event === 'AllowanceValue')[0].args.amount.toNumber();
    const { responseCode } = txBeforeReceipt.events.filter(e => e.event === 'ResponseCode')[0].args;
    expect(responseCode).to.equal(TX_SUCCESS_CODE);

    await baseHTSContract.approvePublic(HTSTokenContractAddress, accounts[2].wallet.address, amount, { gasLimit: 1_000_000 });

    const txAfter = await baseHTSContract.allowancePublic(HTSTokenContractAddress, BaseHTSContractAddress, accounts[2].wallet.address);
    const afterAmount = (await txAfter.wait()).events.filter(e => e.event === 'AllowanceValue')[0].args.amount.toNumber();

    expect(beforeAmount).to.equal(0);
    expect(afterAmount).to.equal(amount);
  });

  // Depends on https://github.com/hashgraph/hedera-services/pull/3798
  xit('should be able to execute setApprovalForAllPublic', async function() {
    const baseHTSContract = new ethers.Contract(BaseHTSContractAddress, BaseHTSJson.abi, accounts[0].wallet);

    const txBefore = (await baseHTSContract.isApprovedForAllPublic(NftHTSTokenContractAddress, BaseHTSContractAddress, accounts[1].wallet.address));
    const txBeforeReceipt = await txBefore.wait();
    const beforeFlag = txBeforeReceipt.events.filter(e => e.event === 'Approved')[0].args.approved;
    const responseCodeTxBefore = txBeforeReceipt.events.filter(e => e.event === 'ResponseCode')[0].args.responseCode;
    expect(responseCodeTxBefore).to.equal(TX_SUCCESS_CODE);

    const tx = await baseHTSContract.setApprovalForAllPublic(NftHTSTokenContractAddress, accounts[1].wallet.address, true, { gasLimit: 5_000_000 });
    const { responseCode } = (await tx.wait()).events.filter(e => e.event === 'ResponseCode')[0].args;
    expect(responseCode).to.equal(TX_SUCCESS_CODE);

    const txAfter = (await baseHTSContract.isApprovedForAllPublic(NftHTSTokenContractAddress, BaseHTSContractAddress, accounts[1].wallet.address));
    const afterFlag = (await txAfter.wait()).events.filter(e => e.event === 'Approved')[0].args.approved;

    expect(beforeFlag).to.equal(false);
    expect(afterFlag).to.equal(true);
  });

<<<<<<< HEAD
  it('should be able to get fungible token info', async () => {
    const baseHTSContract = new ethers.Contract(BaseHTSContractAddress, BaseHTSJson.abi, accounts[0].wallet);

    const tx = await baseHTSContract.getFungibleTokenInfoPublic(HTSTokenContractAddress);

    const { tokenInfo, decimals } = (await tx.wait()).events.filter(e => e.event === 'FungibleTokenInfo')[0].args.tokenInfo;

    expect(tokenInfo.totalSupply.toNumber()).to.equal(TOKEN_MAX_SUPPLY);
    expect(decimals).to.equal(TOKEN_DECIMALS);
    expect(tokenInfo.token.maxSupply).to.equal(TOKEN_MAX_SUPPLY);
    expect(tokenInfo.token.name).to.equal(TOKEN_NAME);
    expect(tokenInfo.token.symbol).to.equal(TOKEN_SYMBOL);
  });

  it('should be able to get token info', async () => {
    const baseHTSContract = new ethers.Contract(BaseHTSContractAddress, BaseHTSJson.abi, accounts[0].wallet);

    const tx = await baseHTSContract.getTokenInfoPublic(HTSTokenContractAddress);

    const { token, totalSupply } = (await tx.wait()).events.filter(e => e.event === 'TokenInfo')[0].args.tokenInfo;

    expect(totalSupply.toNumber()).to.equal(TOKEN_MAX_SUPPLY);
    expect(token.maxSupply).to.equal(TOKEN_MAX_SUPPLY);
    expect(token.name).to.equal(TOKEN_NAME);
    expect(token.symbol).to.equal(TOKEN_SYMBOL);
  });

=======
>>>>>>> 81a0f11a
  it('should be able to mint a nft', async function() {
    const baseHTSContract = new ethers.Contract(BaseHTSContractAddress, BaseHTSJson.abi, accounts[0].wallet);

    const tx = await baseHTSContract.mintTokenPublic(NftHTSTokenContractAddress, 0, ['0x01'], { gasLimit: 5_000_000 });
    const { responseCode } = (await tx.wait()).events.filter(e => e.event === 'ResponseCode')[0].args;
    expect(responseCode).to.equal(TX_SUCCESS_CODE);

    const { serialNumbers } = (await tx.wait()).events.filter(e => e.event === 'MintedToken')[0].args;
    expect(serialNumbers[0].toNumber()).to.be.greaterThan(0);
    NftSerialNumber = serialNumbers[0];
  });

  it('should be able to execute getApproved on nft', async function() {
<<<<<<< HEAD
    const baseHTSContract = new ethers.Contract(BaseHTSContractAddress, BaseHTSJson.abi, accounts[1].wallet);
=======
    const baseHTSContract = new ethers.Contract(BaseHTSContractAddress, BaseHTSJson.abi, accounts[0].wallet);
>>>>>>> 81a0f11a

    const tx = await baseHTSContract.getApprovedPublic(NftHTSTokenContractAddress, NftSerialNumber, { gasLimit: 5_000_000 });
    const { responseCode } = (await tx.wait()).events.filter(e => e.event === 'ResponseCode')[0].args;
    expect(responseCode).to.equal(TX_SUCCESS_CODE);

    const { approved } = (await tx.wait()).events.filter(e => e.event === 'ApprovedAddress')[0].args;
    expect(approved).to.equal('0x0000000000000000000000000000000000000000');
  });
<<<<<<< HEAD

  it('should be able to get non-fungible token info', async () => {
    const baseHTSContract = new ethers.Contract(BaseHTSContractAddress, BaseHTSJson.abi, accounts[0].wallet);

    const tx = await baseHTSContract.getNonFungibleTokenInfoPublic(NftHTSTokenContractAddress, NftSerialNumber);

    const { tokenInfo, serialNumber } = (await tx.wait()).events.filter(e => e.event === 'NonFungibleTokenInfo')[0].args.tokenInfo;

    expect(tokenInfo.totalSupply.toNumber()).to.equal(NftSerialNumber);
    expect(serialNumber).to.equal(NftSerialNumber);
    expect(tokenInfo.token.name).to.equal(TOKEN_NAME);
    expect(tokenInfo.token.symbol).to.equal(TOKEN_SYMBOL);
  });
=======
>>>>>>> 81a0f11a
});<|MERGE_RESOLUTION|>--- conflicted
+++ resolved
@@ -35,13 +35,10 @@
   const { servicesNode, relay } = global;
 
   const TX_SUCCESS_CODE = 22;
-<<<<<<< HEAD
   const TOKEN_NAME = 'tokenName';
   const TOKEN_SYMBOL = 'tokenSymbol';
   const TOKEN_MAX_SUPPLY = 1000;
   const TOKEN_DECIMALS = 8;
-=======
->>>>>>> 81a0f11a
 
   const accounts: AliasAccount[] = [];
   let BaseHTSContractAddress;
@@ -49,21 +46,14 @@
   let NftHTSTokenContractAddress;
   let NftSerialNumber;
 
-<<<<<<< HEAD
-  before(async () => {
-=======
   this.beforeAll(async () => {
->>>>>>> 81a0f11a
     accounts[0] = await servicesNode.createAliasAccount(60, relay.provider);
     accounts[1] = await servicesNode.createAliasAccount(30, relay.provider);
     accounts[2] = await servicesNode.createAliasAccount(30, relay.provider);
 
-<<<<<<< HEAD
-=======
     // alow mirror node a 2 full record stream write windows (2 sec) and a buffer to persist setup details
     await new Promise(r => setTimeout(r, 5000));
     
->>>>>>> 81a0f11a
     BaseHTSContractAddress = await deployBaseHTSContract();
     HTSTokenContractAddress = await createHTSToken();
     NftHTSTokenContractAddress = await createNftHTSToken();
@@ -107,7 +97,6 @@
     const baseHTSContractReceiverWalletFirst = new ethers.Contract(BaseHTSContractAddress, BaseHTSJson.abi, accounts[1].wallet);
     const txRWF = await baseHTSContractReceiverWalletFirst.associateTokenPublic(accounts[1].wallet.address, HTSTokenContractAddress, { gasLimit: 10000000 });
     expect((await txRWF.wait()).events.filter(e => e.event === 'ResponseCode')[0].args.responseCode).to.equal(22);
-<<<<<<< HEAD
 
     const baseHTSContractReceiverWalletSecond = new ethers.Contract(BaseHTSContractAddress, BaseHTSJson.abi, accounts[2].wallet);
     const txRWS = await baseHTSContractReceiverWalletSecond.associateTokenPublic(accounts[2].wallet.address, HTSTokenContractAddress, { gasLimit: 10000000 });
@@ -128,30 +117,7 @@
     expect((await txRWS.wait()).events.filter(e => e.event === 'ResponseCode')[0].args.responseCode).to.equal(22);
   });
 
-  it('should check initial balances', async function () {
-=======
-
-    const baseHTSContractReceiverWalletSecond = new ethers.Contract(BaseHTSContractAddress, BaseHTSJson.abi, accounts[2].wallet);
-    const txRWS = await baseHTSContractReceiverWalletSecond.associateTokenPublic(accounts[2].wallet.address, HTSTokenContractAddress, { gasLimit: 10000000 });
-    expect((await txRWS.wait()).events.filter(e => e.event === 'ResponseCode')[0].args.responseCode).to.equal(22);
-  });
-
-  it('should associate to a nft', async function() {
-    const baseHTSContractOwner = new ethers.Contract(BaseHTSContractAddress, BaseHTSJson.abi, accounts[0].wallet);
-    const txCO = await baseHTSContractOwner.associateTokenPublic(BaseHTSContractAddress, NftHTSTokenContractAddress, { gasLimit: 10000000 });
-    expect((await txCO.wait()).events.filter(e => e.event === 'ResponseCode')[0].args.responseCode).to.equal(22);
-
-    const baseHTSContractReceiverWalletFirst = new ethers.Contract(BaseHTSContractAddress, BaseHTSJson.abi, accounts[1].wallet);
-    const txRWF = await baseHTSContractReceiverWalletFirst.associateTokenPublic(accounts[1].wallet.address, NftHTSTokenContractAddress, { gasLimit: 10000000 });
-    expect((await txRWF.wait()).events.filter(e => e.event === 'ResponseCode')[0].args.responseCode).to.equal(22);
-
-    const baseHTSContractReceiverWalletSecond = new ethers.Contract(BaseHTSContractAddress, BaseHTSJson.abi, accounts[2].wallet);
-    const txRWS = await baseHTSContractReceiverWalletSecond.associateTokenPublic(accounts[2].wallet.address, NftHTSTokenContractAddress, { gasLimit: 10000000 });
-    expect((await txRWS.wait()).events.filter(e => e.event === 'ResponseCode')[0].args.responseCode).to.equal(22);
-  });
-
   it('should check initial balances', async function() {
->>>>>>> 81a0f11a
     const HTSTokenContract = new ethers.Contract(HTSTokenContractAddress, ERC20MockJson.abi, accounts[0].wallet);
     expect(await HTSTokenContract.balanceOf(accounts[0].wallet.address)).to.equal(1000);
     expect(await HTSTokenContract.balanceOf(accounts[1].wallet.address)).to.equal(0);
@@ -210,7 +176,6 @@
     expect(afterFlag).to.equal(true);
   });
 
-<<<<<<< HEAD
   it('should be able to get fungible token info', async () => {
     const baseHTSContract = new ethers.Contract(BaseHTSContractAddress, BaseHTSJson.abi, accounts[0].wallet);
 
@@ -238,8 +203,6 @@
     expect(token.symbol).to.equal(TOKEN_SYMBOL);
   });
 
-=======
->>>>>>> 81a0f11a
   it('should be able to mint a nft', async function() {
     const baseHTSContract = new ethers.Contract(BaseHTSContractAddress, BaseHTSJson.abi, accounts[0].wallet);
 
@@ -253,11 +216,7 @@
   });
 
   it('should be able to execute getApproved on nft', async function() {
-<<<<<<< HEAD
     const baseHTSContract = new ethers.Contract(BaseHTSContractAddress, BaseHTSJson.abi, accounts[1].wallet);
-=======
-    const baseHTSContract = new ethers.Contract(BaseHTSContractAddress, BaseHTSJson.abi, accounts[0].wallet);
->>>>>>> 81a0f11a
 
     const tx = await baseHTSContract.getApprovedPublic(NftHTSTokenContractAddress, NftSerialNumber, { gasLimit: 5_000_000 });
     const { responseCode } = (await tx.wait()).events.filter(e => e.event === 'ResponseCode')[0].args;
@@ -266,7 +225,6 @@
     const { approved } = (await tx.wait()).events.filter(e => e.event === 'ApprovedAddress')[0].args;
     expect(approved).to.equal('0x0000000000000000000000000000000000000000');
   });
-<<<<<<< HEAD
 
   it('should be able to get non-fungible token info', async () => {
     const baseHTSContract = new ethers.Contract(BaseHTSContractAddress, BaseHTSJson.abi, accounts[0].wallet);
@@ -280,6 +238,4 @@
     expect(tokenInfo.token.name).to.equal(TOKEN_NAME);
     expect(tokenInfo.token.symbol).to.equal(TOKEN_SYMBOL);
   });
-=======
->>>>>>> 81a0f11a
 });