/*-
 *
 * Hedera JSON RPC Relay
 *
 * Copyright (C) 2022 Hedera Hashgraph, LLC
 *
 * Licensed under the Apache License, Version 2.0 (the "License");
 * you may not use this file except in compliance with the License.
 * You may obtain a copy of the License at
 *
 *      http://www.apache.org/licenses/LICENSE-2.0
 *
 * Unless required by applicable law or agreed to in writing, software
 * distributed under the License is distributed on an "AS IS" BASIS,
 * WITHOUT WARRANTIES OR CONDITIONS OF ANY KIND, either express or implied.
 * See the License for the specific language governing permissions and
 * limitations under the License.
 *
 */

import dotenv from 'dotenv';
import path from 'path';
import shell from 'shelljs';
import pino from 'pino';
import fs from 'fs';
import ServicesClient from '../clients/servicesClient';
import MirrorClient from '../clients/mirrorClient';
import RelayClient from '../clients/relayClient';
import app from '../../dist/server';
import {Hbar} from "@hashgraph/sdk";

const testLogger = pino({
    name: 'hedera-json-rpc-relay',
    level: process.env.LOG_LEVEL || 'trace',
    transport: {
        target: 'pino-pretty',
        options: {
            colorize: true,
            translateTime: true
        }
    }
});
const logger = testLogger.child({ name: 'rpc-acceptance-test' });

dotenv.config({ path: path.resolve(__dirname, '../../../.env') });

const USE_LOCAL_NODE = process.env.LOCAL_NODE || 'true';
const NETWORK = process.env.HEDERA_NETWORK || '';
const OPERATOR_KEY = process.env.OPERATOR_KEY_MAIN || '';
const OPERATOR_ID = process.env.OPERATOR_ID_MAIN || '';
const MIRROR_NODE_URL = process.env.MIRROR_NODE_URL || '';
const LOCAL_RELAY_URL = 'http://localhost:7546';
const RELAY_URL = process.env.E2E_RELAY_HOST || LOCAL_RELAY_URL;
let startOperatorBalance: Hbar;

describe('RPC Server Acceptance Tests', function () {
    this.timeout(240 * 1000); // 240 seconds

    let relayServer; // Relay Server
    global.servicesNode = new ServicesClient(NETWORK, OPERATOR_ID, OPERATOR_KEY, logger.child({name: `services-test-client`}));
    global.mirrorNode = new MirrorClient(MIRROR_NODE_URL, logger.child({name: `mirror-node-test-client`}));
    global.relay = new RelayClient(RELAY_URL, logger.child({name: `relay-test-client`}));
    global.relayServer = relayServer;
    global.logger = logger;

    before(async () => {
        // configuration details
        logger.info('Acceptance Tests Configurations successfully loaded');
        logger.info(`LOCAL_NODE: ${process.env.LOCAL_NODE}`);
        logger.info(`CHAIN_ID: ${process.env.CHAIN_ID}`);
        logger.info(`HEDERA_NETWORK: ${process.env.HEDERA_NETWORK}`);
        logger.info(`OPERATOR_ID_MAIN: ${process.env.OPERATOR_ID_MAIN}`);
        logger.info(`MIRROR_NODE_URL: ${process.env.MIRROR_NODE_URL}`);
        logger.info(`E2E_RELAY_HOST: ${process.env.E2E_RELAY_HOST}`);
        
        if (USE_LOCAL_NODE === 'true') {
            runLocalHederaNetwork();
        }

        if (RELAY_URL === LOCAL_RELAY_URL) {
            runLocalRelay();
        }

        // cache start balance
        startOperatorBalance = await global.servicesNode.getOperatorBalance();
    });

    after(async function () {
        const endOperatorBalance = await global.servicesNode.getOperatorBalance();
        const cost = startOperatorBalance.toTinybars().subtract(endOperatorBalance.toTinybars());
        logger.info(`Acceptance Tests spent ${Hbar.fromTinybars(cost)}`);


        if (USE_LOCAL_NODE === 'true') {
            // stop local-node
            logger.info('Shutdown local node');
            shell.exec('hedera stop');
        }

        // stop relay
        logger.info('Stop relay');
        if (relayServer !== undefined) {
            relayServer.close();
        }
    });

    describe("Acceptance tests", async () => {
        fs.readdirSync(path.resolve(__dirname, './'))
            .forEach(file => {
                if (fs.statSync(path.resolve(__dirname, file)).isDirectory()) {
                    fs.readdirSync(path.resolve(__dirname, file)).forEach(subFile => {
                        loadTest(`${file}/${subFile}`);
                    });
                } else {
                    loadTest(file);
                }
            });
    });

    function loadTest(testFile) {
        if (testFile !== 'index.spec.ts' && testFile.endsWith('.spec.ts')) {
            require(`./${testFile}`);
        }
    }

    function runLocalHederaNetwork() {
        // set env variables for docker images until local-node is updated
<<<<<<< HEAD
        process.env['NETWORK_NODE_IMAGE_TAG'] = '0.30.0';
        process.env['HAVEGED_IMAGE_TAG'] = '0.30.0';
        process.env['MIRROR_IMAGE_TAG'] = '0.65.0-beta1';
      
=======
        process.env['NETWORK_NODE_IMAGE_TAG'] = '0.32.0-alpha.1';
        process.env['HAVEGED_IMAGE_TAG'] = '0.32.0-alpha.1';
        process.env['MIRROR_IMAGE_TAG'] = '0.67.3';
    
>>>>>>> fbc0238b
        console.log(`Docker container versions, services: ${process.env['NETWORK_NODE_IMAGE_TAG']}, mirror: ${process.env['MIRROR_IMAGE_TAG']}`);
        
        console.log('Installing local node...');
        shell.exec(`npm install @hashgraph/hedera-local -g`);
      
        console.log('Starting local node...');
        shell.exec(`hedera start -d`);
        console.log('Hedera Hashgraph local node env started');
    }

    function runLocalRelay() {
        // start local relay, stop relay instance in local
        shell.exec('docker stop json-rpc-relay');
        logger.info(`Start relay on port ${process.env.SERVER_PORT}`);
        relayServer = app.listen({port: process.env.SERVER_PORT});
    }

});<|MERGE_RESOLUTION|>--- conflicted
+++ resolved
@@ -125,17 +125,10 @@
 
     function runLocalHederaNetwork() {
         // set env variables for docker images until local-node is updated
-<<<<<<< HEAD
-        process.env['NETWORK_NODE_IMAGE_TAG'] = '0.30.0';
-        process.env['HAVEGED_IMAGE_TAG'] = '0.30.0';
-        process.env['MIRROR_IMAGE_TAG'] = '0.65.0-beta1';
-      
-=======
         process.env['NETWORK_NODE_IMAGE_TAG'] = '0.32.0-alpha.1';
         process.env['HAVEGED_IMAGE_TAG'] = '0.32.0-alpha.1';
         process.env['MIRROR_IMAGE_TAG'] = '0.67.3';
     
->>>>>>> fbc0238b
         console.log(`Docker container versions, services: ${process.env['NETWORK_NODE_IMAGE_TAG']}, mirror: ${process.env['MIRROR_IMAGE_TAG']}`);
         
         console.log('Installing local node...');
