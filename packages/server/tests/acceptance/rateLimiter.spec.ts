/*-
 *
 * Hedera JSON RPC Relay
 *
 * Copyright (C) 2023-2024 Hedera Hashgraph, LLC
 *
 * Licensed under the Apache License, Version 2.0 (the "License");
 * you may not use this file except in compliance with the License.
 * You may obtain a copy of the License at
 *
 *      http://www.apache.org/licenses/LICENSE-2.0
 *
 * Unless required by applicable law or agreed to in writing, software
 * distributed under the License is distributed on an "AS IS" BASIS,
 * WITHOUT WARRANTIES OR CONDITIONS OF ANY KIND, either express or implied.
 * See the License for the specific language governing permissions and
 * limitations under the License.
 *
 */

// External resources
import { expect } from 'chai';
import { BaseContract, ethers } from 'ethers';
import { AliasAccount } from '../types/AliasAccount';

// Assertions and constants from local resources
import Assertions from '../helpers/assertions';
import testConstants from '../../tests/helpers/constants';
import relayConstants from '../../../../packages/relay/src/lib/constants';

// Local resources
import parentContractJson from '../contracts/Parent.json';
<<<<<<< HEAD
import EstimateGasContract from '../contracts/EstimateGasContract.json';
import largeSizeContract from '../contracts/hbarLimiterContracts/largeSizeContract.json';
import mediumSizeContract from '../contracts/hbarLimiterContracts/mediumSizeContract.json';

import { Utils } from '../helpers/utils';
import { JsonRpcError, predefined } from '@hashgraph/json-rpc-relay';
=======
import largeContractJson from '../contracts/EstimatePrecompileContract.json';
import { Utils } from '../helpers/utils';
import { predefined } from '@hashgraph/json-rpc-relay';
>>>>>>> a977db0e

describe('@ratelimiter Rate Limiters Acceptance Tests', function () {
  this.timeout(480 * 1000); // 480 seconds

  const accounts: AliasAccount[] = [];

  // @ts-ignore
  const { mirrorNode, relay, logger, initialBalance, metrics } = global;

  // cached entities
  let parentContractAddress: string;
  let requestId: string;

  const CHAIN_ID = process.env.CHAIN_ID || 0;
  const ONE_TINYBAR = Utils.add0xPrefix(Utils.toHex(ethers.parseUnits('1', 10)));
  const TIER_2_RATE_LIMIT =
    (process.env.TIER_2_RATE_LIMIT as unknown as number) || relayConstants.DEFAULT_RATE_LIMIT.TIER_2;
  const LIMIT_DURATION =
    (process.env.LIMIT_DURATION as unknown as number) || relayConstants.DEFAULT_RATE_LIMIT.DURATION;

  describe('RPC Rate Limiter Acceptance Tests', () => {
    it('should throw rate limit exceeded error', async function () {
      const sendMultipleRequests = async () => {
        for (let index = 0; index < TIER_2_RATE_LIMIT * 2; index++) {
          await relay.call(testConstants.ETH_ENDPOINTS.ETH_CHAIN_ID, [null], requestId);
          // If we don't wait between calls, the relay can't register so many request at one time. So instead of 200 requests for example, it registers only 5.
          await new Promise((r) => setTimeout(r, 1));
        }
      };

      try {
        await sendMultipleRequests();
        Assertions.expectedError();
      } catch (e) {}

      await new Promise((r) => setTimeout(r, LIMIT_DURATION as number));
    });

    it('should not throw rate limit exceeded error', async function () {
      for (let index = 0; index < TIER_2_RATE_LIMIT; index++) {
        await relay.call(testConstants.ETH_ENDPOINTS.ETH_CHAIN_ID, [null], requestId);
        // If we don't wait between calls, the relay can't register so many request at one time. So instead of 200 requests for example, it registers only 5.
        await new Promise((r) => setTimeout(r, 1));
      }

      // wait until rate limit is reset
      await new Promise((r) => setTimeout(r, LIMIT_DURATION));

      for (let index = 0; index < TIER_2_RATE_LIMIT; index++) {
        await relay.call(testConstants.ETH_ENDPOINTS.ETH_CHAIN_ID, [null], requestId);
        // If we don't wait between calls, the relay can't register so many request at one time. So instead of 200 requests for example, it registers only 5.
        await new Promise((r) => setTimeout(r, 1));
      }

      // wait until rate limit is reset
      await new Promise((r) => setTimeout(r, LIMIT_DURATION));
    });
  });

  // The following tests exhaust the hbar limit, so they should only be run against a local relay
  if (global.relayIsLocal) {
    describe('HBAR Limiter Acceptance Tests', function () {
      before(async () => {
        // Restart the relay to reset the limits
        await global.restartLocalRelay();
      });

      this.timeout(480 * 1000); // 480 seconds

      this.beforeAll(async () => {
        requestId = Utils.generateRequestId();
        const requestIdPrefix = Utils.formatRequestIdMessage(requestId);

        logger.info(`${requestIdPrefix} Creating accounts`);
        logger.info(`${requestIdPrefix} HBAR_RATE_LIMIT_TINYBAR: ${process.env.HBAR_RATE_LIMIT_TINYBAR}`);

        const initialAccount: AliasAccount = global.accounts[0];

        const neededAccounts: number = 2;
        accounts.push(
          ...(await Utils.createMultipleAliasAccounts(
            mirrorNode,
            initialAccount,
            neededAccounts,
            initialBalance,
            requestId,
          )),
        );
        global.accounts.push(...accounts);

        const parentContract = await Utils.deployContract(
          parentContractJson.abi,
          parentContractJson.bytecode,
          accounts[0].wallet,
        );

        parentContractAddress = parentContract.target as string;
        global.logger.trace(`${requestIdPrefix} Deploy parent contract on address ${parentContractAddress}`);
      });

      this.beforeEach(async () => {
        requestId = Utils.generateRequestId();
      });

      describe('HBAR Rate Limit Tests', () => {
        const defaultGasPrice = Assertions.defaultGasPrice;
        const defaultGasLimit = 3_000_000;

        const defaultLondonTransactionData = {
          value: ONE_TINYBAR,
          chainId: Number(CHAIN_ID),
          maxPriorityFeePerGas: defaultGasPrice,
          maxFeePerGas: defaultGasPrice,
          gasLimit: defaultGasLimit,
          type: 2,
        };

        it('should execute "eth_sendRawTransaction" without triggering HBAR rate limit exceeded', async function () {
          const gasPrice = await relay.gasPrice(requestId);
          const remainingHbarsBefore = Number(await metrics.get(testConstants.METRICS.REMAINING_HBAR_LIMIT));

          const transaction = {
            ...defaultLondonTransactionData,
            to: parentContractAddress,
            nonce: await relay.getAccountNonce(accounts[1].address, requestId),
            maxPriorityFeePerGas: gasPrice,
            maxFeePerGas: gasPrice,
          };
          const signedTx = await accounts[1].wallet.signTransaction(transaction);

          await expect(relay.call(testConstants.ETH_ENDPOINTS.ETH_SEND_RAW_TRANSACTION, [signedTx], requestId)).to.be
            .fulfilled;
          const remainingHbarsAfter = Number(await metrics.get(testConstants.METRICS.REMAINING_HBAR_LIMIT));
          expect(remainingHbarsAfter).to.be.lt(remainingHbarsBefore);
        });

        it('should deploy a large contract and decrease remaining HBAR in limiter when transaction data is large', async function () {
          const remainingHbarsBefore = Number(await metrics.get(testConstants.METRICS.REMAINING_HBAR_LIMIT));
          expect(remainingHbarsBefore).to.be.gt(0);

          const largeContract = await Utils.deployContract(
            largeContractJson.abi,
            largeContractJson.bytecode,
            accounts[0].wallet,
          );
          await largeContract.waitForDeployment();
          const remainingHbarsAfter = Number(await metrics.get(testConstants.METRICS.REMAINING_HBAR_LIMIT));
          expect(largeContract.target).to.not.be.null;
          expect(remainingHbarsAfter).to.be.lt(remainingHbarsBefore);
        });

        it('multiple deployments of large contracts should eventually exhaust the remaining hbar limit', async function () {
          const remainingHbarsBefore = Number(await metrics.get(testConstants.METRICS.REMAINING_HBAR_LIMIT));
          expect(remainingHbarsBefore).to.be.gt(0);
          try {
            for (let i = 0; i < 50; i++) {
              const largeContract = await Utils.deployContract(
                largeContractJson.abi,
                largeContractJson.bytecode,
                accounts[0].wallet,
              );
              await largeContract.waitForDeployment();
              expect(largeContract.target).to.not.be.null;
            }

            expect(true).to.be.false;
          } catch (e: any) {
            expect(e.message).to.contain(predefined.HBAR_RATE_LIMIT_EXCEEDED.message);
          }

          const remainingHbarsAfter = Number(await metrics.get(testConstants.METRICS.REMAINING_HBAR_LIMIT));
          expect(remainingHbarsAfter).to.be.lte(0);
        });
      });

      it('should be able to deploy a contract without creating file', async function () {
        // This flow should not spend any hbars from the operator, as it's fully paid by the signer
        expect(
          await Utils.deployContract(EstimateGasContract.abi, EstimateGasContract.bytecode, accounts[0].wallet),
        ).to.be.instanceOf(BaseContract);
      });

      it('should be able to deploy a medium size contract with fileCreate', async function () {
        // This flow should spend hbars from the operator, for fileCreate
        expect(
          await Utils.deployContract(mediumSizeContract.abi, mediumSizeContract.bytecode, accounts[0].wallet),
        ).to.be.instanceOf(BaseContract);
      });

      it('should fail to deploy a larger size contract with fileCreate and fileAppend due to hbar limit exceeded', async function () {
        // This flow should not allow spending hbars from the operator, for fileCreate operation and fileAppend operation
        try {
          await Utils.deployContract(largeSizeContract.abi, largeSizeContract.bytecode, accounts[0].wallet);
          expect(true).to.be.false;
        } catch (e) {
          expect(e.message).to.contain(predefined.HBAR_RATE_LIMIT_EXCEEDED.message);
        }
      });
    });
  }
});<|MERGE_RESOLUTION|>--- conflicted
+++ resolved
@@ -22,6 +22,8 @@
 import { expect } from 'chai';
 import { BaseContract, ethers } from 'ethers';
 import { AliasAccount } from '../types/AliasAccount';
+import { JsonRpcError, predefined } from '@hashgraph/json-rpc-relay';
+import { Suite } from 'mocha';
 
 // Assertions and constants from local resources
 import Assertions from '../helpers/assertions';
@@ -30,18 +32,11 @@
 
 // Local resources
 import parentContractJson from '../contracts/Parent.json';
-<<<<<<< HEAD
 import EstimateGasContract from '../contracts/EstimateGasContract.json';
+import largeContractJson from '../contracts/EstimatePrecompileContract.json';
 import largeSizeContract from '../contracts/hbarLimiterContracts/largeSizeContract.json';
 import mediumSizeContract from '../contracts/hbarLimiterContracts/mediumSizeContract.json';
-
 import { Utils } from '../helpers/utils';
-import { JsonRpcError, predefined } from '@hashgraph/json-rpc-relay';
-=======
-import largeContractJson from '../contracts/EstimatePrecompileContract.json';
-import { Utils } from '../helpers/utils';
-import { predefined } from '@hashgraph/json-rpc-relay';
->>>>>>> a977db0e
 
 describe('@ratelimiter Rate Limiters Acceptance Tests', function () {
   this.timeout(480 * 1000); // 480 seconds
@@ -63,41 +58,42 @@
     (process.env.LIMIT_DURATION as unknown as number) || relayConstants.DEFAULT_RATE_LIMIT.DURATION;
 
   describe('RPC Rate Limiter Acceptance Tests', () => {
-    it('should throw rate limit exceeded error', async function () {
-      const sendMultipleRequests = async () => {
-        for (let index = 0; index < TIER_2_RATE_LIMIT * 2; index++) {
-          await relay.call(testConstants.ETH_ENDPOINTS.ETH_CHAIN_ID, [null], requestId);
-          // If we don't wait between calls, the relay can't register so many request at one time. So instead of 200 requests for example, it registers only 5.
-          await new Promise((r) => setTimeout(r, 1));
-        }
-      };
-
-      try {
-        await sendMultipleRequests();
-        Assertions.expectedError();
-      } catch (e) {}
-
-      await new Promise((r) => setTimeout(r, LIMIT_DURATION as number));
-    });
-
-    it('should not throw rate limit exceeded error', async function () {
-      for (let index = 0; index < TIER_2_RATE_LIMIT; index++) {
-        await relay.call(testConstants.ETH_ENDPOINTS.ETH_CHAIN_ID, [null], requestId);
-        // If we don't wait between calls, the relay can't register so many request at one time. So instead of 200 requests for example, it registers only 5.
+    const sendMultipleRequests = async (method: string, params: any[], threshold: number) => {
+      for (let index = 0; index < threshold; index++) {
+        await relay.call(method, params, requestId);
+        // If we don't wait between calls, the relay can't register so many request at one time.
+        // So instead of 200 requests for example, it registers only 5.
         await new Promise((r) => setTimeout(r, 1));
       }
-
-      // wait until rate limit is reset
-      await new Promise((r) => setTimeout(r, LIMIT_DURATION));
-
-      for (let index = 0; index < TIER_2_RATE_LIMIT; index++) {
-        await relay.call(testConstants.ETH_ENDPOINTS.ETH_CHAIN_ID, [null], requestId);
-        // If we don't wait between calls, the relay can't register so many request at one time. So instead of 200 requests for example, it registers only 5.
-        await new Promise((r) => setTimeout(r, 1));
-      }
-
-      // wait until rate limit is reset
-      await new Promise((r) => setTimeout(r, LIMIT_DURATION));
+    };
+
+    describe(`Given requests exceeding the Tier 2 rate limit`, function () {
+      const aboveThreshold: number = TIER_2_RATE_LIMIT * 2;
+
+      afterEach(async () => {
+        // wait until rate limit is reset
+        await new Promise((r) => setTimeout(r, LIMIT_DURATION as number));
+      });
+
+      it(`should throw rate limit exceeded error for ${testConstants.ETH_ENDPOINTS.ETH_CHAIN_ID}`, async function () {
+        try {
+          await sendMultipleRequests(testConstants.ETH_ENDPOINTS.ETH_CHAIN_ID, [null], aboveThreshold);
+          Assertions.expectedError();
+        } catch (ignored) {}
+      });
+    });
+
+    describe(`Given requests within the Tier 2 rate limit`, function () {
+      const belowThreshold: number = TIER_2_RATE_LIMIT;
+
+      afterEach(async function () {
+        // wait until rate limit is reset
+        await new Promise((r) => setTimeout(r, LIMIT_DURATION as number));
+      });
+
+      it(`should not throw rate limit exceeded error for ${testConstants.ETH_ENDPOINTS.ETH_CHAIN_ID}`, async function () {
+        await sendMultipleRequests(testConstants.ETH_ENDPOINTS.ETH_CHAIN_ID, [null], belowThreshold);
+      });
     });
   });
 
@@ -215,30 +211,30 @@
           const remainingHbarsAfter = Number(await metrics.get(testConstants.METRICS.REMAINING_HBAR_LIMIT));
           expect(remainingHbarsAfter).to.be.lte(0);
         });
-      });
-
-      it('should be able to deploy a contract without creating file', async function () {
-        // This flow should not spend any hbars from the operator, as it's fully paid by the signer
-        expect(
-          await Utils.deployContract(EstimateGasContract.abi, EstimateGasContract.bytecode, accounts[0].wallet),
-        ).to.be.instanceOf(BaseContract);
-      });
-
-      it('should be able to deploy a medium size contract with fileCreate', async function () {
-        // This flow should spend hbars from the operator, for fileCreate
-        expect(
-          await Utils.deployContract(mediumSizeContract.abi, mediumSizeContract.bytecode, accounts[0].wallet),
-        ).to.be.instanceOf(BaseContract);
-      });
-
-      it('should fail to deploy a larger size contract with fileCreate and fileAppend due to hbar limit exceeded', async function () {
-        // This flow should not allow spending hbars from the operator, for fileCreate operation and fileAppend operation
-        try {
-          await Utils.deployContract(largeSizeContract.abi, largeSizeContract.bytecode, accounts[0].wallet);
-          expect(true).to.be.false;
-        } catch (e) {
-          expect(e.message).to.contain(predefined.HBAR_RATE_LIMIT_EXCEEDED.message);
-        }
+
+        it('should be able to deploy a contract without creating file', async function () {
+          // This flow should not spend any hbars from the operator, as it's fully paid by the signer
+          expect(
+            await Utils.deployContract(EstimateGasContract.abi, EstimateGasContract.bytecode, accounts[0].wallet),
+          ).to.be.instanceOf(BaseContract);
+        });
+
+        it('should be able to deploy a medium size contract with fileCreate', async function () {
+          // This flow should spend hbars from the operator, for fileCreate
+          expect(
+            await Utils.deployContract(mediumSizeContract.abi, mediumSizeContract.bytecode, accounts[0].wallet),
+          ).to.be.instanceOf(BaseContract);
+        });
+
+        it('should fail to deploy a larger size contract with fileCreate and fileAppend due to hbar limit exceeded', async function () {
+          // This flow should not allow spending hbars from the operator, for fileCreate operation and fileAppend operation
+          try {
+            await Utils.deployContract(largeSizeContract.abi, largeSizeContract.bytecode, accounts[0].wallet);
+            expect(true).to.be.false;
+          } catch (e) {
+            expect(e.message).to.contain(predefined.HBAR_RATE_LIMIT_EXCEEDED.message);
+          }
+        });
       });
     });
   }
