/*-
 *
 * Hedera JSON RPC Relay
 *
 * Copyright (C) 2023-2024 Hedera Hashgraph, LLC
 *
 * Licensed under the Apache License, Version 2.0 (the "License");
 * you may not use this file except in compliance with the License.
 * You may obtain a copy of the License at
 *
 *      http://www.apache.org/licenses/LICENSE-2.0
 *
 * Unless required by applicable law or agreed to in writing, software
 * distributed under the License is distributed on an "AS IS" BASIS,
 * WITHOUT WARRANTIES OR CONDITIONS OF ANY KIND, either express or implied.
 * See the License for the specific language governing permissions and
 * limitations under the License.
 *
 */

// External resources
import { expect } from 'chai';
import { ethers } from 'ethers';
import { AliasAccount } from '../types/AliasAccount';
import { Utils } from '../helpers/utils';
import { predefined } from '@hashgraph/json-rpc-relay';
import { EthImpl } from '@hashgraph/json-rpc-relay/dist/lib/eth';
import { numberTo0x } from '@hashgraph/json-rpc-relay/dist/formatters';
import { ContractId, Hbar, HbarUnit } from '@hashgraph/sdk';

// Assertions from local resources
import Assertions from '../helpers/assertions';

// Contracts from local resources
import parentContractJson from '../contracts/Parent.json';
import basicContractJson from '../contracts/Basic.json';
import storageContractJson from '../contracts/Storage.json';
import TokenCreateJson from '../contracts/TokenCreateContract.json';
import ERC20MockJson from '../contracts/ERC20Mock.json';

// Helper functions/constants from local resources
import RelayCalls from '../../tests/helpers/constants';
import Helper from '../../tests/helpers/constants';
import Address from '../../tests/helpers/constants';
import constants from '../../tests/helpers/constants';

describe('@api-batch-2 RPC Server Acceptance Tests', function () {
  this.timeout(240 * 1000); // 240 seconds

  const accounts: AliasAccount[] = [];

  // @ts-ignore
  const { servicesNode, mirrorNode, relay, logger, initialBalance } = global;

  // cached entities
  let tokenId;
  let requestId;
  let htsAddress;
  let expectedGasPrice: string;
  let basicContract: ethers.Contract;
  let basicContractAddress: string;
  let parentContractAddress: string;
  let parentContractLongZeroAddress: string;
  let createChildTx: ethers.ContractTransactionResponse;
  let accounts0StartBalance: bigint;

  const CHAIN_ID = process.env.CHAIN_ID || 0;
  const ONE_TINYBAR = Utils.add0xPrefix(Utils.toHex(ethers.parseUnits('1', 10)));
  const ONE_WEIBAR = Utils.add0xPrefix(Utils.toHex(ethers.parseUnits('1', 18)));

  const BASIC_CONTRACT_PING_CALL_DATA = '0x5c36b186';
  const PING_CALL_ESTIMATED_GAS = '0x6122';
  const EXCHANGE_RATE_FILE_ID = '0.0.112';
  const EXCHANGE_RATE_FILE_CONTENT_DEFAULT = '0a1008b0ea0110f9bb1b1a0608f0cccf9306121008b0ea0110e9c81a1a060880e9cf9306';
  const FEE_SCHEDULE_FILE_ID = '0.0.111';
  const FEE_SCHEDULE_FILE_CONTENT_DEFAULT =
    '0a280a0a08541a061a04408888340a0a08061a061a0440889d2d0a0a08071a061a0440b0b63c120208011200'; // Eth gas = 853000
  const FEE_SCHEDULE_FILE_CONTENT_UPDATED =
    '0a280a0a08541a061a0440a8953a0a0a08061a061a0440889d2d0a0a08071a061a0440b0b63c120208011200'; // Eth gas = 953000

  let blockNumberAtStartOfTests = 0;

  const signSendAndConfirmTransaction = async (transaction, accounts, requestId) => {
    const signedTx = await accounts.wallet.signTransaction(transaction);
    const txHash = await relay.sendRawTransaction(signedTx);
    await mirrorNode.get(`/contracts/results/${txHash}`, requestId);
    await relay.call(RelayCalls.ETH_ENDPOINTS.ETH_GET_TRANSACTION_BY_HASH, [txHash]);
    await new Promise((r) => setTimeout(r, 2000));
  };

  this.beforeAll(async () => {
    requestId = Utils.generateRequestId();
    const requestIdPrefix = Utils.formatRequestIdMessage(requestId);
    expectedGasPrice = await relay.call(RelayCalls.ETH_ENDPOINTS.ETH_GAS_PRICE, [], requestId);

    const initialAccount: AliasAccount = global.accounts[0];

    const neededAccounts: number = 4;
    accounts.push(
      ...(await Utils.createMultipleAliasAccounts(
        mirrorNode,
        initialAccount,
        neededAccounts,
        initialBalance,
        requestId,
      )),
    );
    global.accounts.push(...accounts);

    const parentContract = await Utils.deployContract(
      parentContractJson.abi,
      parentContractJson.bytecode,
      accounts[0].wallet,
    );
    parentContractAddress = parentContract.target as string;
    global.logger.trace(`${requestIdPrefix} Deploy parent contract on address ${parentContractAddress}`);

    const mirrorNodeContractRes = await mirrorNode.get(`/contracts/${parentContractAddress}`, requestId);
    const parentContractId = ContractId.fromString(mirrorNodeContractRes.contract_id);
    parentContractLongZeroAddress = `0x${parentContractId.toSolidityAddress()}`;

    await accounts[0].wallet.sendTransaction({
      to: parentContractAddress,
      value: ethers.parseEther('1'),
    });

    // @ts-ignore
    createChildTx = await parentContract.createChild(1);

    global.logger.trace(
      `${requestIdPrefix} Contract call createChild on parentContract results in tx hash: ${createChildTx.hash}`,
    );

    tokenId = await servicesNode.createToken(1000, requestId);
    htsAddress = Utils.idToEvmAddress(tokenId.toString());

    logger.info('Associate and transfer tokens');
    await accounts[0].client.associateToken(tokenId, requestId);
    await accounts[1].client.associateToken(tokenId, requestId);
    await servicesNode.transferToken(tokenId, accounts[0].accountId, 10, requestId);
    await servicesNode.transferToken(tokenId, accounts[1].accountId, 10, requestId);

    blockNumberAtStartOfTests = (await accounts[0].wallet.provider?.getBlockNumber()) as number;
    accounts0StartBalance = (await accounts[0].wallet.provider?.getBalance(accounts[0].address)) as bigint;

    basicContract = await Utils.deployContract(basicContractJson.abi, basicContractJson.bytecode, accounts[0].wallet);
    basicContractAddress = basicContract.target as string;
  });

  this.beforeEach(async () => {
    requestId = Utils.generateRequestId();
  });

  describe('eth_estimateGas', async function () {
    it('@release-light, @release should execute "eth_estimateGas"', async function () {
      const res = await relay.call(RelayCalls.ETH_ENDPOINTS.ETH_ESTIMATE_GAS, [{}], requestId);
      expect(res).to.contain('0x');
      expect(res).to.not.be.equal('0x');
      expect(res).to.not.be.equal('0x0');
    });

    it('@release should execute "eth_estimateGas" for contract call', async function () {
      const currentPrice = await relay.gasPrice(requestId);
      const expectedGas = parseInt(PING_CALL_ESTIMATED_GAS, 16);

      const gasPriceDeviation = parseFloat(expectedGas.toString() ?? '0.2');

      const estimatedGas = await relay.call(
        RelayCalls.ETH_ENDPOINTS.ETH_ESTIMATE_GAS,
        [
          {
            to: basicContractAddress,
            from: accounts[0].address,
            data: BASIC_CONTRACT_PING_CALL_DATA,
          },
        ],
        requestId,
      );
      expect(estimatedGas).to.contain('0x');
      // handle deviation in gas price
      expect(parseInt(estimatedGas)).to.be.lessThan(currentPrice * (1 + gasPriceDeviation));
      expect(parseInt(estimatedGas)).to.be.greaterThan(currentPrice * (1 - gasPriceDeviation));
    });

    it('@release should execute "eth_estimateGas" for existing account', async function () {
      const res = await relay.call(
        RelayCalls.ETH_ENDPOINTS.ETH_ESTIMATE_GAS,
        [
          {
            to: accounts[1].address,
            value: '0x1',
          },
        ],
        requestId,
      );
      const gasPriceDeviation = parseFloat((Number(EthImpl.gasTxBaseCost) * 0.2).toString());
      expect(res).to.contain('0x');
      expect(parseInt(res)).to.be.lessThan(Number(EthImpl.gasTxBaseCost) * (1 + gasPriceDeviation));
      expect(parseInt(res)).to.be.greaterThan(Number(EthImpl.gasTxBaseCost) * (1 - gasPriceDeviation));
    });

    it('@release should execute "eth_estimateGas" hollow account creation', async function () {
      const hollowAccount = ethers.Wallet.createRandom();
      const res = await relay.call(
        RelayCalls.ETH_ENDPOINTS.ETH_ESTIMATE_GAS,
        [
          {
            to: hollowAccount.address,
            value: '0x1',
          },
        ],
        requestId,
      );
      expect(res).to.contain('0x');
      expect(res).to.equal(EthImpl.gasTxHollowAccountCreation);
    });

    it('should execute "eth_estimateGas" with to, from, value and gas filed', async function () {
      const res = await relay.call(
        RelayCalls.ETH_ENDPOINTS.ETH_ESTIMATE_GAS,
        [
          {
            from: '0x114f60009ee6b84861c0cdae8829751e517bc4d7',
            to: '0xae410f34f7487e2cd03396499cebb09b79f45d6e',
            value: '0xa688906bd8b00000',
            gas: '0xd97010',
          },
        ],
        requestId,
      );
      expect(res).to.contain('0x');
      expect(res).to.not.be.equal('0x');
      expect(res).to.not.be.equal('0x0');
    });

    it('should execute "eth_estimateGas" with to, from, value,accessList gas filed', async function () {
      const res = await relay.call(
        RelayCalls.ETH_ENDPOINTS.ETH_ESTIMATE_GAS,
        [
          {
            from: '0x114f60009ee6b84861c0cdae8829751e517bc4d7',
            to: '0xae410f34f7487e2cd03396499cebb09b79f45d6e',
            value: '0xa688906bd8b00000',
            gas: '0xd97010',
            accessList: [],
          },
        ],
        requestId,
      );
      expect(res).to.contain('0x');
      expect(res).to.not.be.equal('0x');
      expect(res).to.not.be.equal('0x0');
    });

    it('should execute "eth_estimateGas" with `to` filed set to null (deployment transaction)', async function () {
      const res = await relay.call(
        RelayCalls.ETH_ENDPOINTS.ETH_ESTIMATE_GAS,
        [
          {
            from: '0x114f60009ee6b84861c0cdae8829751e517bc4d7',
            to: null,
            value: `0x${'00'.repeat(5121)}`,
          },
        ],
        requestId,
      );
      expect(res).to.contain('0x');
      expect(res).to.not.be.equal('0x');
      expect(res).to.not.be.equal('0x0');
    });

    it('should not be able to execute "eth_estimateGas" with no transaction object', async function () {
      await relay.callFailing('eth_estimateGas', [], predefined.MISSING_REQUIRED_PARAMETER(0), requestId);
    });

    it('should not be able to execute "eth_estimateGas" with wrong from field', async function () {
      await relay.callFailing(
        'eth_estimateGas',
        [
          {
            from: '0x114f60009ee6b84861c0cdae8829751e517b',
            to: '0xae410f34f7487e2cd03396499cebb09b79f45d6e',
            value: '0xa688906bd8b00000',
            gas: '0xd97010',
            accessList: [],
          },
        ],
        predefined.INVALID_PARAMETER(
          `'from' for TransactionObject`,
          `Expected 0x prefixed string representing the address (20 bytes), value: 0x114f60009ee6b84861c0cdae8829751e517b`,
        ),
        requestId,
      );
    });

    it('should not be able to execute "eth_estimateGas" with wrong to field', async function () {
      await relay.callFailing(
        'eth_estimateGas',
        [
          {
            from: '0x114f60009ee6b84861c0cdae8829751e517bc4d7',
            to: '0xae410f34f7487e2cd03396499cebb09b79f45',
            value: '0xa688906bd8b00000',
            gas: '0xd97010',
            accessList: [],
          },
        ],
        predefined.INVALID_PARAMETER(
          `'to' for TransactionObject`,
          `Expected 0x prefixed string representing the address (20 bytes), value: 0xae410f34f7487e2cd03396499cebb09b79f45`,
        ),
        requestId,
      );
    });

    it('should not be able to execute "eth_estimateGas" with wrong value field', async function () {
      await relay.callFailing(
        'eth_estimateGas',
        [
          {
            from: '0x114f60009ee6b84861c0cdae8829751e517bc4d7',
            to: '0xae410f34f7487e2cd03396499cebb09b79f45d6e',
            value: '123',
            gas: '0xd97010',
            accessList: [],
          },
        ],
        predefined.INVALID_PARAMETER(
          `'value' for TransactionObject`,
          `Expected 0x prefixed hexadecimal value, value: 123`,
        ),
        requestId,
      );
    });

    it('should not be able to execute "eth_estimateGas" with wrong gas field', async function () {
      await relay.callFailing(
        'eth_estimateGas',
        [
          {
            from: '0x114f60009ee6b84861c0cdae8829751e517bc4d7',
            to: '0xae410f34f7487e2cd03396499cebb09b79f45d6e',
            value: '0xa688906bd8b00000',
            gas: '123',
            accessList: [],
          },
        ],
        predefined.INVALID_PARAMETER(
          `'gas' for TransactionObject`,
          `Expected 0x prefixed hexadecimal value, value: 123`,
        ),
        requestId,
      );
    });

    it('should execute "eth_estimateGas" with data as 0x instead of null', async function () {
      const res = await relay.call(
        RelayCalls.ETH_ENDPOINTS.ETH_ESTIMATE_GAS,
        [
          {
            from: '0x114f60009ee6b84861c0cdae8829751e517bc4d7',
            to: '0xae410f34f7487e2cd03396499cebb09b79f45d6e',
            value: '0xa688906bd8b00000',
            gas: '0xd97010',
            data: '0x',
          },
        ],
        requestId,
      );
      expect(res).to.contain('0x');
      expect(res).to.not.be.equal('0x');
      expect(res).to.not.be.equal('0x0');
    });

    it('should execute "eth_estimateGas" with input as 0x instead of data', async function () {
      const res = await relay.call(
        RelayCalls.ETH_ENDPOINTS.ETH_ESTIMATE_GAS,
        [
          {
            from: '0x114f60009ee6b84861c0cdae8829751e517bc4d7',
            to: '0xae410f34f7487e2cd03396499cebb09b79f45d6e',
            value: '0xa688906bd8b00000',
            gas: '0xd97010',
            input: '0x',
          },
        ],
        requestId,
      );
      expect(res).to.contain('0x');
      expect(res).to.not.be.equal('0x');
      expect(res).to.not.be.equal('0x0');
    });

    it('should execute "eth_estimateGas" with both input and data fields present in the txObject', async function () {
      const res = await relay.call(
        RelayCalls.ETH_ENDPOINTS.ETH_ESTIMATE_GAS,
        [
          {
            from: '0x114f60009ee6b84861c0cdae8829751e517bc4d7',
            to: '0xae410f34f7487e2cd03396499cebb09b79f45d6e',
            value: '0xa688906bd8b00000',
            gas: '0xd97010',
            input: '0x',
            data: '0x',
          },
        ],
        requestId,
      );
      expect(res).to.contain('0x');
      expect(res).to.not.be.equal('0x');
      expect(res).to.not.be.equal('0x0');
    });
  });

  describe('eth_gasPrice', async function () {
    it('@release should call eth_gasPrice', async function () {
      const res = await relay.call(RelayCalls.ETH_ENDPOINTS.ETH_GAS_PRICE, [], requestId);
      expect(res).to.exist;
      if (process.env.LOCAL_NODE && process.env.LOCAL_NODE !== 'false') {
        expect(res).be.equal(expectedGasPrice);
      } else {
        expect(Number(res)).to.be.gt(0);
      }
    });
  });

  describe('eth_getBalance', async function () {
    let getBalanceContract: ethers.Contract;
    let getBalanceContractAddress: string;
    before(async function () {
      getBalanceContract = await Utils.deployContract(
        parentContractJson.abi,
        parentContractJson.bytecode,
        accounts[0].wallet,
      );

      getBalanceContractAddress = getBalanceContract.target as string;

      await accounts[0].wallet.sendTransaction({
        to: getBalanceContractAddress,
        value: ethers.parseEther('1'),
      });
    });

    it('@release should execute "eth_getBalance" for newly created account with 1 HBAR', async function () {
      let balance = Hbar.from(1, HbarUnit.Hbar).toTinybars().toString();
      const newAccount = await Utils.createAliasAccount(mirrorNode, accounts[0], requestId, balance);
      const res = await relay.call(RelayCalls.ETH_ENDPOINTS.ETH_GET_BALANCE, [newAccount.address, 'latest'], requestId);
      balance = `0x${(BigInt(balance) * BigInt(constants.TINYBAR_TO_WEIBAR_COEF)).toString(16)}`;
      expect(res).to.be.eq(balance);
    });

    it('should execute "eth_getBalance" for non-existing address', async function () {
      const res = await relay.call(
        RelayCalls.ETH_ENDPOINTS.ETH_GET_BALANCE,
        [Address.NON_EXISTING_ADDRESS, 'latest'],
        requestId,
      );
      expect(res).to.eq('0x0');
    });

    it('@release-light, @release should execute "eth_getBalance" for contract', async function () {
      const res = await relay.call(
        RelayCalls.ETH_ENDPOINTS.ETH_GET_BALANCE,
        [getBalanceContractAddress, 'latest'],
        requestId,
      );
      expect(res).to.eq(ethers.toQuantity(ONE_WEIBAR));
    });

    it('@release should execute "eth_getBalance" for contract with id converted to evm_address', async function () {
      const mirrorNodeContractRes = await mirrorNode.get(`/contracts/${getBalanceContractAddress}`, requestId);
      const contractId = ContractId.fromString(mirrorNodeContractRes.contract_id);
      const res = await relay.call(
        RelayCalls.ETH_ENDPOINTS.ETH_GET_BALANCE,
        [`0x${contractId.toSolidityAddress()}`, 'latest'],
        requestId,
      );
      expect(res).to.eq(ethers.toQuantity(ONE_WEIBAR));
    });

    it('@release should execute "eth_getBalance" with latest block number', async function () {
      const latestBlock = (await mirrorNode.get(`/blocks?limit=1&order=desc`, requestId)).blocks[0];
      const res = await relay.call(
        RelayCalls.ETH_ENDPOINTS.ETH_GET_BALANCE,
        [getBalanceContractAddress, numberTo0x(latestBlock.number)],
        requestId,
      );
      expect(res).to.eq(ethers.toQuantity(ONE_WEIBAR));
    });

    it('@release should execute "eth_getBalance" with one block behind latest block number', async function () {
      const latestBlock = (await mirrorNode.get(`/blocks?limit=1&order=desc`, requestId)).blocks[0];
      const res = await relay.call(
        RelayCalls.ETH_ENDPOINTS.ETH_GET_BALANCE,
        [getBalanceContractAddress, numberTo0x(latestBlock.number - 1)],
        requestId,
      );
      expect(res).to.eq(ethers.toQuantity(ONE_WEIBAR));
    });

    it('@release should execute "eth_getBalance" with latest block hash', async function () {
      const latestBlock = (await mirrorNode.get(`/blocks?limit=1&order=desc`, requestId)).blocks[0];
      const res = await relay.call(
        RelayCalls.ETH_ENDPOINTS.ETH_GET_BALANCE,
        [getBalanceContractAddress, numberTo0x(latestBlock.number)],
        requestId,
      );
      expect(res).to.eq(ethers.toQuantity(ONE_WEIBAR));
    });

    it('@release should execute "eth_getBalance" with pending', async function () {
      const res = await relay.call(
        RelayCalls.ETH_ENDPOINTS.ETH_GET_BALANCE,
        [getBalanceContractAddress, 'pending'],
        requestId,
      );
      expect(res).to.eq(ethers.toQuantity(ONE_WEIBAR));
    });

    it('@release should execute "eth_getBalance" with block number in the last 15 minutes', async function () {
      const latestBlock = (await mirrorNode.get(`/blocks?limit=1&order=desc`, requestId)).blocks[0];
      const earlierBlockNumber = latestBlock.number - 2;
      const res = await relay.call(
        RelayCalls.ETH_ENDPOINTS.ETH_GET_BALANCE,
        [getBalanceContractAddress, numberTo0x(earlierBlockNumber)],
        requestId,
      );
      expect(res).to.eq(ethers.toQuantity(ONE_WEIBAR));
    });

    it('@release should execute "eth_getBalance" with block number in the last 15 minutes for account that has performed contract deploys/calls', async function () {
      const res = await relay.call(
        RelayCalls.ETH_ENDPOINTS.ETH_GET_BALANCE,
        [accounts[0].address, numberTo0x(blockNumberAtStartOfTests)],
        requestId,
      );
      const balanceAtBlock = BigInt(accounts0StartBalance);
      expect(res).to.eq(`0x${balanceAtBlock.toString(16)}`);
    });

    it('@release should correctly execute "eth_getBalance" with block number in the last 15 minutes with several txs around that time', async function () {
      const initialBalance = await relay.call(
        RelayCalls.ETH_ENDPOINTS.ETH_GET_BALANCE,
        [accounts[0].address, 'latest'],
        requestId,
      );
      const acc3Nonce = await relay.getAccountNonce(accounts[3].address);
      const gasPrice = await relay.gasPrice();

      const transaction = {
        value: ONE_TINYBAR,
        gasLimit: 50000,
        chainId: Number(CHAIN_ID),
        to: accounts[0].wallet.address,
        nonce: acc3Nonce,
        maxPriorityFeePerGas: gasPrice,
        maxFeePerGas: gasPrice,
      };

      await signSendAndConfirmTransaction(transaction, accounts[3], requestId);

      const blockNumber = await relay.call(RelayCalls.ETH_ENDPOINTS.ETH_BLOCK_NUMBER, [], requestId);

      await signSendAndConfirmTransaction({ ...transaction, nonce: acc3Nonce + 1 }, accounts[3], requestId);

      const endBalance = await relay.call(
        RelayCalls.ETH_ENDPOINTS.ETH_GET_BALANCE,
        [accounts[0].address, 'latest'],
        requestId,
      );

      // initialBalance + sum of value of all transactions
      const manuallyCalculatedBalance = BigInt(initialBalance) + BigInt(ONE_TINYBAR) * BigInt(2);
      expect(BigInt(endBalance).toString()).to.eq(manuallyCalculatedBalance.toString());

      // Balance at the block number of tx1 should be initialBalance + the value of tx1
      const balanceAtTx1Block = await relay.call(
        RelayCalls.ETH_ENDPOINTS.ETH_GET_BALANCE,
        [accounts[0].address, blockNumber],
        requestId,
      );
      const manuallyCalculatedBalanceAtTx1Block = BigInt(initialBalance) + BigInt(ONE_TINYBAR);
      expect(BigInt(balanceAtTx1Block).toString()).to.eq(manuallyCalculatedBalanceAtTx1Block.toString());
    });
  });

  describe('@release Hardcoded RPC Endpoints', () => {
    it('should execute "eth_chainId"', async function () {
      const res = await relay.call(RelayCalls.ETH_ENDPOINTS.ETH_CHAIN_ID, [null], requestId);
      expect(res).to.be.equal(CHAIN_ID);
    });

    it('should execute "net_listening"', async function () {
      const res = await relay.call(RelayCalls.ETH_ENDPOINTS.NET_LISTENING, [], requestId);
      expect(res).to.be.equal('false');
    });

    it('should execute "net_version"', async function () {
      const res = await relay.call(RelayCalls.ETH_ENDPOINTS.NET_VERSION, [], requestId);

      let expectedVersion = CHAIN_ID as string;
      if (expectedVersion.startsWith('0x')) expectedVersion = parseInt(expectedVersion, 16).toString();

      expect(res).to.be.equal(expectedVersion);
    });

    it('should execute "eth_getUncleByBlockHashAndIndex"', async function () {
      const res = await relay.call(
        RelayCalls.ETH_ENDPOINTS.ETH_GET_UNCLE_BY_BLOCK_HASH_AND_INDEX,
        [createChildTx.hash, 0],
        requestId,
      );
      expect(res).to.be.null;
    });

    it('should execute "eth_getUncleByBlockHashAndIndex" for non-existing block hash and index=0', async function () {
      const res = await relay.call(
        RelayCalls.ETH_ENDPOINTS.ETH_GET_UNCLE_BY_BLOCK_HASH_AND_INDEX,
        [Address.NON_EXISTING_BLOCK_HASH, 0],
        requestId,
      );
      expect(res).to.be.null;
    });

    it('should execute "eth_getUncleByBlockNumberAndIndex"', async function () {
      const res = await relay.call(
        RelayCalls.ETH_ENDPOINTS.ETH_GET_UNCLE_BY_BLOCK_NUMBER_AND_INDEX,
        [createChildTx.blockNumber, 0],
        requestId,
      );
      expect(res).to.be.null;
    });

    it('should execute "eth_getUncleByBlockNumberAndIndex" for non-existing block number and index=0', async function () {
      const res = await relay.call(
        RelayCalls.ETH_ENDPOINTS.ETH_GET_UNCLE_BY_BLOCK_NUMBER_AND_INDEX,
        [Address.NON_EXISTING_BLOCK_NUMBER, 0],
        requestId,
      );
      expect(res).to.be.null;
    });

    it('should execute "eth_getUncleCountByBlockHash"', async function () {
      const res = await relay.call(RelayCalls.ETH_ENDPOINTS.ETH_GET_UNCLE_COUNT_BY_BLOCK_HASH, [], requestId);
      expect(res).to.be.equal('0x0');
    });

    it('should execute "eth_getUncleCountByBlockNumber"', async function () {
      const res = await relay.call(RelayCalls.ETH_ENDPOINTS.ETH_GET_UNCLE_COUNT_BY_BLOCK_NUMBER, [], requestId);
      expect(res).to.be.equal('0x0');
    });

    it('should return empty on "eth_accounts"', async function () {
      const res = await relay.call(RelayCalls.ETH_ENDPOINTS.ETH_ACCOUNTS, [], requestId);
      expect(res).to.deep.equal([]);
    });

    it('should execute "eth_hashrate"', async function () {
      const res = await relay.call(RelayCalls.ETH_ENDPOINTS.ETH_HASH_RATE, [], requestId);
      expect(res).to.be.equal('0x0');
    });

    it('should execute "eth_mining"', async function () {
      const res = await relay.call(RelayCalls.ETH_ENDPOINTS.ETH_MINING, [], requestId);
      expect(res).to.be.equal(false);
    });

    it('should execute "eth_submitWork"', async function () {
      const res = await relay.call(RelayCalls.ETH_ENDPOINTS.ETH_SUBMIT_WORK, [], requestId);
      expect(res).to.be.equal(false);
    });

    it('should execute "eth_syncing"', async function () {
      const res = await relay.call(RelayCalls.ETH_ENDPOINTS.ETH_SYNCING, [], requestId);
      expect(res).to.be.equal(false);
    });

    it('should execute "web3_client_version"', async function () {
      const res = await relay.call(RelayCalls.ETH_ENDPOINTS.WEB3_CLIENT_VERSION, [], requestId);
      expect(res).to.contain('relay/');
    });

    it('should execute "eth_maxPriorityFeePerGas"', async function () {
      const res = await relay.call(RelayCalls.ETH_ENDPOINTS.ETH_MAX_PRIORITY_FEE_PER_GAS, [], requestId);
      expect(res).to.be.equal('0x0');
    });
  });

  describe('@release Unsupported RPC Endpoints', () => {
    it('should not support "eth_submitHashrate"', async function () {
      await relay.callUnsupported(RelayCalls.ETH_ENDPOINTS.ETH_SUBMIT_HASH_RATE, [], requestId);
    });

    it('should not support "eth_getWork"', async function () {
      await relay.callUnsupported(RelayCalls.ETH_ENDPOINTS.ETH_GET_WORK, [], requestId);
    });

    it('should not support "eth_coinbase"', async function () {
      await relay.callUnsupported(RelayCalls.ETH_ENDPOINTS.ETH_COINBASE, [], requestId);
    });

    it('should not support "eth_sendTransaction"', async function () {
      await relay.callUnsupported(RelayCalls.ETH_ENDPOINTS.ETH_SEND_TRANSACTION, [], requestId);
    });

    it('should not support "eth_protocolVersion"', async function () {
      await relay.callUnsupported(RelayCalls.ETH_ENDPOINTS.ETH_PROTOCOL_VERSION, [], requestId);
    });

    it('should not support "eth_sign"', async function () {
      await relay.callUnsupported(RelayCalls.ETH_ENDPOINTS.ETH_SIGN, [], requestId);
    });

    it('should not support "eth_signTransaction"', async function () {
      await relay.callUnsupported(RelayCalls.ETH_ENDPOINTS.ETH_SIGN_TRANSACTION, [], requestId);
    });
  });

  describe('eth_getCode', () => {
    let mainContract: ethers.Contract;
    let mainContractAddress: string;
    let NftHTSTokenContractAddress: string;
    let redirectBytecode: string;

    async function createNftHTSToken(account) {
      const mainContract = new ethers.Contract(mainContractAddress, TokenCreateJson.abi, accounts[0].wallet);
      const tx = await mainContract.createNonFungibleTokenPublic(account.wallet.address, {
<<<<<<< HEAD
        value: BigInt('30000000000000000000'),
=======
        value: 30000000000000000000n,
>>>>>>> e5af5c1e
        ...Helper.GAS.LIMIT_5_000_000,
      });
      const { tokenAddress } = (await tx.wait()).logs.filter(
        (e) => e.fragment.name === RelayCalls.HTS_CONTRACT_EVENTS.CreatedToken,
      )[0].args;

      return tokenAddress;
    }

    before(async () => {
      mainContract = await Utils.deployContract(TokenCreateJson.abi, TokenCreateJson.bytecode, accounts[3].wallet);
      mainContractAddress = mainContract.target as string;

      const accountWithContractIdKey = await servicesNode.createAccountWithContractIdKey(
        ContractId.fromEvmAddress(0, 0, mainContractAddress),
        60,
        relay.provider,
        requestId,
      );
      NftHTSTokenContractAddress = await createNftHTSToken(accountWithContractIdKey);
    });

    it('should execute "eth_getCode" for hts token', async function () {
      const tokenAddress = NftHTSTokenContractAddress.slice(2);
      redirectBytecode = `6080604052348015600f57600080fd5b506000610167905077618dc65e${tokenAddress}600052366000602037600080366018016008845af43d806000803e8160008114605857816000f35b816000fdfea2646970667358221220d8378feed472ba49a0005514ef7087017f707b45fb9bf56bb81bb93ff19a238b64736f6c634300080b0033`;
      const res = await relay.call(
        RelayCalls.ETH_ENDPOINTS.ETH_GET_CODE,
        [NftHTSTokenContractAddress, 'latest'],
        requestId,
      );
      expect(res).to.equal(redirectBytecode);
    });

    it('@release should execute "eth_getCode" for contract evm_address', async function () {
      const res = await relay.call(RelayCalls.ETH_ENDPOINTS.ETH_GET_CODE, [basicContractAddress, 'latest'], requestId);
      expect(res).to.eq(basicContractJson.deployedBytecode);
    });

    it('@release should execute "eth_getCode" for contract with id converted to evm_address', async function () {
      const res = await relay.call(RelayCalls.ETH_ENDPOINTS.ETH_GET_CODE, [basicContractAddress, 'latest'], requestId);
      expect(res).to.eq(basicContractJson.deployedBytecode);
    });

    it('should return 0x0 for non-existing contract on eth_getCode', async function () {
      const res = await relay.call(
        RelayCalls.ETH_ENDPOINTS.ETH_GET_CODE,
        [Address.NON_EXISTING_ADDRESS, 'latest'],
        requestId,
      );
      expect(res).to.eq(EthImpl.emptyHex);
    });

    it('should return 0x0 for account evm_address on eth_getCode', async function () {
      const evmAddress = Utils.idToEvmAddress(accounts[2].accountId.toString());
      const res = await relay.call(RelayCalls.ETH_ENDPOINTS.ETH_GET_CODE, [evmAddress, 'latest'], requestId);
      expect(res).to.eq(EthImpl.emptyHex);
    });

    it('should return 0x0 for account alias on eth_getCode', async function () {
      const alias = Utils.idToEvmAddress(accounts[2].accountId.toString());
      const res = await relay.call(RelayCalls.ETH_ENDPOINTS.ETH_GET_CODE, [alias, 'latest'], requestId);
      expect(res).to.eq(EthImpl.emptyHex);
    });

    // Issue # 2619 https://github.com/hashgraph/hedera-json-rpc-relay/issues/2619
    // Refactor to consider HIP-868
    xit('should not return contract bytecode after sefldestruct', async function () {
      const bytecodeBefore = await relay.call('eth_getCode', [basicContractAddress, 'latest'], requestId);

      // @ts-ignore
      await basicContract.connect(accounts[0].wallet).destroy();

      const bytecodeAfter = await relay.call('eth_getCode', [basicContractAddress, 'latest'], requestId);
      expect(bytecodeAfter).to.not.eq(bytecodeBefore);
      expect(bytecodeAfter).to.eq('0x');
    });
  });

  // Test state changes with getStorageAt
  describe('eth_getStorageAt', () => {
    let storageContract: ethers.Contract;
    let storageContractAddress: string;
    const STORAGE_CONTRACT_UPDATE = '0x2de4e884';

    this.beforeEach(async () => {
      storageContract = await Utils.deployContract(
        storageContractJson.abi,
        storageContractJson.bytecode,
        accounts[0].wallet,
      );
      storageContractAddress = storageContract.target as string;
    });

    it('should execute "eth_getStorageAt" request to get current state changes', async function () {
      const BEGIN_EXPECTED_STORAGE_VAL = '0x000000000000000000000000000000000000000000000000000000000000000f';
      const END_EXPECTED_STORAGE_VAL = '0x0000000000000000000000000000000000000000000000000000000000000008';

      const beginStorageVal = await relay.call(
        RelayCalls.ETH_ENDPOINTS.ETH_GET_STORAGE_AT,
        [storageContractAddress, '0x0000000000000000000000000000000000000000000000000000000000000000', 'latest'],
        requestId,
      );
      expect(beginStorageVal).to.eq(BEGIN_EXPECTED_STORAGE_VAL);

      const gasPrice = await relay.gasPrice();
      const transaction = {
        value: 0,
        gasLimit: 50000,
        chainId: Number(CHAIN_ID),
        to: storageContractAddress,
        nonce: await relay.getAccountNonce(accounts[1].address),
        gasPrice: gasPrice,
        data: STORAGE_CONTRACT_UPDATE,
        maxPriorityFeePerGas: gasPrice,
        maxFeePerGas: gasPrice,
        type: 2,
      };

      const signedTx = await accounts[1].wallet.signTransaction(transaction);
      await relay.sendRawTransaction(signedTx, requestId);

      // wait for the transaction to propogate to mirror node
      await new Promise((r) => setTimeout(r, 4000));

      const storageVal = await relay.call(
        RelayCalls.ETH_ENDPOINTS.ETH_GET_STORAGE_AT,
        [storageContractAddress, '0x0000000000000000000000000000000000000000000000000000000000000000', 'latest'],
        requestId,
      );
      expect(storageVal).to.eq(END_EXPECTED_STORAGE_VAL);
    });

    it('should execute "eth_getStorageAt" request to get old state with passing specific block', async function () {
      const END_EXPECTED_STORAGE_VAL = '0x0000000000000000000000000000000000000000000000000000000000000008';

      const beginStorageVal = await relay.call(
        RelayCalls.ETH_ENDPOINTS.ETH_GET_STORAGE_AT,
        [storageContractAddress, '0x0000000000000000000000000000000000000000000000000000000000000000', 'latest'],
        requestId,
      );

      const gasPrice = await relay.gasPrice();
      const transaction = {
        value: 0,
        gasLimit: 50000,
        chainId: Number(CHAIN_ID),
        to: storageContractAddress,
        nonce: await relay.getAccountNonce(accounts[1].address),
        gasPrice: gasPrice,
        data: STORAGE_CONTRACT_UPDATE,
        maxPriorityFeePerGas: gasPrice,
        maxFeePerGas: gasPrice,
        type: 2,
      };

      const signedTx = await accounts[1].wallet.signTransaction(transaction);
      const transactionHash = await relay.sendRawTransaction(signedTx, requestId);
      const txReceipt = await relay.call(
        RelayCalls.ETH_ENDPOINTS.ETH_GET_TRANSACTION_RECEIPT,
        [transactionHash],
        requestId,
      );
      const blockNumber = txReceipt.blockNumber;

      // wait for the transaction to propogate to mirror node
      await new Promise((r) => setTimeout(r, 4000));

      const latestStorageVal = await relay.call(
        RelayCalls.ETH_ENDPOINTS.ETH_GET_STORAGE_AT,
        [storageContractAddress, '0x0000000000000000000000000000000000000000000000000000000000000000', 'latest'],
        requestId,
      );
      const blockNumberBeforeChange = `0x${(blockNumber - 1).toString(16)}`;
      const storageValBeforeChange = await relay.call(
        RelayCalls.ETH_ENDPOINTS.ETH_GET_STORAGE_AT,
        [
          storageContractAddress,
          '0x0000000000000000000000000000000000000000000000000000000000000000',
          blockNumberBeforeChange,
        ],
        requestId,
      );

      expect(latestStorageVal).to.eq(END_EXPECTED_STORAGE_VAL);
      expect(storageValBeforeChange).to.eq(beginStorageVal);
    });

    it('should execute "eth_getStorageAt" request to get current state changes without passing block', async function () {
      const BEGIN_EXPECTED_STORAGE_VAL = '0x000000000000000000000000000000000000000000000000000000000000000f';
      const END_EXPECTED_STORAGE_VAL = '0x0000000000000000000000000000000000000000000000000000000000000008';

      const beginStorageVal = await relay.call(
        RelayCalls.ETH_ENDPOINTS.ETH_GET_STORAGE_AT,
        [storageContractAddress, '0x0000000000000000000000000000000000000000000000000000000000000000'],
        requestId,
      );
      expect(beginStorageVal).to.eq(BEGIN_EXPECTED_STORAGE_VAL);

      const gasPrice = await relay.gasPrice();
      const transaction = {
        value: 0,
        gasLimit: 50000,
        chainId: Number(CHAIN_ID),
        to: storageContractAddress,
        nonce: await relay.getAccountNonce(accounts[1].address),
        gasPrice: gasPrice,
        data: STORAGE_CONTRACT_UPDATE,
        maxPriorityFeePerGas: gasPrice,
        maxFeePerGas: gasPrice,
        type: 2,
      };

      const signedTx = await accounts[1].wallet.signTransaction(transaction);
      await relay.sendRawTransaction(signedTx, requestId);

      // wait for the transaction to propogate to mirror node
      await new Promise((r) => setTimeout(r, 4000));

      const storageVal = await relay.call(
        RelayCalls.ETH_ENDPOINTS.ETH_GET_STORAGE_AT,
        [storageContractAddress, '0x0000000000000000000000000000000000000000000000000000000000000000'],
        requestId,
      );
      expect(storageVal).to.eq(END_EXPECTED_STORAGE_VAL);
    });

    it('should execute "eth_getStorageAt" request to get current state changes with passing specific block', async function () {
      const EXPECTED_STORAGE_VAL = '0x0000000000000000000000000000000000000000000000000000000000000008';

      const gasPrice = await relay.gasPrice();
      const transaction = {
        value: 0,
        gasLimit: 50000,
        chainId: Number(CHAIN_ID),
        to: storageContractAddress,
        nonce: await relay.getAccountNonce(accounts[1].address),
        gasPrice: gasPrice,
        data: STORAGE_CONTRACT_UPDATE,
        maxPriorityFeePerGas: gasPrice,
        maxFeePerGas: gasPrice,
        type: 2,
      };

      const signedTx = await accounts[1].wallet.signTransaction(transaction);
      const transactionHash = await relay.sendRawTransaction(signedTx, requestId);

      const transactionReceipt = await relay.call(
        RelayCalls.ETH_ENDPOINTS.ETH_GET_TRANSACTION_RECEIPT,
        [transactionHash],
        requestId,
      );

      const blockNumber = transactionReceipt.blockNumber;
      const transaction1 = {
        ...transaction,
        nonce: await relay.getAccountNonce(accounts[1].address),
        data: STORAGE_CONTRACT_UPDATE,
      };

      const signedTx1 = await accounts[1].wallet.signTransaction(transaction1);
      await relay.sendRawTransaction(signedTx1, requestId);
      await new Promise((r) => setTimeout(r, 2000));

      //Get previous state change with specific block number
      const storageVal = await relay.call(
        RelayCalls.ETH_ENDPOINTS.ETH_GET_STORAGE_AT,
        [storageContractAddress, '0x0000000000000000000000000000000000000000000000000000000000000000', blockNumber],
        requestId,
      );
      expect(storageVal).to.eq(EXPECTED_STORAGE_VAL);
    });

    it('should execute "eth_getStorageAt" request to get current state changes with passing specific block hash', async function () {
      const EXPECTED_STORAGE_VAL = '0x0000000000000000000000000000000000000000000000000000000000000008';

      const gasPrice = await relay.gasPrice();
      const transaction = {
        value: 0,
        gasLimit: 50000,
        chainId: Number(CHAIN_ID),
        to: storageContractAddress,
        nonce: await relay.getAccountNonce(accounts[1].address),
        gasPrice: gasPrice,
        data: STORAGE_CONTRACT_UPDATE,
        maxPriorityFeePerGas: gasPrice,
        maxFeePerGas: gasPrice,
        type: 2,
      };

      const signedTx = await accounts[1].wallet.signTransaction(transaction);
      const transactionHash = await relay.sendRawTransaction(signedTx, requestId);

      const transactionReceipt = await relay.call(
        RelayCalls.ETH_ENDPOINTS.ETH_GET_TRANSACTION_RECEIPT,
        [transactionHash],
        requestId,
      );

      const blockHash = transactionReceipt.blockHash;

      const transaction1 = {
        ...transaction,
        nonce: await relay.getAccountNonce(accounts[1].address),
        data: STORAGE_CONTRACT_UPDATE,
      };

      const signedTx1 = await accounts[1].wallet.signTransaction(transaction1);
      await relay.sendRawTransaction(signedTx1, requestId);
      await new Promise((r) => setTimeout(r, 2000));

      //Get previous state change with specific block number
      const storageVal = await relay.call(
        RelayCalls.ETH_ENDPOINTS.ETH_GET_STORAGE_AT,
        [storageContractAddress, '0x0000000000000000000000000000000000000000000000000000000000000000', blockHash],
        requestId,
      );
      expect(storageVal).to.eq(EXPECTED_STORAGE_VAL);
    });

    it('should execute "eth_getStorageAt" request against an inactive address (contains no data) and receive a 32-byte-zero-hex string ', async function () {
      const hexString = ethers.ZeroHash;
      const inactiveAddress = ethers.Wallet.createRandom();

      const storageVal = await relay.call(
        RelayCalls.ETH_ENDPOINTS.ETH_GET_STORAGE_AT,
        [inactiveAddress.address, '0x0', 'latest'],
        requestId,
      );

      expect(storageVal).to.eq(hexString);
    });
  });

  // Only run the following tests against a local node since they only work with the genesis account
  if (process.env.LOCAL_NODE && process.env.LOCAL_NODE !== 'false') {
    describe('Gas Price related RPC endpoints', () => {
      let lastBlockBeforeUpdate;
      let lastBlockAfterUpdate;
      let feeScheduleContentAtStart;
      let exchangeRateContentAtStart;

      before(async () => {
        feeScheduleContentAtStart = await servicesNode.getFileContent(FEE_SCHEDULE_FILE_ID);
        exchangeRateContentAtStart = await servicesNode.getFileContent(EXCHANGE_RATE_FILE_ID);

        await servicesNode.updateFileContent(FEE_SCHEDULE_FILE_ID, FEE_SCHEDULE_FILE_CONTENT_DEFAULT, requestId);
        await servicesNode.updateFileContent(EXCHANGE_RATE_FILE_ID, EXCHANGE_RATE_FILE_CONTENT_DEFAULT, requestId);
        lastBlockBeforeUpdate = (await mirrorNode.get(`/blocks?limit=1&order=desc`, requestId)).blocks[0];
        await new Promise((resolve) => setTimeout(resolve, 4000));
        await servicesNode.updateFileContent(FEE_SCHEDULE_FILE_ID, FEE_SCHEDULE_FILE_CONTENT_UPDATED, requestId);
        await new Promise((resolve) => setTimeout(resolve, 4000));
        lastBlockAfterUpdate = (await mirrorNode.get(`/blocks?limit=1&order=desc`, requestId)).blocks[0];
      });

      after(async () => {
        await servicesNode.updateFileContent(
          FEE_SCHEDULE_FILE_ID,
          feeScheduleContentAtStart.toString('hex'),
          requestId,
        );
        await servicesNode.updateFileContent(
          EXCHANGE_RATE_FILE_ID,
          exchangeRateContentAtStart.toString('hex'),
          requestId,
        );
        await new Promise((resolve) => setTimeout(resolve, 4000));
      });

      it('should call eth_feeHistory with updated fees', async function () {
        const blockCountNumber = lastBlockAfterUpdate.number - lastBlockBeforeUpdate.number;
        const blockCountHex = ethers.toQuantity(blockCountNumber);
        const defaultGasPriceHex = ethers.toQuantity(Assertions.defaultGasPrice);
        const newestBlockNumberHex = ethers.toQuantity(lastBlockAfterUpdate.number);
        const oldestBlockNumberHex = ethers.toQuantity(lastBlockAfterUpdate.number - blockCountNumber + 1);

        const res = await relay.call(
          RelayCalls.ETH_ENDPOINTS.ETH_FEE_HISTORY,
          [blockCountHex, newestBlockNumberHex, [0]],
          requestId,
        );

        Assertions.feeHistory(res, {
          resultCount: blockCountNumber,
          oldestBlock: oldestBlockNumberHex,
          checkReward: true,
        });
        // We expect all values in the array to be from the mirror node. If there is discrepancy in the blocks, the first value is from the consensus node and it's different from expected.
        expect(res.baseFeePerGas[1]).to.equal(defaultGasPriceHex); // should return defaultGasPriceHex
        expect(res.baseFeePerGas[res.baseFeePerGas.length - 2]).to.equal(defaultGasPriceHex);
        expect(res.baseFeePerGas[res.baseFeePerGas.length - 1]).to.equal(defaultGasPriceHex);
      });

      it('should call eth_feeHistory with newest block > latest', async function () {
        const blocksAhead = 10;

        const latestBlock = (await mirrorNode.get(`/blocks?limit=1&order=desc`, requestId)).blocks[0];
        const errorType = predefined.REQUEST_BEYOND_HEAD_BLOCK(latestBlock.number + blocksAhead, latestBlock.number);
        const newestBlockNumberHex = ethers.toQuantity(latestBlock.number + blocksAhead);
        const args = [RelayCalls.ETH_ENDPOINTS.ETH_FEE_HISTORY, ['0x1', newestBlockNumberHex, null], requestId];

        await Assertions.assertPredefinedRpcError(errorType, relay.call, true, relay, args);
      });

      it('should call eth_feeHistory with zero block count', async function () {
        const res = await relay.call(RelayCalls.ETH_ENDPOINTS.ETH_FEE_HISTORY, ['0x0', 'latest', null], requestId);

        expect(res.reward).to.not.exist;
        expect(res.baseFeePerGas).to.not.exist;
        expect(res.gasUsedRatio).to.equal(null);
        expect(res.oldestBlock).to.equal('0x0');
      });
    });
  }

  describe('eth_feeHistory', () => {
    it('should call eth_feeHistory', async function () {
      const res = await relay.call(RelayCalls.ETH_ENDPOINTS.ETH_FEE_HISTORY, ['0x1', 'latest'], requestId);
      expect(res.baseFeePerGas).to.exist.to.be.an('Array');
      expect(res.baseFeePerGas.length).to.be.gt(0);
      expect(res.gasUsedRatio).to.exist.to.be.an('Array');
      expect(res.gasUsedRatio.length).to.be.gt(0);
      expect(res.oldestBlock).to.exist;
      expect(Number(res.oldestBlock)).to.be.gt(0);
    });
  });

  describe('Formats of addresses in Transaction and Receipt results', () => {
    const getTxData = async (hash) => {
      const txByHash = await relay.call(RelayCalls.ETH_ENDPOINTS.ETH_GET_TRANSACTION_BY_HASH, [hash], requestId);
      const receipt = await relay.call(RelayCalls.ETH_ENDPOINTS.ETH_GET_TRANSACTION_RECEIPT, [hash], requestId);
      let mirrorResult = await mirrorNode.get(`/contracts/results/${hash}`, requestId);

      return { txByHash, receipt, mirrorResult };
    };

    it('from/to Addresses in transaction between accounts are in evm format', async function () {
      const tx = await accounts[0].wallet.sendTransaction({
        to: accounts[1].wallet,
        value: ethers.parseEther('1'),
      });

      await tx.wait();

      let { txByHash, receipt, mirrorResult } = await getTxData(tx.hash);

      mirrorResult.from = accounts[0].wallet.address;
      mirrorResult.to = accounts[1].wallet.address;
      const currentPrice = await relay.gasPrice(requestId);

      Assertions.transaction(txByHash, mirrorResult);
      Assertions.transactionReceipt(receipt, mirrorResult, currentPrice);

      Assertions.evmAddress(txByHash.from);
      Assertions.evmAddress(txByHash.to);
      Assertions.evmAddress(receipt.from);
      Assertions.evmAddress(receipt.to);
    });

    it('from/to Addresses in transaction to a contract (deployed through the relay) are in evm and long-zero format', async function () {
      const relayContract = await Utils.deployContractWithEthers([], basicContractJson, accounts[0].wallet, relay);

      const tx = await accounts[0].wallet.sendTransaction({
        to: relayContract.target,
        value: ethers.parseEther('1'),
      });

      await tx.wait();

      let { txByHash, receipt, mirrorResult } = await getTxData(tx.hash);

      mirrorResult.from = accounts[0].wallet.address;
      mirrorResult.to = relayContract.target;
      const currentPrice = await relay.gasPrice(requestId);

      Assertions.transaction(txByHash, mirrorResult);
      Assertions.transactionReceipt(receipt, mirrorResult, currentPrice);

      Assertions.evmAddress(txByHash.from);
      Assertions.evmAddress(txByHash.to);
      Assertions.evmAddress(receipt.from);
      Assertions.evmAddress(receipt.to);
    });

    // Should be revised or deleted https://github.com/hashgraph/hedera-json-rpc-relay/pull/1726/files#r1320363677
    xit('from/to Addresses in transaction to a contract (deployed through HAPI tx) are in evm and long-zero format', async function () {
      const tx = await accounts[0].wallet.sendTransaction({
        to: parentContractLongZeroAddress,
        value: ethers.parseEther('1'),
      });

      await tx.wait();

      let { txByHash, receipt, mirrorResult } = await getTxData(tx.hash);

      mirrorResult.from = accounts[0].wallet.address;
      mirrorResult.to = parentContractLongZeroAddress;
      const currentPrice = await relay.gasPrice(requestId);

      Assertions.transaction(txByHash, mirrorResult);
      Assertions.transactionReceipt(receipt, mirrorResult, currentPrice);

      Assertions.evmAddress(txByHash.from);
      Assertions.longZeroAddress(txByHash.to);
      Assertions.evmAddress(receipt.from);
      Assertions.longZeroAddress(receipt.to);
    });

    it('from/to Addresses when transferring HTS tokens to the tokenAddress are in evm and long-zero format', async function () {
      const tokenAsERC20 = new ethers.Contract(htsAddress, ERC20MockJson.abi, accounts[0].wallet);
      const tx = await tokenAsERC20.transfer(accounts[1].wallet.address, 1, await Utils.gasOptions(requestId));

      await tx.wait();

      let { txByHash, receipt, mirrorResult } = await getTxData(tx.hash);

      mirrorResult.from = accounts[0].wallet.address;

      // ignore assertion of logs to keep the test simple
      receipt.logs = [];
      mirrorResult.logs = [];
      const currentPrice = await relay.gasPrice(requestId);

      Assertions.transaction(txByHash, mirrorResult);
      Assertions.transactionReceipt(receipt, mirrorResult, currentPrice);

      Assertions.evmAddress(txByHash.from);
      Assertions.longZeroAddress(txByHash.to);
      Assertions.evmAddress(receipt.from);
      Assertions.longZeroAddress(receipt.to);
    });
  });
});<|MERGE_RESOLUTION|>--- conflicted
+++ resolved
@@ -726,11 +726,7 @@
     async function createNftHTSToken(account) {
       const mainContract = new ethers.Contract(mainContractAddress, TokenCreateJson.abi, accounts[0].wallet);
       const tx = await mainContract.createNonFungibleTokenPublic(account.wallet.address, {
-<<<<<<< HEAD
-        value: BigInt('30000000000000000000'),
-=======
         value: 30000000000000000000n,
->>>>>>> e5af5c1e
         ...Helper.GAS.LIMIT_5_000_000,
       });
       const { tokenAddress } = (await tx.wait()).logs.filter(
