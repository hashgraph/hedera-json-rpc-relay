/*-
 *
 * Hedera JSON RPC Relay
 *
 * Copyright (C) 2022 Hedera Hashgraph, LLC
 *
 * Licensed under the Apache License, Version 2.0 (the "License");
 * you may not use this file except in compliance with the License.
 * You may obtain a copy of the License at
 *
 *      http://www.apache.org/licenses/LICENSE-2.0
 *
 * Unless required by applicable law or agreed to in writing, software
 * distributed under the License is distributed on an "AS IS" BASIS,
 * WITHOUT WARRANTIES OR CONDITIONS OF ANY KIND, either express or implied.
 * See the License for the specific language governing permissions and
 * limitations under the License.
 *
 */

// external resources
import { expect } from 'chai';
import { ethers } from 'ethers';
import { AliasAccount } from '../clients/servicesClient';
import { Utils } from '../helpers/utils';

// local resources
import reverterContractJson from '../contracts/Reverter.json';
import { EthImpl } from '../../../../packages/relay/src/lib/eth';
import { predefined } from '../../../../packages/relay';
import basicContractJson from '../contracts/Basic.json';
import callerContractJson from '../contracts/Caller.json';
import DeployerContractJson from '../contracts/Deployer.json';
import HederaTokenServiceImplJson from '../contracts/HederaTokenServiceImpl.json';
//Constants are imported with different definitions for better readability in the code.
import RelayCall from '../../tests/helpers/constants';
import Helper from '../../tests/helpers/constants';
import Address from '../../tests/helpers/constants';
import Assertions from '../helpers/assertions';
import RelayCalls from "../helpers/constants";
<<<<<<< HEAD
import RelayAssertions from '../../../../packages/relay/tests/assertions';
=======
import { numberTo0x } from '../../../../packages/relay/src/formatters';
>>>>>>> f972c2ec

describe('@api-batch-3 RPC Server Acceptance Tests', function () {
    this.timeout(240 * 1000); // 240 seconds

    const accounts: AliasAccount[] = [];

    // @ts-ignore
    const { servicesNode, mirrorNode, relay } = global;
    let mirrorPrimaryAccount, mirrorSecondaryAccount;


    const CHAIN_ID = process.env.CHAIN_ID || 0;
    const ONE_TINYBAR = ethers.utils.parseUnits('1', 10).toHexString();


    let reverterContract, reverterEvmAddress, requestId;
    const BASIC_CONTRACT_PING_CALL_DATA = '0x5c36b186';
    const BASIC_CONTRACT_PING_RESULT = '0x0000000000000000000000000000000000000000000000000000000000000001';
    const RESULT_TRUE = '0x0000000000000000000000000000000000000000000000000000000000000001';
    const PURE_METHOD_CALL_DATA = '0xb2e0100c';
    const VIEW_METHOD_CALL_DATA = '0x90e9b875';
    const PAYABLE_METHOD_CALL_DATA = '0xd0efd7ef';
    const PURE_METHOD_ERROR_DATA = '0x08c379a000000000000000000000000000000000000000000000000000000000000000200000000000000000000000000000000000000000000000000000000000000010526576657274526561736f6e5075726500000000000000000000000000000000';
    const VIEW_METHOD_ERROR_DATA = '0x08c379a000000000000000000000000000000000000000000000000000000000000000200000000000000000000000000000000000000000000000000000000000000010526576657274526561736f6e5669657700000000000000000000000000000000';
    const PAYABLE_METHOD_ERROR_DATA = '0x08c379a000000000000000000000000000000000000000000000000000000000000000200000000000000000000000000000000000000000000000000000000000000013526576657274526561736f6e50617961626c6500000000000000000000000000';
    const PURE_METHOD_ERROR_MESSAGE = 'execution reverted: RevertReasonPure';
    const VIEW_METHOD_ERROR_MESSAGE = 'execution reverted: RevertReasonView';
    const errorMessagePrefixedStr = 'Expected 0x prefixed string representing the hash (32 bytes) in object, 0x prefixed hexadecimal block number, or the string "latest", "earliest" or "pending"';
    const TOPICS = [
        "0xddf252ad1be2c89b69c2b068fc378daa952ba7f163c4a11628f55a4df523b3ef",
        "0x0000000000000000000000000000000000000000000000000000000000000000",
        "0x000000000000000000000000000000000000000000000000000000000000042d"
    ];

    beforeEach(async () => {
        requestId = Utils.generateRequestId();
    });

    before(async () => {

        requestId = Utils.generateRequestId();

        accounts[0] = await servicesNode.createAliasAccount(80, relay.provider, requestId);
        accounts[1] = await servicesNode.createAliasAccount(80, relay.provider, requestId);

        reverterContract = await servicesNode.deployContract(reverterContractJson);
        // Wait for creation to propagate
        await mirrorNode.get(`/contracts/${reverterContract.contractId}`, requestId);
        reverterEvmAddress = `0x${reverterContract.contractId.toSolidityAddress()}`;

        mirrorPrimaryAccount = (await mirrorNode.get(`accounts?account.id=${accounts[0].accountId}`, requestId)).accounts[0];
        mirrorSecondaryAccount = (await mirrorNode.get(`accounts?account.id=${accounts[1].accountId}`, requestId)).accounts[0];
    });


    describe('eth_call', () => {
        let basicContract, evmAddress;

        before(async () => {
            basicContract = await servicesNode.deployContract(basicContractJson);
            // Wait for creation to propagate
            await mirrorNode.get(`/contracts/${basicContract.contractId}`, requestId);

            evmAddress = `0x${basicContract.contractId.toSolidityAddress()}`;
        });

        it('@release should execute "eth_call" request to Basic contract', async function () {
            const callData = {
                from: '0x' + accounts[0].address,
                to: evmAddress,
                gas: numberTo0x(30000),
                data: BASIC_CONTRACT_PING_CALL_DATA
            };

            const res = await relay.call(RelayCall.ETH_ENDPOINTS.ETH_CALL, [callData, 'latest'], requestId);
            expect(res).to.eq(BASIC_CONTRACT_PING_RESULT);
        });

        it('should fail "eth_call" request without data field', async function () {
            const callData = {
                from: '0x' + accounts[0].address,
                to: evmAddress,
                gas: numberTo0x(30000)
            };

            const res = await relay.call(RelayCall.ETH_ENDPOINTS.ETH_CALL, [callData, 'latest'], requestId);
            expect(res).to.eq('0x'); // confirm no error
        });

        it('"eth_call" for non-existing contract address returns 0x', async function () {
            const callData = {
                from: '0x' + accounts[0].address,
                to: Address.NON_EXISTING_ADDRESS,
                gas: numberTo0x(30000),
                data: BASIC_CONTRACT_PING_CALL_DATA
            };

            const res = await relay.call(RelayCall.ETH_ENDPOINTS.ETH_CALL, [callData, 'latest'], requestId);
            expect(res).to.eq('0x'); // confirm no error
        });

        it('should execute "eth_call" without from field', async function () {
            const callData = {
                to: evmAddress,
                gas: numberTo0x(30000),
                data: BASIC_CONTRACT_PING_CALL_DATA
            };

            const res = await relay.call(RelayCall.ETH_ENDPOINTS.ETH_CALL, [callData, 'latest'], requestId);
            expect(res).to.eq(BASIC_CONTRACT_PING_RESULT);
        });

        it('should execute "eth_call" without gas field', async function () {
            const callData = {
                from: '0x' + accounts[0].address,
                to: evmAddress,
                data: BASIC_CONTRACT_PING_CALL_DATA
            };

            const res = await relay.call(RelayCall.ETH_ENDPOINTS.ETH_CALL, [callData, 'latest'], requestId);
            expect(res).to.eq(BASIC_CONTRACT_PING_RESULT);
        });


        it('should execute "eth_call" with correct block number', async function () {
            const callData = {
                from: '0x' + accounts[0].address,
                to: evmAddress,
                data: BASIC_CONTRACT_PING_CALL_DATA
            };

            const res = await relay.call(RelayCall.ETH_ENDPOINTS.ETH_CALL, [callData, '0x10'], requestId);
            expect(res).to.eq(BASIC_CONTRACT_PING_RESULT);
        });

        it('should execute "eth_call" with correct block hash object', async function () {
            const blockHash = '0xd4e56740f876aef8c010b86a40d5f56745a118d0906a34e69aec8c0db1cb8fa3';
            const callData = {
                from: '0x' + accounts[0].address,
                to: evmAddress,
                data: BASIC_CONTRACT_PING_CALL_DATA
            };

            const res = await relay.call(RelayCall.ETH_ENDPOINTS.ETH_CALL, [callData, { 'blockHash': blockHash }], requestId);
            expect(res).to.eq(BASIC_CONTRACT_PING_RESULT);
        });

        it('should execute "eth_call" with correct block number object', async function () {
            const callData = {
                from: '0x' + accounts[0].address,
                to: evmAddress,
                data: BASIC_CONTRACT_PING_CALL_DATA
            };

            const res = await relay.call(RelayCall.ETH_ENDPOINTS.ETH_CALL, [callData, { 'blockNumber': '0x1' }], requestId);
            expect(res).to.eq(BASIC_CONTRACT_PING_RESULT);
        });

        it('should fail to execute "eth_call" with wrong block tag', async function () {
            const callData = {
                from: '0x' + accounts[0].address,
                to: evmAddress,
                data: BASIC_CONTRACT_PING_CALL_DATA
            };
            const errorType = predefined.INVALID_PARAMETER(1, `${errorMessagePrefixedStr}, value: newest`);
            const args = [RelayCall.ETH_ENDPOINTS.ETH_CALL, [callData, 'newest'], requestId];

            await Assertions.assertPredefinedRpcError(errorType, relay.call, false, relay, args);
        });

        it('should fail to execute "eth_call" with wrong block number', async function () {
            const callData = {
                from: '0x' + accounts[0].address,
                to: evmAddress,
                data: BASIC_CONTRACT_PING_CALL_DATA
            };
            const errorType = predefined.INVALID_PARAMETER(1, `${errorMessagePrefixedStr}, value: 123`);
            const args = [RelayCall.ETH_ENDPOINTS.ETH_CALL, [callData, '123'], requestId];

            await Assertions.assertPredefinedRpcError(errorType, relay.call, false, relay, args);
        });

        it('should fail to execute "eth_call" with wrong block hash object', async function () {
            const callData = {
                from: '0x' + accounts[0].address,
                to: evmAddress,
                data: BASIC_CONTRACT_PING_CALL_DATA
            };
            const errorType = predefined.INVALID_PARAMETER(`'blockHash' for BlockHashObject`, 'Expected 0x prefixed string representing the hash (32 bytes) of a block, value: 0x123');
            const args = [RelayCall.ETH_ENDPOINTS.ETH_CALL, [callData, { 'blockHash': '0x123' }], requestId];
            
            await Assertions.assertPredefinedRpcError(errorType, relay.call, false, relay, args);
        });

        it('should fail to execute "eth_call" with wrong block number object', async function () {
            const callData = {
                from: '0x' + accounts[0].address,
                to: evmAddress,
                data: BASIC_CONTRACT_PING_CALL_DATA
            };
            const errorType = predefined.INVALID_PARAMETER(`'blockNumber' for BlockNumberObject`, `${errorMessagePrefixedStr}, value: 123`);
            const args = [RelayCall.ETH_ENDPOINTS.ETH_CALL, [callData, { 'blockHash': '0x123' }], requestId];
            
            await Assertions.assertPredefinedRpcError(errorType, relay.call, false, relay, args);
        });

        describe('Caller contract', () => {
            let callerContract, callerAddress, defaultCallData, activeAccount;

            const describes = [
                {
                    title: 'With long-zero address',
                    beforeFunc: async function () {
                        activeAccount = accounts[0];
                        callerContract = await servicesNode.deployContract(callerContractJson);
                        // Wait for creation to propagate
                        await mirrorNode.get(`/contracts/${callerContract.contractId}`, requestId);
                        callerAddress = `0x${callerContract.contractId.toSolidityAddress()}`;
                        defaultCallData = {
                            from: `0x${activeAccount.address}`,
                            to: callerAddress,
                            gas: `0x7530`,
                        };
                    }
                },
                {
                    title: 'With evm address',
                    beforeFunc: async function () {
                        activeAccount = accounts[1];
                        callerContract = await Utils.deployContractWithEthers([], callerContractJson, activeAccount.wallet, relay);
                        // Wait for creation to propagate
                        const callerMirror = await mirrorNode.get(`/contracts/${callerContract.address}`, requestId);
                        callerAddress = callerMirror.evm_address;
                        defaultCallData = {
                            from: `0x${activeAccount.address}`,
                            to: callerAddress,
                            gas: `0x7530`,
                        };
                    }
                }
            ];

            for (const desc of describes) {
                describe(desc.title, () => {
                    before(desc.beforeFunc);

                    it('001 Should call pureMultiply', async function () {
                        const callData = {
                            ...defaultCallData,
                            data: '0x0ec1551d'
                        };

                        const res = await relay.call(RelayCall.ETH_ENDPOINTS.ETH_CALL, [callData, 'latest'], requestId);
                        expect(res).to.eq('0x0000000000000000000000000000000000000000000000000000000000000004');
                    });

                    it("002 Should call msgSender", async function () {
                        const callData = {
                            ...defaultCallData,
                            data: '0xd737d0c7'
                        };

                        const res = await relay.call(RelayCall.ETH_ENDPOINTS.ETH_CALL, [callData, 'latest'], requestId);
                        expect(res).to.eq(`0x${activeAccount.address.padStart(64, '0')}`);
                    });

                    it("003 Should call txOrigin", async function () {
                        const callData = {
                            ...defaultCallData,
                            data: '0xf96757d1'
                        };

                        const res = await relay.call(RelayCall.ETH_ENDPOINTS.ETH_CALL, [callData, 'latest'], requestId);
                        expect(res).to.eq(`0x${activeAccount.address.padStart(64, '0')}`);
                    });

                    it("004 Should call msgSig", async function () {
                        const callData = {
                            ...defaultCallData,
                            data: '0xec3e88cf'
                        };

                        const res = await relay.call(RelayCall.ETH_ENDPOINTS.ETH_CALL, [callData, 'latest'], requestId);
                        expect(res).to.eq('0xec3e88cf00000000000000000000000000000000000000000000000000000000');
                    });

                    it("005 Should call addressBalance", async function () {
                        const callData = {
                            ...defaultCallData,
                            data: '0x0ec1551d'
                        };

                        const res = await relay.call(RelayCall.ETH_ENDPOINTS.ETH_CALL, [callData, 'latest'], requestId);
                        expect(res).to.eq('0x0000000000000000000000000000000000000000000000000000000000000004');
                    });

                    it("006 'data' from request body with wrong method signature", async function () {
                        const callData = {
                            ...defaultCallData,
                            data: '0x3ec4de3800000000000000000000000067d8d32e9bf1a9968a5ff53b87d777aa8ebbee69'
                        };

                        await relay.callFailing(RelayCall.ETH_ENDPOINTS.ETH_CALL, [callData, 'latest'], predefined.CONTRACT_REVERT(), requestId);
                    });

                    it("007 'data' from request body with wrong encoded parameter", async function () {
                        const callData = {
                            ...defaultCallData,
                            data: '0x3ec4de350000000000000000000000000000000000000000000000000000000000000000'
                        };

                        const res = await relay.call(RelayCall.ETH_ENDPOINTS.ETH_CALL, [callData, 'latest'], requestId);
                        expect(res).to.eq('0x0000000000000000000000000000000000000000000000000000000000000000');
                    });

                    it("008 should work for missing 'from' field", async function () {
                        const callData = {
                            to: callerAddress,
                            data: '0x0ec1551d'
                        };

                        const res = await relay.call(RelayCall.ETH_ENDPOINTS.ETH_CALL, [callData, 'latest'], requestId);
                        expect(res).to.eq('0x0000000000000000000000000000000000000000000000000000000000000004');
                    });

                    it("009 should fail for missing 'to' field", async function () {
                        const callData = {
                            from: `0x${accounts[0].address}`,
                            data: '0x0ec1551d'
                        };

                        await relay.callFailing(RelayCall.ETH_ENDPOINTS.ETH_CALL, [callData, 'latest'], predefined.INVALID_CONTRACT_ADDRESS(undefined), requestId);
                    });

                    // value is processed only when eth_call goes through the mirror node
                    if (process.env.ETH_CALL_DEFAULT_TO_CONSENSUS_NODE && process.env.ETH_CALL_DEFAULT_TO_CONSENSUS_NODE === 'false') {
                        it("010 Should call msgValue", async function () {
                            const callData = {
                                ...defaultCallData,
                                data: '0xddf363d7',
                                value: '0x3e8'
                            };

                            const res = await relay.call(RelayCall.ETH_ENDPOINTS.ETH_CALL, [callData, 'latest'], requestId);
                            expect(res).to.eq('0x00000000000000000000000000000000000000000000000000000000000003e8');
                        });

                        // test is pending until fallback workflow to consensus node is removed, because this flow works when calling to consensus
                        xit("011 Should fail when calling msgValue with more value than available balance", async function () {
                            const callData = {
                                ...defaultCallData,
                                data: '0xddf363d7',
                                value: '0x3e80000000'
                            };
                            const errorType = predefined.CONTRACT_REVERT();
                            const args = [RelayCall.ETH_ENDPOINTS.ETH_CALL, [callData, 'latest'], requestId];

                            await Assertions.assertPredefinedRpcError(errorType, relay.call, true, relay, args);
                        });

                        it("012 should work for wrong 'from' field", async function () {
                            const callData = {
                                from: "0x0000000000000000000000000000000000000000",
                                to: callerAddress,
                                data: '0x0ec1551d'
                            };

                            const res = await relay.call(RelayCall.ETH_ENDPOINTS.ETH_CALL, [callData, 'latest'], requestId);
                            expect(res).to.eq('0x0000000000000000000000000000000000000000000000000000000000000004');
                        });
                    }
                });
            }
        });
    });

    describe('Contract call reverts', async () => {
        it('Returns revert message for pure methods', async () => {
            const callData = {
                from: '0x' + accounts[0].address,
                to: reverterEvmAddress,
                gas: numberTo0x(30000),
                data: PURE_METHOD_CALL_DATA
            };

            await relay.callFailing(RelayCall.ETH_ENDPOINTS.ETH_CALL, [callData, 'latest'], {
                code: -32008,
                message: PURE_METHOD_ERROR_MESSAGE,
                data: PURE_METHOD_ERROR_DATA
            }, requestId);
        });

        it('Returns revert message for view methods', async () => {
            const callData = {
                from: '0x' + accounts[0].address,
                to: reverterEvmAddress,
                gas: numberTo0x(30000),
                data: VIEW_METHOD_CALL_DATA
            };

            await relay.callFailing(RelayCall.ETH_ENDPOINTS.ETH_CALL, [callData, 'latest'], {
                code: -32008,
                message: VIEW_METHOD_ERROR_MESSAGE,
                data: VIEW_METHOD_ERROR_DATA
            }, requestId);
        });

        it('Returns revert reason in receipt for payable methods', async () => {
            const transaction = {
                value: ONE_TINYBAR,
                gasLimit: numberTo0x(30000),
                chainId: Number(CHAIN_ID),
                to: reverterEvmAddress,
                nonce: await relay.getAccountNonce('0x' + accounts[0].address, requestId),
                gasPrice: await relay.gasPrice(requestId),
                data: PAYABLE_METHOD_CALL_DATA
            };
            const signedTx = await accounts[0].wallet.signTransaction(transaction);
            const transactionHash = await relay.sendRawTransaction(signedTx, requestId);

            // Wait until receipt is available in mirror node
            await mirrorNode.get(`/contracts/results/${transactionHash}`, requestId);

            const receipt = await relay.call(RelayCall.ETH_ENDPOINTS.ETH_GET_TRANSACTION_RECEIPT, [transactionHash], requestId);
            expect(receipt?.revertReason).to.exist;
            expect(receipt.revertReason).to.eq(PAYABLE_METHOD_ERROR_DATA);
        });

        describe('eth_getTransactionByHash for reverted payable contract calls', async function () {
            const payableMethodsData = [
                {
                    data: '0xfe0a3dd7',
                    method: 'revertWithNothing',
                    message: '',
                    errorData: '0x'
                },
                {
                    data: '0x0323d234',
                    method: 'revertWithString',
                    message: 'Some revert message',
                    errorData: '0x08c379a000000000000000000000000000000000000000000000000000000000000000200000000000000000000000000000000000000000000000000000000000000013536f6d6520726576657274206d65737361676500000000000000000000000000'
                },
                {
                    data: '0x46fc4bb1',
                    method: 'revertWithCustomError',
                    message: '',
                    errorData: '0x0bd3d39c'
                },
                {
                    data: '0x33fe3fbd',
                    method: 'revertWithPanic',
                    message: '',
                    errorData: '0x4e487b710000000000000000000000000000000000000000000000000000000000000012'
                }
            ];
            const hashes: any = [];

            beforeEach(async () => {
                requestId = Utils.generateRequestId();
            });

            before(async function () {
                for (const element of payableMethodsData) {
                    const transaction = {
                        // value: ONE_TINYBAR,
                        gasLimit: numberTo0x(30000),
                        chainId: Number(CHAIN_ID),
                        to: reverterEvmAddress,
                        nonce: await relay.getAccountNonce('0x' + accounts[0].address, requestId),
                        gasPrice: await relay.gasPrice(requestId),
                        data: element.data
                    };
                    const signedTx = await accounts[0].wallet.signTransaction(transaction);
                    const hash = await relay.sendRawTransaction(signedTx, requestId);
                    hashes.push(hash);

                    // Wait until receipt is available in mirror node
                    await mirrorNode.get(`/contracts/results/${hash}`, requestId);
                }
            });

            for (let i = 0; i < payableMethodsData.length; i++) {
                it(`Payable method ${payableMethodsData[i].method} returns tx object`, async function () {
                    const tx = await relay.call(RelayCall.ETH_ENDPOINTS.ETH_GET_TRANSACTION_BY_HASH, [hashes[i]], requestId);
                    expect(tx).to.exist;
                    expect(tx.hash).to.exist;
                    expect(tx.hash).to.eq(hashes[i]);
                });
            }

            // skip this test if using a remote relay since updating the env vars would not affect it
            if (global.relayIsLocal) {
                describe('DEV_MODE = true', async function () {
                    before(async () => {
                        process.env.DEV_MODE = 'true';
                    });

                    after(async () => {
                        process.env.DEV_MODE = 'false';
                    });

                    for (let i = 0; i < payableMethodsData.length; i++) {
                        it(`Payable method ${payableMethodsData[i].method} throws an error`, async function () {
                            await relay.callFailing(RelayCall.ETH_ENDPOINTS.ETH_GET_TRANSACTION_BY_HASH, [hashes[i]], {
                                code: -32008,
                                message: payableMethodsData[i].message,
                                data: payableMethodsData[i].errorData
                            }, requestId);
                        });
                    }
                });
            }
        });

        describe('eth_call for reverted pure contract calls', async function () {
            beforeEach(async () => {
                requestId = Utils.generateRequestId();
            });

            const pureMethodsData = [
                {
                    data: '0x2dac842f',
                    method: 'revertWithNothingPure',
                    message: '',
                    errorData: '0x'
                },
                {
                    data: '0x8b153371',
                    method: 'revertWithStringPure',
                    message: 'Some revert message',
                    errorData: '0x08c379a000000000000000000000000000000000000000000000000000000000000000200000000000000000000000000000000000000000000000000000000000000013536f6d6520726576657274206d65737361676500000000000000000000000000'
                },
                {
                    data: '0x35314694',
                    method: 'revertWithCustomErrorPure',
                    message: '',
                    errorData: '0x0bd3d39c'
                },
                {
                    data: '0x83889056',
                    method: 'revertWithPanicPure',
                    message: '',
                    errorData: '0x4e487b710000000000000000000000000000000000000000000000000000000000000012'
                }
            ];

            for (const element of pureMethodsData) {
                it(`Pure method ${element.method} returns tx receipt`, async function () {
                    const callData = {
                        from: '0x' + accounts[0].address,
                        to: reverterEvmAddress,
                        gas: numberTo0x(30000),
                        data: element.data
                    };

                    await relay.callFailing(RelayCall.ETH_ENDPOINTS.ETH_CALL, [callData, 'latest'], {
                        code: -32008,
                        message: element.message,
                        data: element.errorData
                    }, requestId);
                });
            }
        });
    });

    describe('eth_call with contract that calls precompiles', async () => {
        const TOKEN_NAME = Utils.randomString(10);
        const TOKEN_SYMBOL = Utils.randomString(5);
        const INITIAL_SUPPLY = 100000;
        const IS_TOKEN_ADDRESS_SIGNATURE = '0xbff9834f000000000000000000000000';

        let htsImpl, tokenAddress;

        before(async () => {
            const htsResult = await servicesNode.createHTS({
                tokenName: TOKEN_NAME,
                symbol: TOKEN_SYMBOL,
                treasuryAccountId: accounts[1].accountId.toString(),
                initialSupply: INITIAL_SUPPLY,
                adminPrivateKey: accounts[1].privateKey
            });

            tokenAddress = Utils.idToEvmAddress(htsResult.receipt.tokenId.toString());

            // Deploy a contract implementing HederaTokenService
            const HederaTokenServiceImplFactory = new ethers.ContractFactory(HederaTokenServiceImplJson.abi, HederaTokenServiceImplJson.bytecode, accounts[1].wallet);
            htsImpl = await HederaTokenServiceImplFactory.deploy(Helper.GAS.LIMIT_15_000_000);
        });

        it("Function calling HederaTokenService.isToken(token)", async () => {
            const callData = {
                from: '0x' + accounts[1].address,
                to: htsImpl.address,
                gas: numberTo0x(30000),
                data: IS_TOKEN_ADDRESS_SIGNATURE + tokenAddress.replace('0x', '')
            };

            relay.call(RelayCall.ETH_ENDPOINTS.ETH_CALL, [callData, 'latest']);
            const res = await relay.call(RelayCall.ETH_ENDPOINTS.ETH_CALL, [callData, 'latest'], requestId);

            expect(res).to.eq(RESULT_TRUE);
        });
    });

    describe('eth_getTransactionCount', async function () {
        let deployerContract, mirrorContract, mirrorContractDetails, contractId,
            primaryAccountNonce, secondaryAccountNonce;

        const defaultGasPrice = numberTo0x(Assertions.defaultGasPrice);
        const defaultGasLimit = numberTo0x(3_000_000);
        const defaultTransaction = {
            value: ONE_TINYBAR,
            chainId: Number(CHAIN_ID),
            maxPriorityFeePerGas: defaultGasPrice,
            maxFeePerGas: defaultGasPrice,
            gasLimit: defaultGasLimit,
            type: 2
        };

        before(async() => {
            const factory = new ethers.ContractFactory(DeployerContractJson.abi, DeployerContractJson.bytecode, accounts[0].wallet);
            let contract = await factory.deploy();
            await contract.deployed();

            // re-init the contract with the deployed address
            const receipt = await relay.provider.getTransactionReceipt(contract.deployTransaction.hash);
            deployerContract = new ethers.Contract(receipt.to, DeployerContractJson.abi, accounts[0].wallet);

            // get contract details
            mirrorContract = await mirrorNode.get(`/contracts/${receipt.to}`, requestId);

            // get contract result details
            mirrorContractDetails = await mirrorNode.get(`/contracts/results/${receipt.transactionHash}`, requestId);

            contractId = mirrorContract.contract_id;

            primaryAccountNonce = await servicesNode.getAccountNonce(accounts[0].accountId);
            secondaryAccountNonce = await servicesNode.getAccountNonce(accounts[1].accountId);
        });

        it('@release should execute "eth_getTransactionCount" primary', async function () {
            const res = await relay.call(RelayCalls.ETH_ENDPOINTS.ETH_GET_TRANSACTION_COUNT, [mirrorPrimaryAccount.evm_address, numberTo0x(mirrorContractDetails.block_number)], requestId);
            expect(res).to.be.equal(Utils.add0xPrefix(Utils.toHex(primaryAccountNonce.toInt())));
        });

        it('should execute "eth_getTransactionCount" secondary', async function () {
            const res = await relay.call(RelayCalls.ETH_ENDPOINTS.ETH_GET_TRANSACTION_COUNT, [mirrorSecondaryAccount.evm_address, numberTo0x(mirrorContractDetails.block_number)], requestId);
            expect(res).to.be.equal(Utils.add0xPrefix(Utils.toHex(secondaryAccountNonce.toInt())));
        });

        it('@release should execute "eth_getTransactionCount" historic', async function () {
            const res = await relay.call(RelayCalls.ETH_ENDPOINTS.ETH_GET_TRANSACTION_COUNT, [mirrorContract.evm_address, numberTo0x(mirrorContractDetails.block_number)], requestId);
            expect(res).to.be.equal('0x2');
        });

        it('@release should execute "eth_getTransactionCount" contract latest', async function () {
            const res = await relay.call(RelayCalls.ETH_ENDPOINTS.ETH_GET_TRANSACTION_COUNT, [mirrorContract.evm_address, EthImpl.blockLatest], requestId);
            expect(res).to.be.equal('0x2');
        });

        it('@release should execute "eth_getTransactionCount" for account with id converted to evm_address', async function () {
            const res = await relay.call(RelayCalls.ETH_ENDPOINTS.ETH_GET_TRANSACTION_COUNT, [Utils.idToEvmAddress(mirrorPrimaryAccount.account), numberTo0x(mirrorContractDetails.block_number)], requestId);
            expect(res).to.be.equal(Utils.add0xPrefix(Utils.toHex(primaryAccountNonce.toInt())));
        });

        it('@release should execute "eth_getTransactionCount" contract with id converted to evm_address historic', async function () {
            const res = await relay.call(RelayCalls.ETH_ENDPOINTS.ETH_GET_TRANSACTION_COUNT, [Utils.idToEvmAddress(contractId.toString()), numberTo0x(mirrorContractDetails.block_number)], requestId);
            expect(res).to.be.equal('0x2');
        });

        it('@release should execute "eth_getTransactionCount" contract with id converted to evm_address latest', async function () {
            const res = await relay.call(RelayCalls.ETH_ENDPOINTS.ETH_GET_TRANSACTION_COUNT, [Utils.idToEvmAddress(contractId.toString()), EthImpl.blockLatest], requestId);
            expect(res).to.be.equal('0x2');
        });

        it('should execute "eth_getTransactionCount" for non-existing address', async function () {
            const res = await relay.call(RelayCalls.ETH_ENDPOINTS.ETH_GET_TRANSACTION_COUNT, [Address.NON_EXISTING_ADDRESS, numberTo0x(mirrorContractDetails.block_number)], requestId);
            expect(res).to.be.equal('0x0');
        });

        it('should execute "eth_getTransactionCount" from hollow account', async function () {
            const hollowAccount = ethers.Wallet.createRandom();
            const resBeforeCreation = await relay.call(RelayCalls.ETH_ENDPOINTS.ETH_GET_TRANSACTION_COUNT, [hollowAccount.address, 'latest'], requestId);
            expect(resBeforeCreation).to.be.equal('0x0');

            const gasPrice = await relay.gasPrice(requestId);
            const signedTxHollowAccountCreation = await accounts[1].wallet.signTransaction({
                ...defaultTransaction,
                value: '10000000000000000000', // 10 HBARs
                to: hollowAccount.address,
                nonce: await relay.getAccountNonce('0x' + accounts[1].address, requestId),
                maxPriorityFeePerGas: gasPrice,
                maxFeePerGas: gasPrice,
            });
            const txHashHAC = await relay.call(RelayCalls.ETH_ENDPOINTS.ETH_SEND_RAW_TRANSACTION, [signedTxHollowAccountCreation], requestId);
            await mirrorNode.get(`/contracts/results/${txHashHAC}`, requestId);

            const signTxFromHollowAccount = await hollowAccount.signTransaction({
                ...defaultTransaction,
                to: mirrorContract.evm_address,
                nonce: await relay.getAccountNonce(hollowAccount.address, requestId),
                maxPriorityFeePerGas: gasPrice,
                maxFeePerGas: gasPrice,
            });
            const txHashHA = await relay.call(RelayCalls.ETH_ENDPOINTS.ETH_SEND_RAW_TRANSACTION, [signTxFromHollowAccount], requestId);
            await mirrorNode.get(`/contracts/results/${txHashHA}`, requestId);

            const resAfterCreation = await relay.call(RelayCalls.ETH_ENDPOINTS.ETH_GET_TRANSACTION_COUNT, [hollowAccount.address, 'latest'], requestId);
            expect(resAfterCreation).to.be.equal('0x1');
        });

        it('should execute "eth_getTransactionCount" for account with non-zero nonce', async function () {
            const account = await servicesNode.createAliasAccount(10, null, requestId);

            // Wait for account creation to propagate
            await mirrorNode.get(`/accounts/${account.accountId}`, requestId);

            const gasPrice = await relay.gasPrice(requestId);
            const transaction = {
                ...defaultTransaction,
                to: mirrorContract.evm_address,
                nonce: await relay.getAccountNonce('0x' + account.address, requestId),
                maxPriorityFeePerGas: gasPrice,
                maxFeePerGas: gasPrice,
            };

            const signedTx = await account.wallet.signTransaction(transaction);
            const transactionHash = await relay.sendRawTransaction(signedTx, requestId);
            // Since the transactionId is not available in this context
            // Wait for the transaction to be processed and imported in the mirror node with axios-retry
            await mirrorNode.get(`/contracts/results/${transactionHash}`, requestId);

            const res = await relay.call(RelayCalls.ETH_ENDPOINTS.ETH_GET_TRANSACTION_COUNT, ['0x' + account.address, 'latest'], requestId);
            expect(res).to.be.equal('0x1');
        });

        it('nonce for contract correctly increments', async function () {
            const nonceBefore = await relay.call(RelayCalls.ETH_ENDPOINTS.ETH_GET_TRANSACTION_COUNT, [deployerContract.address, 'latest'], requestId);
            expect(nonceBefore).to.be.equal('0x2');

            const newContractReceipt = await deployerContract.deployViaCreate();
            await newContractReceipt.wait();

            const nonceAfter = await relay.call(RelayCalls.ETH_ENDPOINTS.ETH_GET_TRANSACTION_COUNT, [deployerContract.address, 'latest'], requestId);
            expect(nonceAfter).to.be.equal('0x3');

        });

    });

    describe('Filter API Test Suite', () => {
        it('should be able to create a log filter', async function() {
            const currentBlock =  await relay.call(RelayCalls.ETH_ENDPOINTS.ETH_BLOCK_NUMBER, [], requestId);
            expect(RelayAssertions.validateHash((await relay.call(RelayCalls.ETH_ENDPOINTS.ETH_NEW_FILTER, [], requestId)), 32)).to.eq(true, 'without params');
            expect(RelayAssertions.validateHash((await relay.call(RelayCalls.ETH_ENDPOINTS.ETH_NEW_FILTER, [{
                fromBlock: currentBlock,
                toBlock: 'latest'
            }], requestId)), 32)).to.eq(true, 'from current block to latest');

            expect(RelayAssertions.validateHash((await relay.call(RelayCalls.ETH_ENDPOINTS.ETH_NEW_FILTER, [{
                fromBlock: currentBlock,
                toBlock: 'latest',
                address: reverterEvmAddress
            }], requestId)), 32)).to.eq(true, 'from current block to latest and specified address');

            expect(RelayAssertions.validateHash((await relay.call(RelayCalls.ETH_ENDPOINTS.ETH_NEW_FILTER, [{
                fromBlock: currentBlock,
                toBlock: 'latest',
                address: reverterEvmAddress,
                topics: TOPICS
            }], requestId)), 32)).to.eq(true, 'with all params');
        });
    });
});<|MERGE_RESOLUTION|>--- conflicted
+++ resolved
@@ -38,11 +38,8 @@
 import Address from '../../tests/helpers/constants';
 import Assertions from '../helpers/assertions';
 import RelayCalls from "../helpers/constants";
-<<<<<<< HEAD
 import RelayAssertions from '../../../../packages/relay/tests/assertions';
-=======
 import { numberTo0x } from '../../../../packages/relay/src/formatters';
->>>>>>> f972c2ec
 
 describe('@api-batch-3 RPC Server Acceptance Tests', function () {
     this.timeout(240 * 1000); // 240 seconds
