/*-
 *
 * Hedera JSON RPC Relay
 *
 * Copyright (C) 2023 Hedera Hashgraph, LLC
 *
 * Licensed under the Apache License, Version 2.0 (the "License");
 * you may not use this file except in compliance with the License.
 * You may obtain a copy of the License at
 *
 *      http://www.apache.org/licenses/LICENSE-2.0
 *
 * Unless required by applicable law or agreed to in writing, software
 * distributed under the License is distributed on an "AS IS" BASIS,
 * WITHOUT WARRANTIES OR CONDITIONS OF ANY KIND, either express or implied.
 * See the License for the specific language governing permissions and
 * limitations under the License.
 *
 */

// external resources
import { solidity } from "ethereum-waffle";
import chai, {assert, expect} from "chai";
import WebSocket from 'ws';
chai.use(solidity);

import {Utils} from '../../helpers/utils';
import assertions from '../../helpers/assertions';
import {AliasAccount} from "../../clients/servicesClient";
import {predefined, WebSocketError} from '../../../../../packages/relay';
import { ethers } from "ethers";

const LogContractJson = require('../../contracts/Logs.json');

const FOUR_TWENTY_NINE_RESPONSE = 'Unexpected server response: 429';
const WS_RELAY_URL = `ws://localhost:${process.env.WEB_SOCKET_PORT}`;

const establishConnection = async () => {
    const provider = await new ethers.providers.WebSocketProvider(WS_RELAY_URL);
    await provider.send('eth_chainId');
    return provider;
};

async function expectedErrorAndConnections(server: any): Promise<void> {

    let expectedErrorMessageResult = false;
    let expectedNumberOfOpenConnections = false;

    const listeners = process.listeners('uncaughtException');
    process.removeAllListeners('uncaughtException');

    process.on('uncaughtException', function (err) {

        expectedErrorMessageResult = (err.message === FOUR_TWENTY_NINE_RESPONSE);
        expectedNumberOfOpenConnections = (server._connections == parseInt(process.env.CONNECTION_LIMIT));

        assert.equal(expectedErrorMessageResult, true, `Incorrect error message returned. Expected ${FOUR_TWENTY_NINE_RESPONSE}, got ${err.message}`);
        assert.equal(expectedNumberOfOpenConnections, true, `Incorrect number of open connections. Expected ${process.env.CONNECTION_LIMIT}, got ${server._connections}`);

        process.removeAllListeners('uncaughtException');
        listeners.forEach(async (listener) => {
            process.on('uncaughtException', listener);

        });
    });

    try {
        process.nextTick(async () => {
            await establishConnection();
        });
    } catch (err) {
        console.log('Caught error:', err.message);
    }
};

const unsubscribeAndCloseConnections = async (provider: ethers.providers.WebSocketProvider, subId: string) => {
    const result = await provider.send('eth_unsubscribe', [subId]);
    provider.destroy();
    return result;
};

const createLogs = async (contract: ethers.Contract) => {
    const tx1 = await contract.log0(10);
    const rec1 = await tx1.wait();

    const tx2 = await contract.log1(1);
    const rec2 = await tx2.wait();

    const tx3 = await contract.log2(1, 2);
    const rec3 = await tx3.wait();

    const tx4 = await contract.log3(10, 20, 31);
    const rec4 = await tx4.wait();

    const tx5 = await contract.log4(11, 22, 33, 44);
    const rec5 = await tx5.wait();

    await new Promise(resolve => setTimeout(resolve, 2000));
};

describe('@web-socket Acceptance Tests', async function() {
    this.timeout(240 * 1000); // 240 seconds
    const CHAIN_ID = process.env.CHAIN_ID || 0;
    let server;
    // @ts-ignore
    const {servicesNode, relay} = global;

    // cached entities
    let requestId;
    let wsProvider;
    const accounts: AliasAccount[] = [];
    let logContractSigner;
    // Cached original ENV variables
    let originalWsMaxConnectionTtl;
    let originalWsMultipleAddressesEnabledValue;

    const topics = [
        "0xa8fb2f9a49afc2ea148319326c7208965555151db2ce137c05174098730aedc3",
        "0x0000000000000000000000000000000000000000000000000000000000000004",
        "0x0000000000000000000000000000000000000000000000000000000000000006",
        "0x0000000000000000000000000000000000000000000000000000000000000007"
    ]

    this.beforeAll(async () => {
        accounts[0] = await servicesNode.createAliasAccount(30, relay.provider, requestId);
        // Deploy Log Contract
        logContractSigner = await Utils.deployContractWithEthersV2([], LogContractJson, accounts[0].wallet);
        // cache original ENV values
        originalWsMaxConnectionTtl = process.env.WS_MAX_CONNECTION_TTL;
        originalWsMultipleAddressesEnabledValue = process.env.WS_MULTIPLE_ADDRESSES_ENABLED;

        process.env.WS_MAX_CONNECTION_TTL = '10000';
    });

    this.beforeEach(async () => {
<<<<<<< HEAD
        const {socketServer} = global;
=======
        // restore original ENV value
        process.env.WS_MULTIPLE_ADDRESSES_ENABLED = originalWsMultipleAddressesEnabledValue;

        const { socketServer } = global;
>>>>>>> 30d1a766
        server = socketServer;

        wsProvider = await new ethers.providers.WebSocketProvider(WS_RELAY_URL);

        requestId = Utils.generateRequestId();
        // Stabilizes the initial connection test.
        await new Promise(resolve => setTimeout(resolve, 1000));
        // expect(server._connections).to.equal(1);
    });

    this.afterEach(async () => {
        await wsProvider.destroy();
        await new Promise(resolve => setTimeout(resolve, 1000));
        // expect(server._connections).to.equal(0);
    });

    this.afterAll(async () => {
        // Return ENV variables to their original value
        process.env.WS_MAX_CONNECTION_TTL = originalWsMaxConnectionTtl;
    });


    describe('Connection', async function () {
        it('establishes connection', async function () {
            expect(wsProvider).to.exist;
            expect(wsProvider._wsReady).to.eq(true);
        });

        it('Socket server responds to the eth_chainId event', async function () {
            const response = await wsProvider.send('eth_chainId');
            expect(response).to.eq(CHAIN_ID);
        });

        it('Establishes multiple connections', async function () {

            const secondProvider = new ethers.providers.WebSocketProvider(
                WS_RELAY_URL
            );

            const response = await secondProvider.send('eth_chainId');
            expect(response).to.eq(CHAIN_ID);
            expect(server._connections).to.equal(2);

            secondProvider.destroy();
        });

        it('Subscribe and Unsubscribe', async function () {
            // subscribe
            const subId = await wsProvider.send('eth_subscribe', ["logs", {"address": logContractSigner.address}]);
            // unsubscribe
            const result = await wsProvider.send('eth_unsubscribe', [subId]);

            expect(subId).to.be.length(34);
            expect(subId.substring(0, 2)).to.be.eq("0x");
            expect(result).to.be.eq(true);
        });

        it('Subscribe and receive log event and unsubscribe', async function () {
            const loggerContractWS = new ethers.Contract(logContractSigner.address, LogContractJson.abi, wsProvider);
            let eventReceived;
            loggerContractWS.once("Log1", (val) => {
                eventReceived = val;
            });

            // perform an action on the SC that emits a Log1 event
            await logContractSigner.log1(100);
            // wait 1s to expect the message
            await new Promise(resolve => setTimeout(resolve, 4000));

            expect(eventReceived).to.be.eq(100);
        });

        it('Multiple ws connections and multiple subscriptions per connection', async function () {
            const wsConn1 = new ethers.providers.WebSocketProvider(
                `ws://localhost:${process.env.WEB_SOCKET_PORT}`
            );

            const wsConn2 = new ethers.providers.WebSocketProvider(
                `ws://localhost:${process.env.WEB_SOCKET_PORT}`
            );

            // using WS providers with LoggerContract
            const loggerContractWS1 = new ethers.Contract(logContractSigner.address, LogContractJson.abi, wsConn1);
            const loggerContractWS2 = new ethers.Contract(logContractSigner.address, LogContractJson.abi, wsConn2);

            // subscribe to Log1 of LoggerContract for all connections
            let eventReceivedWS1;
            loggerContractWS1.once("Log1", (val) => {
                eventReceivedWS1 = val;
            });

            //Subscribe to Log3 of LoggerContract for 2 connections
            let param1Log3ReceivedWS2;
            let param2Log3ReceivedWS2;
            let param3Log3ReceivedWS2;
            loggerContractWS2.once("Log3", (val1, val2, val3) => {
                param1Log3ReceivedWS2 = val1;
                param2Log3ReceivedWS2 = val2;
                param3Log3ReceivedWS2 = val3;
            });

            //Generate the Logs.
            await logContractSigner.log1(100);
            await logContractSigner.log3(4, 6, 7);
            // wait 2s to expect the message
            await new Promise(resolve => setTimeout(resolve, 3000));

            // validate we received everything as expected
            expect(eventReceivedWS1).to.be.eq(100);
            expect(param1Log3ReceivedWS2).to.be.eq(4);
            expect(param2Log3ReceivedWS2).to.be.eq(6);
            expect(param3Log3ReceivedWS2).to.be.eq(7);

            // destroy all WS connections
            wsConn1.destroy();
            wsConn2.destroy();
        });

        it('When JSON is invalid, expect INVALID_REQUEST Error message', async function () {

            const webSocket = new WebSocket(WS_RELAY_URL);
            let response = "";
            webSocket.on('message', function incoming(data) {
                response = data;
            });
            webSocket.on('open', function open() {
                webSocket.send('{"jsonrpc":"2.0","method":"eth_chainId","params":[],"id":1');
            });
            await new Promise(resolve => setTimeout(resolve, 200));

            expect(JSON.parse(response).code).to.eq(predefined.INVALID_REQUEST.code);
            expect(JSON.parse(response).name).to.eq(predefined.INVALID_REQUEST.name);
            expect(JSON.parse(response).message).to.eq(predefined.INVALID_REQUEST.message);

            webSocket.close();
        });

<<<<<<< HEAD
        it('Connection TTL is enforced, should close all connections', async function () {
=======
        it('Subscribe to multiple contracts on same subscription', async function () {
            process.env.WS_MULTIPLE_ADDRESSES_ENABLED = "true"; // enable feature flag for this test
            await new Promise(resolve => setTimeout(resolve, 10000));

            const logContractSigner2 = await Utils.deployContractWithEthersV2([], LogContractJson, accounts[0].wallet);
            const logContractSigner3 = await Utils.deployContractWithEthersV2([], LogContractJson, accounts[0].wallet);
            const addressCollection = [logContractSigner.address, logContractSigner2.address, logContractSigner3.address];
            let subscriptionId = "";
            const webSocket = new WebSocket(WS_RELAY_URL);

            let latestEventFromSubscription;
            webSocket.on('message', function incoming(data) {
                if(subscriptionId == ""){
                    subscriptionId = JSON.parse(data).result;
                } else {
                    latestEventFromSubscription = JSON.parse(data);
                }
            });

            webSocket.on('open', function open() {
                const request = `{"jsonrpc":"2.0","method":"eth_subscribe","params":["logs", {"address":${JSON.stringify(addressCollection)}}],"id":1}`;
                webSocket.send(request);
            });
            await new Promise(resolve => setTimeout(resolve, 500)); // wait for subscription to be created

            // create event on contract 1
            await logContractSigner.log1(100);
            await new Promise(resolve => setTimeout(resolve, 2000)); // wait for event to be received
            expect("1: " + latestEventFromSubscription.params.result.address).to.be.eq("1: " + logContractSigner.address.toLowerCase());
            expect("1: " + latestEventFromSubscription.params.subscription).to.be.eq("1: " + subscriptionId);

            // create event on contract 2
            await logContractSigner2.log1(200);
            await new Promise(resolve => setTimeout(resolve, 2000)); // wait for event to be received
            expect("2: " + latestEventFromSubscription.params.result.address).to.be.eq("2: " + logContractSigner2.address.toLowerCase());
            expect("2: " + latestEventFromSubscription.params.subscription).to.be.eq("2: " + subscriptionId);

            // create event on contract 3
            await logContractSigner3.log1(300);
            await new Promise(resolve => setTimeout(resolve, 2000)); // wait for event to be received
            expect("3: " + latestEventFromSubscription.params.result.address).to.be.eq("3: " + logContractSigner3.address.toLowerCase());
            expect("3: " + latestEventFromSubscription.params.subscription).to.be.eq("3: " + subscriptionId);

            // close the connection
            webSocket.close();

            // wait for the connections to be closed
            await new Promise(resolve => setTimeout(resolve, 500));
            process.env.WS_MULTIPLE_ADDRESSES_ENABLED = originalWsMultipleAddressesEnabledValue; // restore original value
        });


        it('Subscribe to multiple contracts on same subscription Should fail with INVALID_PARAMETER due to feature flag disabled', async function () {
            const originalWsMultipleAddressesEnabledValue = process.env.WS_MULTIPLE_ADDRESSES_ENABLED; // cache original value
            process.env.WS_MULTIPLE_ADDRESSES_ENABLED = "false"; // disable feature flag
            const logContractSigner2 = await Utils.deployContractWithEthersV2([], LogContractJson, accounts[0].wallet);
            const addressCollection = [logContractSigner.address, logContractSigner2.address];
            const webSocket = new WebSocket(WS_RELAY_URL);
            const requestId = 3;
            webSocket.on('open', function open() {
                const request = `{"jsonrpc":"2.0","method":"eth_subscribe","params":["logs", {"address":${JSON.stringify(addressCollection)}}],"id":${requestId}}`;
                webSocket.send(request);
            });
            let response;
            webSocket.on('message', function incoming(data) {
                response = JSON.parse(data);
            });

            await new Promise(resolve => setTimeout(resolve, 1000));

            expect(response.id).to.be.eq(requestId);
            expect(response.error.code).to.be.eq(-32602);
            expect(response.error.name).to.be.eq('Invalid parameter');
            expect(response.error.message).to.be.eq(`Invalid parameter filters.address: Only one contract address is allowed`);

            // post test clean-up
            webSocket.close();

            // wait 500 ms for the connection to be closed
            await new Promise(resolve => setTimeout(resolve, 500));
        });


        it('Connection TTL is enforced, should close all connections', async function() {
>>>>>>> 30d1a766
            const wsConn2 = await new ethers.providers.WebSocketProvider(WS_RELAY_URL);
            const wsConn3 = await new ethers.providers.WebSocketProvider(WS_RELAY_URL);
            await new Promise(resolve => setTimeout(resolve, 300)); // Wait for the connections to be established

            // we verify that we have 3 connections, since we already have one from the beforeEach hook (wsProvider)
            expect(server._connections).to.equal(3);

            let closeEventHandled2 = false;
            wsConn2._websocket.on('close', (code, message) => {
                closeEventHandled2 = true;
                expect(code).to.equal(WebSocketError.TTL_EXPIRED.code);
                expect(message).to.equal(WebSocketError.TTL_EXPIRED.message);
            })

            let closeEventHandled3 = false;
            wsConn2._websocket.on('close', (code, message) => {
                closeEventHandled3 = true;
                expect(code).to.equal(WebSocketError.TTL_EXPIRED.code);
                expect(message).to.equal(WebSocketError.TTL_EXPIRED.message);
            })

            await new Promise(resolve => setTimeout(resolve, parseInt(process.env.WS_MAX_CONNECTION_TTL) + 1000));

            expect(closeEventHandled2).to.eq(true);
            expect(closeEventHandled3).to.eq(true);
            expect(server._connections).to.equal(0);
        });

        it('Expect Unsupported Method Error message when subscribing for newHeads method', async function () {
            const webSocket = new WebSocket(WS_RELAY_URL);
            let response = {};
            webSocket.on('message', function incoming(data) {
                response = JSON.parse(data);
            });
            webSocket.on('open', function open() {
                webSocket.send('{"jsonrpc":"2.0","method":"eth_subscribe","params":["newHeads"],"id":1}');
            });

            // wait 500ms to expect the message
            await new Promise(resolve => setTimeout(resolve, 500));

            expect(response.error.code).to.eq(predefined.UNSUPPORTED_METHOD.code);
            expect(response.error.name).to.eq(predefined.UNSUPPORTED_METHOD.name);
            expect(response.error.message).to.eq(predefined.UNSUPPORTED_METHOD.message);

            // close the connection
            webSocket.close();
        });

        it('Expect Unsupported Method Error message when subscribing for newPendingTransactions method', async function () {
            const webSocket = new WebSocket(WS_RELAY_URL);
            let response = {};
            webSocket.on('message', function incoming(data) {
                response = JSON.parse(data);
            });
            webSocket.on('open', function open() {
                webSocket.send('{"jsonrpc":"2.0","method":"eth_subscribe","params":["newPendingTransactions"],"id":1}');
            });

            // wait 500ms to expect the message
            await new Promise(resolve => setTimeout(resolve, 500));

            expect(response.error.code).to.eq(predefined.UNSUPPORTED_METHOD.code);
            expect(response.error.name).to.eq(predefined.UNSUPPORTED_METHOD.name);
            expect(response.error.message).to.eq(predefined.UNSUPPORTED_METHOD.message);

            // close the connection
            webSocket.close();
        });

        it('Expect Unsupported Method Error message when subscribing for "other" method', async function () {
            const webSocket = new WebSocket(WS_RELAY_URL);
            let response = {};
            webSocket.on('message', function incoming(data) {
                response = JSON.parse(data);
            });
            webSocket.on('open', function open() {
                webSocket.send('{"jsonrpc":"2.0","method":"eth_subscribe","params":["other"],"id":1}');
            });

            // wait 500ms to expect the message
            await new Promise(resolve => setTimeout(resolve, 500));

            expect(response.error.code).to.eq(predefined.UNSUPPORTED_METHOD.code);
            expect(response.error.name).to.eq(predefined.UNSUPPORTED_METHOD.name);
            expect(response.error.message).to.eq(predefined.UNSUPPORTED_METHOD.message);

            // close the connection
            webSocket.close();
            await new Promise(resolve => setTimeout(resolve, 500)); // Wait for the connection to be closed
        });

        it('Does not allow more connections than the connection limit', async function () {
            // We already have one connection
            expect(server._connections).to.equal(1);

            let providers: ethers.providers.WebSocketProvider[] = [];
            for (let i = 1; i < parseInt(process.env.CONNECTION_LIMIT); i++) {
                providers.push(await establishConnection());
            }

            expect(server._connections).to.equal(parseInt(process.env.CONNECTION_LIMIT));

            await expectedErrorAndConnections(server);

            await new Promise(resolve => setTimeout(resolve, 1000));

            // Now let's close all of these connections
            providers.forEach(async (provider: ethers.providers.WebSocketProvider) => {
                const subId = await provider.send('eth_subscribe', ["logs", {"address": logContractSigner.address}]);
                await unsubscribeAndCloseConnections(provider, subId);
            });

            await new Promise(resolve => setTimeout(resolve, 1000));

            expect(server._connections).to.equal(1);
        });

<<<<<<< HEAD
        it('Closes connections to the server on webSocket close', async function () {
            // start with the one existing connection to the server.
            expect(server._connections).to.equal(1);

            let provider = await establishConnection();
            await new Promise(resolve => setTimeout(resolve, 200));
            expect(server._connections).to.equal(2);

            // subscribe
            let subId = await provider.send('eth_subscribe', ["logs", {"address": logContractSigner.address}]);
            // unsubscribe
            let result = await unsubscribeAndCloseConnections(provider, subId);
            await new Promise(resolve => setTimeout(resolve, 1000));
=======
        describe('ethSubscribe Logs Params Validations', async function() {

            after(() => {
                // wait 500ms to let the server close the connections
                return new Promise(resolve => setTimeout(resolve, 500));
            });

            it('Calling eth_subscribe Logs with a non existent address should fail', async function() {
                const missingContract = "0xea4168c4cbb744ec22dea4a4bfc5f74b6fe27816";
                let actualError: any = null;
                try {
                    await wsProvider.send('eth_subscribe', ["logs", {"address": missingContract}]);
                } catch (e: any) {
                    actualError = JSON.parse(e.response);
                }

                const expectedError = predefined.INVALID_PARAMETER(`filters.address`, `${missingContract} is not a valid contract type or does not exists`);
                expect(actualError.error.code).to.be.eq(expectedError.code);
                expect(actualError.error.name).to.be.eq(expectedError.name);
                expect(actualError.error.message).to.contains(expectedError.message);
            });

            it('Calling eth_subscribe Logs with an empty address should fail', async function() {
                const missingContract = "";
                let actualError: any = null;
                try {
                    await wsProvider.send('eth_subscribe', ["logs", {"address": missingContract}]);
                } catch (e: any) {
                    actualError = JSON.parse(e.response);
                }

                const expectedError = predefined.INVALID_PARAMETER(`'address' for EthSubscribeLogsParamsObject`, `Expected 0x prefixed string representing the address (20 bytes) or an array of addresses, value: `);
                expect(actualError.error.code).to.be.eq(expectedError.code);
                expect(actualError.error.name).to.be.eq(expectedError.name);
                expect(actualError.error.message).to.contains(expectedError.message);
            });

            it('Calling eth_subscribe Logs with params without address should fail', async function() {
                let actualError: any = null;
                try {
                    await wsProvider.send('eth_subscribe', ["logs", {}]);
                } catch (e: any) {
                    actualError = JSON.parse(e.response);
                }

                const expectedError = predefined.MISSING_REQUIRED_PARAMETER(`'address' for EthSubscribeLogsParamsObject`);
                expect(actualError.error.code).to.be.eq(expectedError.code);
                expect(actualError.error.name).to.be.eq(expectedError.name);
                expect(actualError.error.message).to.contains(expectedError.message);
            });

            it('Calling eth_subscribe Logs with an invalid topics should fail', async function() {
                let actualError: any = null;
                try {
                    await wsProvider.send('eth_subscribe', ["logs", {"address": logContractSigner.address, "topics": ["0x000"]}]);
                } catch (e: any) {
                    actualError = JSON.parse(e.response);
                }

                const expectedError = predefined.INVALID_PARAMETER(`'topics' for EthSubscribeLogsParamsObject`, `Expected an array or array of arrays containing 0x prefixed string representing the hash (32 bytes) of a topic, value: 0x000`);
                expect(actualError.error.code).to.be.eq(expectedError.code);
                expect(actualError.error.name).to.be.eq(expectedError.name);
                expect(actualError.error.message).to.contains(expectedError.message);
            });
        });

        describe('IP connection limits', async function() {
            let originalConnectionLimitPerIp;
>>>>>>> 30d1a766

            expect(server._connections).to.equal(1);
            expect(result).to.be.true;

            // Let's try with 3 connections
            provider = await establishConnection();
            await new Promise(resolve => setTimeout(resolve, 200));
            // subscribe
            subId = await provider.send('eth_subscribe', ["logs", {"address": logContractSigner.address}]);
            expect(server._connections).to.equal(2);

            const provider2 = await establishConnection();
            await new Promise(resolve => setTimeout(resolve, 200));
            // subscribe
            const subId2 = await provider.send('eth_subscribe', ["logs", {"address": logContractSigner.address}]);
            expect(server._connections).to.equal(3);

            // unsubscribe
            result = await unsubscribeAndCloseConnections(provider2, subId2);
            await new Promise(resolve => setTimeout(resolve, 1000));
            expect(server._connections).to.equal(2);

            // unsubscribe
            result = await unsubscribeAndCloseConnections(provider, subId);
            await new Promise(resolve => setTimeout(resolve, 1000));
            expect(server._connections).to.equal(1);
        });
    });

    describe('Subscribes to log events', async function () {
        let logContractSigner2, logContractSigner3;
        let loggerContractWS1, loggerContractWS2, loggerContractWS3;
        const ANONYMOUS_LOG_DATA = '0x000000000000000000000000000000000000000000000000000000000000000a';

        // Deploy several contracts
        before(async function() {
            logContractSigner2 = await Utils.deployContractWithEthers([], LogContractJson, accounts[0].wallet, relay);
            logContractSigner3 = await Utils.deployContractWithEthers([], LogContractJson, accounts[0].wallet, relay);
        });

        beforeEach(async function() {
            loggerContractWS1 = new ethers.Contract(logContractSigner.address, LogContractJson.abi, wsProvider);
            loggerContractWS2 = new ethers.Contract(logContractSigner2.address, LogContractJson.abi, wsProvider);
            loggerContractWS3 = new ethers.Contract(logContractSigner3.address, LogContractJson.abi, wsProvider);
        });

        it('Subscribes for all contract logs', async function () {
            const filter = {};

            let eventsReceived = [];

            wsProvider.on(filter, (event) => {
                eventsReceived.push(event);
            });

            const contracts = [logContractSigner, logContractSigner2, logContractSigner3];
            const cLen = contracts.length;

            // Create logs from all deployed contracts
            for(let i = 0; i < cLen; i++) {
                await createLogs(contracts[i]);
            }

            // Only the logs from logContractSigner.address are captured
            expect(eventsReceived.length).to.eq(15);

            for (let i = 0; i < cLen; i++) {
                const iter = i * 5;

                // event Log0(uint256 num1) anonymous;
                assertions.expectAnonymousLog(eventsReceived[iter], contracts[i], ANONYMOUS_LOG_DATA);

                // event Log1(uint256 indexed num0);
                assertions.expectLogArgs(eventsReceived[iter + 1], contracts[i], [1]);

                // event Log2(uint256 indexed num0, uint256 indexed num1);
                assertions.expectLogArgs(eventsReceived[iter + 2], contracts[i], [1, 2]);

                // event Log3(uint256 indexed num0, uint256 indexed num1, uint256 indexed num2);
                assertions.expectLogArgs(eventsReceived[iter + 3], contracts[i], [10, 20, 31]);

                // event Log4(uint256 indexed num0, uint256 indexed num1, uint256 indexed num2, uint256 num3);
                assertions.expectLogArgs(eventsReceived[iter + 4], contracts[i], [11, 22, 33, 44]);
            }
        });

        it('Subscribes for contract logs for a specific contract address (using evmAddress)', async function () {
            const filter = {
                address: logContractSigner.evmAddress,
                topics: []
            };

            let eventsReceived = [];

            wsProvider.on(filter, (event) => {
                eventsReceived.push(event);
            });

            const contracts = [logContractSigner, logContractSigner2, logContractSigner3];

            // Create logs from all deployed contracts
            for(let i = 0; i < contracts.length; i++) {
                await createLogs(contracts[i]);
            }

            // Only the logs from logContractSigner.address are captured
            expect(eventsReceived.length).to.eq(5);

            assertions.expectAnonymousLog(eventsReceived[0], logContractSigner, ANONYMOUS_LOG_DATA);
            assertions.expectLogArgs(eventsReceived[1], logContractSigner, [1]);
            assertions.expectLogArgs(eventsReceived[2], logContractSigner, [1, 2]);
            assertions.expectLogArgs(eventsReceived[3], logContractSigner, [10, 20, 31]);
            assertions.expectLogArgs(eventsReceived[4], logContractSigner, [11, 22, 33, 44]);
        });

        it('Subscribes for contract logs for a specific contract address (using long zero address)', async function () {
            const filter = {
                address: logContractSigner.address,
                topics: []
            };

            let eventsReceived = [];

            wsProvider.on(filter, (event) => {
                eventsReceived.push(event);
            });

            const contracts = [logContractSigner, logContractSigner2, logContractSigner3];

            // Create logs from all deployed contracts
            for(let i = 0; i < contracts.length; i++) {
                await createLogs(contracts[i]);
            }

            // Only the logs from logContractSigner.address are captured
            expect(eventsReceived.length).to.eq(5);

            assertions.expectAnonymousLog(eventsReceived[0], logContractSigner, ANONYMOUS_LOG_DATA);
            assertions.expectLogArgs(eventsReceived[1], logContractSigner, [1]);
            assertions.expectLogArgs(eventsReceived[2], logContractSigner, [1, 2]);
            assertions.expectLogArgs(eventsReceived[3], logContractSigner, [10, 20, 31]);
            assertions.expectLogArgs(eventsReceived[4], logContractSigner, [11, 22, 33, 44]);
        });

        it('Subscribes for contract logs for a single topic', async function () {
            const filter = {
                topics: ['0x46692c0e59ca9cd1ad8f984a9d11715ec83424398b7eed4e05c8ce84662415a8']  // emitted by Log1 method
            };

            let eventsReceived = [];

            wsProvider.on(filter, (event) => {
                eventsReceived.push(event);
            });

            const contracts = [logContractSigner, logContractSigner2, logContractSigner3];

            // Create logs from all deployed contracts
            for(let i = 0; i < contracts.length; i++) {
                await createLogs(contracts[i]);
            }

            // Only the logs from logContractSigner.address are captured
            expect(eventsReceived.length).to.eq(3);

            assertions.expectLogArgs(eventsReceived[0], contracts[0], [1]);
            assertions.expectLogArgs(eventsReceived[1], contracts[1], [1]);
            assertions.expectLogArgs(eventsReceived[2], contracts[2], [1]);
        });

        it('Subscribes for contract logs for multiple topics', async function () {
            const filter = {
                topics: [
                    '0x46692c0e59ca9cd1ad8f984a9d11715ec83424398b7eed4e05c8ce84662415a8', // emitted only by Log1 method
                    '0x0000000000000000000000000000000000000000000000000000000000000001'  // emitted by Log1 and Log2 methods
                ]
            };

            let eventsReceived = [];

            wsProvider.on(filter, (event) => {
                eventsReceived.push(event);
            });

            const contracts = [logContractSigner, logContractSigner2, logContractSigner3];

            // Create logs from all deployed contracts
            for(let i = 0; i < contracts.length; i++) {
                await createLogs(contracts[i]);
            }

            // Only the logs from logContractSigner.address are captured
            expect(eventsReceived.length).to.eq(3);

            assertions.expectLogArgs(eventsReceived[0], contracts[0], [1]);
            assertions.expectLogArgs(eventsReceived[1], contracts[1], [1]);
            assertions.expectLogArgs(eventsReceived[2], contracts[2], [1]);
        });

        it('Subscribes for contract logs for address and multiple topics', async function () {
            const filter = {
                address: logContractSigner2.address,
                topics: [
                    '0x46692c0e59ca9cd1ad8f984a9d11715ec83424398b7eed4e05c8ce84662415a8', // emitted only by Log1 method
                    '0x0000000000000000000000000000000000000000000000000000000000000001'  // emitted by Log1 and Log2 methods
                ]
            };

            let eventsReceived = [];

            wsProvider.on(filter, (event) => {
                eventsReceived.push(event);
            });

            const contracts = [logContractSigner, logContractSigner2, logContractSigner3];

            // Create logs from all deployed contracts
            for(let i = 0; i < contracts.length; i++) {
                await createLogs(contracts[i]);
            }

            // Only the logs from logContractSigner.address are captured
            expect(eventsReceived.length).to.eq(1);

            assertions.expectLogArgs(eventsReceived[0], contracts[1], [1]);
        });

        it('Subscribes for contract logs for multiple addresses and multiple topics', async function () {
            const filter = {
                address: [logContractSigner2.address, logContractSigner3.address],
                topics: [
                    '0x46692c0e59ca9cd1ad8f984a9d11715ec83424398b7eed4e05c8ce84662415a8', // emitted only by Log1 method
                    '0x0000000000000000000000000000000000000000000000000000000000000001'  // emitted by Log1 and Log2 methods
                ]
            };

            let eventsReceived = [];

            wsProvider.on(filter, (event) => {
                eventsReceived.push(event);
            });

            const contracts = [logContractSigner, logContractSigner2, logContractSigner3];

            // Create logs from all deployed contracts
            for(let i = 0; i < contracts.length; i++) {
                await createLogs(contracts[i]);
            }

            // Only the logs from logContractSigner.address are captured
            expect(eventsReceived.length).to.eq(2);

            assertions.expectLogArgs(eventsReceived[0], contracts[1], [1]);
            assertions.expectLogArgs(eventsReceived[0], contracts[2], [1]);
        });
    });

    describe('IP connection limits', async function () {
        let originalConnectionLimitPerIp;

        before(() => {
            originalConnectionLimitPerIp = process.env.WS_CONNECTION_LIMIT_PER_IP;
            process.env.WS_CONNECTION_LIMIT_PER_IP = 3;
        });

        after(() => {
            process.env.WS_CONNECTION_LIMIT_PER_IP = originalConnectionLimitPerIp;
        });

        it('Does not allow more connections from the same IP than the specified limit', async function () {
            const providers = [];

            // Creates the maximum allowed connections
            for (let i = 1; i < parseInt(process.env.WS_CONNECTION_LIMIT_PER_IP); i++) {
                providers.push(await new ethers.providers.WebSocketProvider(WS_RELAY_URL));
            }

            await new Promise(resolve => setTimeout(resolve, 1000));

            // Repeat the following several times to make sure the internal counters are consistently correct
            for (let i = 0; i < 3; i++) {
                expect(server._connections).to.equal(parseInt(process.env.WS_CONNECTION_LIMIT_PER_IP));

                // The next connection should be closed by the server
                const provider = await new ethers.providers.WebSocketProvider(WS_RELAY_URL);

                let closeEventHandled = false;
                provider._websocket.on('close', (code, message) => {
                    closeEventHandled = true;
                    expect(code).to.equal(WebSocketError.CONNECTION_IP_LIMIT_EXCEEDED.code);
                    expect(message).to.equal(WebSocketError.CONNECTION_IP_LIMIT_EXCEEDED.message);
                })

                await new Promise(resolve => setTimeout(resolve, 1000));
                expect(server._connections).to.equal(parseInt(process.env.WS_CONNECTION_LIMIT_PER_IP));
                expect(closeEventHandled).to.eq(true);

                await new Promise(resolve => setTimeout(resolve, 1000));
            }

            for (const p of providers) {
                await p.destroy();
            }

        });

        describe('Connection subscription limits', async function() {
            let originalSubsPerConnection;

            before(() => {
                originalSubsPerConnection = process.env.WS_SUBSCRIPTION_LIMIT;
                process.env.WS_SUBSCRIPTION_LIMIT = 2;
            });

            after(() => {
                process.env.WS_SUBSCRIPTION_LIMIT = originalSubsPerConnection;
            });

            it('Does not allow more subscriptions per connection than the specified limit', async function() {
                let errorsHandled = 0;

                // Create different subscriptions
                for (let i = 0; i < 3; i++) {
                    try {
                        const subId = await wsProvider.send('eth_subscribe',["logs", {
                            address: logContractSigner.address,
                            topics: [topics[i]]
                        }]);
                    }
                    catch(e: any) {
                        expect(e.code).to.eq(predefined.MAX_SUBSCRIPTIONS.code);
                        expect(e.message).to.eq(predefined.MAX_SUBSCRIPTIONS.message);
                        errorsHandled++;
                    }
                }

                await new Promise(resolve => setTimeout(resolve, 500));
                expect(errorsHandled).to.eq(1);
            });

            it('Calling eth_unsubscribe decrements the internal counters', async function() {
                let errorsHandled = 0;

                // Create different subscriptions
                for (let i = 0; i < 3; i++) {
                    try {
                        const subId = await wsProvider.send('eth_subscribe',["logs", {
                            address: logContractSigner.address,
                            topics: [topics[i]]
                        }]);

                        const result = await wsProvider.send('eth_unsubscribe', [subId]);
                    }
                    catch(e: any) {
                        errorsHandled++;
                    }
                }

                await new Promise(resolve => setTimeout(resolve, 500));
                expect(errorsHandled).to.eq(0);
            });
        });
    });
<<<<<<< HEAD

});
=======
});
>>>>>>> 30d1a766
<|MERGE_RESOLUTION|>--- conflicted
+++ resolved
@@ -133,14 +133,10 @@
     });
 
     this.beforeEach(async () => {
-<<<<<<< HEAD
-        const {socketServer} = global;
-=======
         // restore original ENV value
         process.env.WS_MULTIPLE_ADDRESSES_ENABLED = originalWsMultipleAddressesEnabledValue;
 
         const { socketServer } = global;
->>>>>>> 30d1a766
         server = socketServer;
 
         wsProvider = await new ethers.providers.WebSocketProvider(WS_RELAY_URL);
@@ -278,9 +274,6 @@
             webSocket.close();
         });
 
-<<<<<<< HEAD
-        it('Connection TTL is enforced, should close all connections', async function () {
-=======
         it('Subscribe to multiple contracts on same subscription', async function () {
             process.env.WS_MULTIPLE_ADDRESSES_ENABLED = "true"; // enable feature flag for this test
             await new Promise(resolve => setTimeout(resolve, 10000));
@@ -364,8 +357,7 @@
         });
 
 
-        it('Connection TTL is enforced, should close all connections', async function() {
->>>>>>> 30d1a766
+        it('Connection TTL is enforced, should close all connections', async function () {
             const wsConn2 = await new ethers.providers.WebSocketProvider(WS_RELAY_URL);
             const wsConn3 = await new ethers.providers.WebSocketProvider(WS_RELAY_URL);
             await new Promise(resolve => setTimeout(resolve, 300)); // Wait for the connections to be established
@@ -484,7 +476,6 @@
             expect(server._connections).to.equal(1);
         });
 
-<<<<<<< HEAD
         it('Closes connections to the server on webSocket close', async function () {
             // start with the one existing connection to the server.
             expect(server._connections).to.equal(1);
@@ -498,7 +489,263 @@
             // unsubscribe
             let result = await unsubscribeAndCloseConnections(provider, subId);
             await new Promise(resolve => setTimeout(resolve, 1000));
-=======
+
+            expect(server._connections).to.equal(1);
+            expect(result).to.be.true;
+
+            // Let's try with 3 connections
+            provider = await establishConnection();
+            await new Promise(resolve => setTimeout(resolve, 200));
+            // subscribe
+            subId = await provider.send('eth_subscribe', ["logs", {"address": logContractSigner.address}]);
+            expect(server._connections).to.equal(2);
+
+            const provider2 = await establishConnection();
+            await new Promise(resolve => setTimeout(resolve, 200));
+            // subscribe
+            const subId2 = await provider.send('eth_subscribe', ["logs", {"address": logContractSigner.address}]);
+            expect(server._connections).to.equal(3);
+
+            // unsubscribe
+            result = await unsubscribeAndCloseConnections(provider2, subId2);
+            await new Promise(resolve => setTimeout(resolve, 1000));
+            expect(server._connections).to.equal(2);
+
+            // unsubscribe
+            result = await unsubscribeAndCloseConnections(provider, subId);
+            await new Promise(resolve => setTimeout(resolve, 1000));
+            expect(server._connections).to.equal(1);
+        });
+    });
+
+    describe('Subscribes to log events', async function () {
+        let logContractSigner2, logContractSigner3;
+        let loggerContractWS1, loggerContractWS2, loggerContractWS3;
+        const ANONYMOUS_LOG_DATA = '0x000000000000000000000000000000000000000000000000000000000000000a';
+
+        // Deploy several contracts
+        before(async function() {
+            logContractSigner2 = await Utils.deployContractWithEthers([], LogContractJson, accounts[0].wallet, relay);
+            logContractSigner3 = await Utils.deployContractWithEthers([], LogContractJson, accounts[0].wallet, relay);
+        });
+
+        beforeEach(async function() {
+            loggerContractWS1 = new ethers.Contract(logContractSigner.address, LogContractJson.abi, wsProvider);
+            loggerContractWS2 = new ethers.Contract(logContractSigner2.address, LogContractJson.abi, wsProvider);
+            loggerContractWS3 = new ethers.Contract(logContractSigner3.address, LogContractJson.abi, wsProvider);
+        });
+
+        it('Subscribes for all contract logs', async function () {
+            const filter = {};
+
+            let eventsReceived = [];
+
+            wsProvider.on(filter, (event) => {
+                eventsReceived.push(event);
+            });
+
+            const contracts = [logContractSigner, logContractSigner2, logContractSigner3];
+            const cLen = contracts.length;
+
+            // Create logs from all deployed contracts
+            for(let i = 0; i < cLen; i++) {
+                await createLogs(contracts[i]);
+            }
+
+            // Only the logs from logContractSigner.address are captured
+            expect(eventsReceived.length).to.eq(15);
+
+            for (let i = 0; i < cLen; i++) {
+                const iter = i * 5;
+
+                // event Log0(uint256 num1) anonymous;
+                assertions.expectAnonymousLog(eventsReceived[iter], contracts[i], ANONYMOUS_LOG_DATA);
+
+                // event Log1(uint256 indexed num0);
+                assertions.expectLogArgs(eventsReceived[iter + 1], contracts[i], [1]);
+
+                // event Log2(uint256 indexed num0, uint256 indexed num1);
+                assertions.expectLogArgs(eventsReceived[iter + 2], contracts[i], [1, 2]);
+
+                // event Log3(uint256 indexed num0, uint256 indexed num1, uint256 indexed num2);
+                assertions.expectLogArgs(eventsReceived[iter + 3], contracts[i], [10, 20, 31]);
+
+                // event Log4(uint256 indexed num0, uint256 indexed num1, uint256 indexed num2, uint256 num3);
+                assertions.expectLogArgs(eventsReceived[iter + 4], contracts[i], [11, 22, 33, 44]);
+            }
+        });
+
+        it('Subscribes for contract logs for a specific contract address (using evmAddress)', async function () {
+            const filter = {
+                address: logContractSigner.evmAddress,
+                topics: []
+            };
+
+            let eventsReceived = [];
+
+            wsProvider.on(filter, (event) => {
+                eventsReceived.push(event);
+            });
+
+            const contracts = [logContractSigner, logContractSigner2, logContractSigner3];
+
+            // Create logs from all deployed contracts
+            for(let i = 0; i < contracts.length; i++) {
+                await createLogs(contracts[i]);
+            }
+
+            // Only the logs from logContractSigner.address are captured
+            expect(eventsReceived.length).to.eq(5);
+
+            assertions.expectAnonymousLog(eventsReceived[0], logContractSigner, ANONYMOUS_LOG_DATA);
+            assertions.expectLogArgs(eventsReceived[1], logContractSigner, [1]);
+            assertions.expectLogArgs(eventsReceived[2], logContractSigner, [1, 2]);
+            assertions.expectLogArgs(eventsReceived[3], logContractSigner, [10, 20, 31]);
+            assertions.expectLogArgs(eventsReceived[4], logContractSigner, [11, 22, 33, 44]);
+        });
+
+        it('Subscribes for contract logs for a specific contract address (using long zero address)', async function () {
+            const filter = {
+                address: logContractSigner.address,
+                topics: []
+            };
+
+            let eventsReceived = [];
+
+            wsProvider.on(filter, (event) => {
+                eventsReceived.push(event);
+            });
+
+            const contracts = [logContractSigner, logContractSigner2, logContractSigner3];
+
+            // Create logs from all deployed contracts
+            for(let i = 0; i < contracts.length; i++) {
+                await createLogs(contracts[i]);
+            }
+
+            // Only the logs from logContractSigner.address are captured
+            expect(eventsReceived.length).to.eq(5);
+
+            assertions.expectAnonymousLog(eventsReceived[0], logContractSigner, ANONYMOUS_LOG_DATA);
+            assertions.expectLogArgs(eventsReceived[1], logContractSigner, [1]);
+            assertions.expectLogArgs(eventsReceived[2], logContractSigner, [1, 2]);
+            assertions.expectLogArgs(eventsReceived[3], logContractSigner, [10, 20, 31]);
+            assertions.expectLogArgs(eventsReceived[4], logContractSigner, [11, 22, 33, 44]);
+        });
+
+        it('Subscribes for contract logs for a single topic', async function () {
+            const filter = {
+                topics: ['0x46692c0e59ca9cd1ad8f984a9d11715ec83424398b7eed4e05c8ce84662415a8']  // emitted by Log1 method
+            };
+
+            let eventsReceived = [];
+
+            wsProvider.on(filter, (event) => {
+                eventsReceived.push(event);
+            });
+
+            const contracts = [logContractSigner, logContractSigner2, logContractSigner3];
+
+            // Create logs from all deployed contracts
+            for(let i = 0; i < contracts.length; i++) {
+                await createLogs(contracts[i]);
+            }
+
+            // Only the logs from logContractSigner.address are captured
+            expect(eventsReceived.length).to.eq(3);
+
+            assertions.expectLogArgs(eventsReceived[0], contracts[0], [1]);
+            assertions.expectLogArgs(eventsReceived[1], contracts[1], [1]);
+            assertions.expectLogArgs(eventsReceived[2], contracts[2], [1]);
+        });
+
+        it('Subscribes for contract logs for multiple topics', async function () {
+            const filter = {
+                topics: [
+                    '0x46692c0e59ca9cd1ad8f984a9d11715ec83424398b7eed4e05c8ce84662415a8', // emitted only by Log1 method
+                    '0x0000000000000000000000000000000000000000000000000000000000000001'  // emitted by Log1 and Log2 methods
+                ]
+            };
+
+            let eventsReceived = [];
+
+            wsProvider.on(filter, (event) => {
+                eventsReceived.push(event);
+            });
+
+            const contracts = [logContractSigner, logContractSigner2, logContractSigner3];
+
+            // Create logs from all deployed contracts
+            for(let i = 0; i < contracts.length; i++) {
+                await createLogs(contracts[i]);
+            }
+
+            // Only the logs from logContractSigner.address are captured
+            expect(eventsReceived.length).to.eq(3);
+
+            assertions.expectLogArgs(eventsReceived[0], contracts[0], [1]);
+            assertions.expectLogArgs(eventsReceived[1], contracts[1], [1]);
+            assertions.expectLogArgs(eventsReceived[2], contracts[2], [1]);
+        });
+
+        it('Subscribes for contract logs for address and multiple topics', async function () {
+            const filter = {
+                address: logContractSigner2.address,
+                topics: [
+                    '0x46692c0e59ca9cd1ad8f984a9d11715ec83424398b7eed4e05c8ce84662415a8', // emitted only by Log1 method
+                    '0x0000000000000000000000000000000000000000000000000000000000000001'  // emitted by Log1 and Log2 methods
+                ]
+            };
+
+            let eventsReceived = [];
+
+            wsProvider.on(filter, (event) => {
+                eventsReceived.push(event);
+            });
+
+            const contracts = [logContractSigner, logContractSigner2, logContractSigner3];
+
+            // Create logs from all deployed contracts
+            for(let i = 0; i < contracts.length; i++) {
+                await createLogs(contracts[i]);
+            }
+
+            // Only the logs from logContractSigner.address are captured
+            expect(eventsReceived.length).to.eq(1);
+
+            assertions.expectLogArgs(eventsReceived[0], contracts[1], [1]);
+        });
+
+        it('Subscribes for contract logs for multiple addresses and multiple topics', async function () {
+            const filter = {
+                address: [logContractSigner2.address, logContractSigner3.address],
+                topics: [
+                    '0x46692c0e59ca9cd1ad8f984a9d11715ec83424398b7eed4e05c8ce84662415a8', // emitted only by Log1 method
+                    '0x0000000000000000000000000000000000000000000000000000000000000001'  // emitted by Log1 and Log2 methods
+                ]
+            };
+
+            let eventsReceived = [];
+
+            wsProvider.on(filter, (event) => {
+                eventsReceived.push(event);
+            });
+
+            const contracts = [logContractSigner, logContractSigner2, logContractSigner3];
+
+            // Create logs from all deployed contracts
+            for(let i = 0; i < contracts.length; i++) {
+                await createLogs(contracts[i]);
+            }
+
+            // Only the logs from logContractSigner.address are captured
+            expect(eventsReceived.length).to.eq(2);
+
+            assertions.expectLogArgs(eventsReceived[0], contracts[1], [1]);
+            assertions.expectLogArgs(eventsReceived[0], contracts[2], [1]);
+        });
+    });
+
         describe('ethSubscribe Logs Params Validations', async function() {
 
             after(() => {
@@ -565,268 +812,8 @@
             });
         });
 
-        describe('IP connection limits', async function() {
+        describe('IP connection limits', async function () {
             let originalConnectionLimitPerIp;
->>>>>>> 30d1a766
-
-            expect(server._connections).to.equal(1);
-            expect(result).to.be.true;
-
-            // Let's try with 3 connections
-            provider = await establishConnection();
-            await new Promise(resolve => setTimeout(resolve, 200));
-            // subscribe
-            subId = await provider.send('eth_subscribe', ["logs", {"address": logContractSigner.address}]);
-            expect(server._connections).to.equal(2);
-
-            const provider2 = await establishConnection();
-            await new Promise(resolve => setTimeout(resolve, 200));
-            // subscribe
-            const subId2 = await provider.send('eth_subscribe', ["logs", {"address": logContractSigner.address}]);
-            expect(server._connections).to.equal(3);
-
-            // unsubscribe
-            result = await unsubscribeAndCloseConnections(provider2, subId2);
-            await new Promise(resolve => setTimeout(resolve, 1000));
-            expect(server._connections).to.equal(2);
-
-            // unsubscribe
-            result = await unsubscribeAndCloseConnections(provider, subId);
-            await new Promise(resolve => setTimeout(resolve, 1000));
-            expect(server._connections).to.equal(1);
-        });
-    });
-
-    describe('Subscribes to log events', async function () {
-        let logContractSigner2, logContractSigner3;
-        let loggerContractWS1, loggerContractWS2, loggerContractWS3;
-        const ANONYMOUS_LOG_DATA = '0x000000000000000000000000000000000000000000000000000000000000000a';
-
-        // Deploy several contracts
-        before(async function() {
-            logContractSigner2 = await Utils.deployContractWithEthers([], LogContractJson, accounts[0].wallet, relay);
-            logContractSigner3 = await Utils.deployContractWithEthers([], LogContractJson, accounts[0].wallet, relay);
-        });
-
-        beforeEach(async function() {
-            loggerContractWS1 = new ethers.Contract(logContractSigner.address, LogContractJson.abi, wsProvider);
-            loggerContractWS2 = new ethers.Contract(logContractSigner2.address, LogContractJson.abi, wsProvider);
-            loggerContractWS3 = new ethers.Contract(logContractSigner3.address, LogContractJson.abi, wsProvider);
-        });
-
-        it('Subscribes for all contract logs', async function () {
-            const filter = {};
-
-            let eventsReceived = [];
-
-            wsProvider.on(filter, (event) => {
-                eventsReceived.push(event);
-            });
-
-            const contracts = [logContractSigner, logContractSigner2, logContractSigner3];
-            const cLen = contracts.length;
-
-            // Create logs from all deployed contracts
-            for(let i = 0; i < cLen; i++) {
-                await createLogs(contracts[i]);
-            }
-
-            // Only the logs from logContractSigner.address are captured
-            expect(eventsReceived.length).to.eq(15);
-
-            for (let i = 0; i < cLen; i++) {
-                const iter = i * 5;
-
-                // event Log0(uint256 num1) anonymous;
-                assertions.expectAnonymousLog(eventsReceived[iter], contracts[i], ANONYMOUS_LOG_DATA);
-
-                // event Log1(uint256 indexed num0);
-                assertions.expectLogArgs(eventsReceived[iter + 1], contracts[i], [1]);
-
-                // event Log2(uint256 indexed num0, uint256 indexed num1);
-                assertions.expectLogArgs(eventsReceived[iter + 2], contracts[i], [1, 2]);
-
-                // event Log3(uint256 indexed num0, uint256 indexed num1, uint256 indexed num2);
-                assertions.expectLogArgs(eventsReceived[iter + 3], contracts[i], [10, 20, 31]);
-
-                // event Log4(uint256 indexed num0, uint256 indexed num1, uint256 indexed num2, uint256 num3);
-                assertions.expectLogArgs(eventsReceived[iter + 4], contracts[i], [11, 22, 33, 44]);
-            }
-        });
-
-        it('Subscribes for contract logs for a specific contract address (using evmAddress)', async function () {
-            const filter = {
-                address: logContractSigner.evmAddress,
-                topics: []
-            };
-
-            let eventsReceived = [];
-
-            wsProvider.on(filter, (event) => {
-                eventsReceived.push(event);
-            });
-
-            const contracts = [logContractSigner, logContractSigner2, logContractSigner3];
-
-            // Create logs from all deployed contracts
-            for(let i = 0; i < contracts.length; i++) {
-                await createLogs(contracts[i]);
-            }
-
-            // Only the logs from logContractSigner.address are captured
-            expect(eventsReceived.length).to.eq(5);
-
-            assertions.expectAnonymousLog(eventsReceived[0], logContractSigner, ANONYMOUS_LOG_DATA);
-            assertions.expectLogArgs(eventsReceived[1], logContractSigner, [1]);
-            assertions.expectLogArgs(eventsReceived[2], logContractSigner, [1, 2]);
-            assertions.expectLogArgs(eventsReceived[3], logContractSigner, [10, 20, 31]);
-            assertions.expectLogArgs(eventsReceived[4], logContractSigner, [11, 22, 33, 44]);
-        });
-
-        it('Subscribes for contract logs for a specific contract address (using long zero address)', async function () {
-            const filter = {
-                address: logContractSigner.address,
-                topics: []
-            };
-
-            let eventsReceived = [];
-
-            wsProvider.on(filter, (event) => {
-                eventsReceived.push(event);
-            });
-
-            const contracts = [logContractSigner, logContractSigner2, logContractSigner3];
-
-            // Create logs from all deployed contracts
-            for(let i = 0; i < contracts.length; i++) {
-                await createLogs(contracts[i]);
-            }
-
-            // Only the logs from logContractSigner.address are captured
-            expect(eventsReceived.length).to.eq(5);
-
-            assertions.expectAnonymousLog(eventsReceived[0], logContractSigner, ANONYMOUS_LOG_DATA);
-            assertions.expectLogArgs(eventsReceived[1], logContractSigner, [1]);
-            assertions.expectLogArgs(eventsReceived[2], logContractSigner, [1, 2]);
-            assertions.expectLogArgs(eventsReceived[3], logContractSigner, [10, 20, 31]);
-            assertions.expectLogArgs(eventsReceived[4], logContractSigner, [11, 22, 33, 44]);
-        });
-
-        it('Subscribes for contract logs for a single topic', async function () {
-            const filter = {
-                topics: ['0x46692c0e59ca9cd1ad8f984a9d11715ec83424398b7eed4e05c8ce84662415a8']  // emitted by Log1 method
-            };
-
-            let eventsReceived = [];
-
-            wsProvider.on(filter, (event) => {
-                eventsReceived.push(event);
-            });
-
-            const contracts = [logContractSigner, logContractSigner2, logContractSigner3];
-
-            // Create logs from all deployed contracts
-            for(let i = 0; i < contracts.length; i++) {
-                await createLogs(contracts[i]);
-            }
-
-            // Only the logs from logContractSigner.address are captured
-            expect(eventsReceived.length).to.eq(3);
-
-            assertions.expectLogArgs(eventsReceived[0], contracts[0], [1]);
-            assertions.expectLogArgs(eventsReceived[1], contracts[1], [1]);
-            assertions.expectLogArgs(eventsReceived[2], contracts[2], [1]);
-        });
-
-        it('Subscribes for contract logs for multiple topics', async function () {
-            const filter = {
-                topics: [
-                    '0x46692c0e59ca9cd1ad8f984a9d11715ec83424398b7eed4e05c8ce84662415a8', // emitted only by Log1 method
-                    '0x0000000000000000000000000000000000000000000000000000000000000001'  // emitted by Log1 and Log2 methods
-                ]
-            };
-
-            let eventsReceived = [];
-
-            wsProvider.on(filter, (event) => {
-                eventsReceived.push(event);
-            });
-
-            const contracts = [logContractSigner, logContractSigner2, logContractSigner3];
-
-            // Create logs from all deployed contracts
-            for(let i = 0; i < contracts.length; i++) {
-                await createLogs(contracts[i]);
-            }
-
-            // Only the logs from logContractSigner.address are captured
-            expect(eventsReceived.length).to.eq(3);
-
-            assertions.expectLogArgs(eventsReceived[0], contracts[0], [1]);
-            assertions.expectLogArgs(eventsReceived[1], contracts[1], [1]);
-            assertions.expectLogArgs(eventsReceived[2], contracts[2], [1]);
-        });
-
-        it('Subscribes for contract logs for address and multiple topics', async function () {
-            const filter = {
-                address: logContractSigner2.address,
-                topics: [
-                    '0x46692c0e59ca9cd1ad8f984a9d11715ec83424398b7eed4e05c8ce84662415a8', // emitted only by Log1 method
-                    '0x0000000000000000000000000000000000000000000000000000000000000001'  // emitted by Log1 and Log2 methods
-                ]
-            };
-
-            let eventsReceived = [];
-
-            wsProvider.on(filter, (event) => {
-                eventsReceived.push(event);
-            });
-
-            const contracts = [logContractSigner, logContractSigner2, logContractSigner3];
-
-            // Create logs from all deployed contracts
-            for(let i = 0; i < contracts.length; i++) {
-                await createLogs(contracts[i]);
-            }
-
-            // Only the logs from logContractSigner.address are captured
-            expect(eventsReceived.length).to.eq(1);
-
-            assertions.expectLogArgs(eventsReceived[0], contracts[1], [1]);
-        });
-
-        it('Subscribes for contract logs for multiple addresses and multiple topics', async function () {
-            const filter = {
-                address: [logContractSigner2.address, logContractSigner3.address],
-                topics: [
-                    '0x46692c0e59ca9cd1ad8f984a9d11715ec83424398b7eed4e05c8ce84662415a8', // emitted only by Log1 method
-                    '0x0000000000000000000000000000000000000000000000000000000000000001'  // emitted by Log1 and Log2 methods
-                ]
-            };
-
-            let eventsReceived = [];
-
-            wsProvider.on(filter, (event) => {
-                eventsReceived.push(event);
-            });
-
-            const contracts = [logContractSigner, logContractSigner2, logContractSigner3];
-
-            // Create logs from all deployed contracts
-            for(let i = 0; i < contracts.length; i++) {
-                await createLogs(contracts[i]);
-            }
-
-            // Only the logs from logContractSigner.address are captured
-            expect(eventsReceived.length).to.eq(2);
-
-            assertions.expectLogArgs(eventsReceived[0], contracts[1], [1]);
-            assertions.expectLogArgs(eventsReceived[0], contracts[2], [1]);
-        });
-    });
-
-    describe('IP connection limits', async function () {
-        let originalConnectionLimitPerIp;
 
         before(() => {
             originalConnectionLimitPerIp = process.env.WS_CONNECTION_LIMIT_PER_IP;
@@ -931,9 +918,4 @@
             });
         });
     });
-<<<<<<< HEAD
-
-});
-=======
-});
->>>>>>> 30d1a766
+});