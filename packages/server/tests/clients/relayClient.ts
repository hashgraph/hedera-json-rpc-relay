/*-
 *
 * Hedera JSON RPC Relay
 *
 * Copyright (C) 2022-2024 Hedera Hashgraph, LLC
 *
 * Licensed under the Apache License, Version 2.0 (the "License");
 * you may not use this file except in compliance with the License.
 * You may obtain a copy of the License at
 *
 *      http://www.apache.org/licenses/LICENSE-2.0
 *
 * Unless required by applicable law or agreed to in writing, software
 * distributed under the License is distributed on an "AS IS" BASIS,
 * WITHOUT WARRANTIES OR CONDITIONS OF ANY KIND, either express or implied.
 * See the License for the specific language governing permissions and
 * limitations under the License.
 *
 */

import { BlockTag, ethers } from 'ethers';
import { Logger } from 'pino';
import Assertions from '../helpers/assertions';
<<<<<<< HEAD
import { predefined } from '@hashgraph/json-rpc-relay/dist/lib/errors/JsonRpcError';
=======
import { predefined } from '@hashgraph/json-rpc-relay';
>>>>>>> f1794d8b
import { Utils } from '../helpers/utils';

export default class RelayClient {
  readonly provider: ethers.JsonRpcProvider;
  private readonly logger: Logger;

  constructor(relayUrl: string, logger: Logger) {
    this.logger = logger;
    let fr: ethers.FetchRequest = new ethers.FetchRequest(relayUrl);
    this.provider = new ethers.JsonRpcProvider(fr);
  }

  /**
   * Calls the specified methodName with the provided params
   * @param methodName
   * @param params
   * @param requestId
   */
  async call(methodName: string, params: any[], requestId?: string) {
    const requestIdPrefix = Utils.formatRequestIdMessage(requestId);
    const result = await this.provider.send(methodName, params);
    this.logger.trace(
      `${requestIdPrefix} [POST] to relay '${methodName}' with params [${JSON.stringify(
        params,
      )}] returned ${JSON.stringify(result)}`,
    );
    return result;
  }

  /**
   * Sends a batch request.
   *
   * The `payload` is an array of JSON-RPC requests.
   * The `method` and `params` fields correspond to the arguments of the `call` method.
   *
   * @param payload
   * @returns
   */
  async callBatch(payload: { id: number; method: string; params: any[] }[]) {
    const request = this.provider._getConnection();
    request.setHeader('content-type', 'application/json');
    request.body = JSON.stringify(payload.map((r) => ({ ...r, jsonrpc: '2.0' })));
    const response = await request.send();
    response.assertOk();

    return response.bodyJson;
  }

  /**
   * Calls the specified methodName with the provided params and asserts that it fails
   * @param methodName
   * @param params
   * @param expectedRpcError
   * @param requestId
   */
  async callFailing(
    methodName: string,
    params: any[],
    expectedRpcError = predefined.INTERNAL_ERROR(),
    requestId?: string,
  ) {
    const requestIdPrefix = Utils.formatRequestIdMessage(requestId);
    try {
      const res = await this.call(methodName, params, requestId);
      this.logger.trace(
        `${requestIdPrefix} [POST] to relay '${methodName}' with params [${params}] returned ${JSON.stringify(res)}`,
      );
      Assertions.expectedError();
    } catch (e: any) {
      if (expectedRpcError.message.includes('execution reverted')) {
        if (e?.info) {
          Assertions.jsonRpcError(e.info.error, expectedRpcError);
        } else if (e?.error) {
          Assertions.jsonRpcError(e.error, expectedRpcError);
        } else {
          Assertions.expectedError();
        }
      } else {
        Assertions.jsonRpcError(e?.response?.bodyJson?.error, expectedRpcError);
      }
    }
  }

  /**
   * Calls the specified methodName and asserts that it is not supported
   * @param methodName
   * @param params
   * @param requestId
   */
  async callUnsupported(methodName: string, params: any[], requestId?: string) {
    try {
      await this.call(methodName, params, requestId);
      Assertions.expectedError();
    } catch (e: any) {
      Assertions.unsupportedResponse(e?.response?.bodyJson);
    }
  }

  /**
   * Gets the account balance by executing `eth_getBalance`
   * @param address
   * @param block
   * @param requestId
   */
  async getBalance(address: ethers.AddressLike, block: BlockTag = 'latest', requestId?: string) {
    const requestIdPrefix = Utils.formatRequestIdMessage(requestId);
    this.logger.debug(`${requestIdPrefix} [POST] to relay eth_getBalance for address ${address}]`);
    return this.provider.getBalance(address, block);
  }

  /**
   * @param evmAddress
   * @param requestId
   * Returns: The nonce of the account with the provided `evmAddress`
   */
  async getAccountNonce(evmAddress: string, requestId?: string): Promise<number> {
    const requestIdPrefix = Utils.formatRequestIdMessage(requestId);
    this.logger.debug(`${requestIdPrefix} [POST] to relay for eth_getTransactionCount for address ${evmAddress}`);
    const nonce = await this.provider.send('eth_getTransactionCount', [evmAddress, 'latest']);
    return Number(nonce);
  }

  /**
   * This invokes the relay logic from eth.ts/sendRawTransaction.
   *
   * Returns: Transaction hash
   * @param signedTx
   * @param requestId
   */
  async sendRawTransaction(signedTx, requestId?: string): Promise<string> {
    const requestIdPrefix = Utils.formatRequestIdMessage(requestId);
    this.logger.debug(`${requestIdPrefix} [POST] to relay for eth_sendRawTransaction`);
    return this.provider.send('eth_sendRawTransaction', [signedTx]);
  }

  /**
   * @param requestId
   *
   * Returns the result of eth_gasPrice as a Number.
   */
  async gasPrice(requestId?: string): Promise<number> {
    return Number(await this.call('eth_gasPrice', [], requestId));
  }
}<|MERGE_RESOLUTION|>--- conflicted
+++ resolved
@@ -21,11 +21,7 @@
 import { BlockTag, ethers } from 'ethers';
 import { Logger } from 'pino';
 import Assertions from '../helpers/assertions';
-<<<<<<< HEAD
 import { predefined } from '@hashgraph/json-rpc-relay/dist/lib/errors/JsonRpcError';
-=======
-import { predefined } from '@hashgraph/json-rpc-relay';
->>>>>>> f1794d8b
 import { Utils } from '../helpers/utils';
 
 export default class RelayClient {
