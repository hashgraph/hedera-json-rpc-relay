// SPDX-License-Identifier: Apache-2.0
pragma solidity >=0.5.0 <0.9.0;
pragma experimental ABIEncoderV2;

import "./FeeHelper.sol";

contract BaseHTS is FeeHelper {

    string name = "tokenName";
    string symbol = "tokenSymbol";
    string memo = "memo";
    uint initialTotalSupply = 1000;
    uint32 maxSupply = 1000;
    uint decimals = 8;
    bool freezeDefaultStatus = false;

    event CreatedToken(address tokenAddress);
    event DefaultFreezeStatusChanged(bool freezeStatus);
    event AllowanceValue(uint256 amount);
    event ResponseCode(int responseCode);
    event ApprovedAddress(address approved);
    event Approved(bool approved);
    event FungibleTokenInfo(IHederaTokenService.FungibleTokenInfo tokenInfo);
    event TokenInfo(IHederaTokenService.TokenInfo tokenInfo);
    event NonFungibleTokenInfo(IHederaTokenService.NonFungibleTokenInfo tokenInfo);
    event MintedToken(uint64 newTotalSupply, int64[] serialNumbers);
    event Frozen(bool frozen);
    event PausedToken(bool paused);
    event UnpausedToken(bool unpaused);
    event TokenCustomFees(IHederaTokenService.FixedFee[] fixedFees, IHederaTokenService.FractionalFee[] fractionalFees, IHederaTokenService.RoyaltyFee[] royaltyFees);
    event TokenDefaultFreezeStatus(bool defaultFreezeStatus);
    event TokenDefaultKycStatus(bool defaultKycStatus);
    event TokenKey(IHederaTokenService.KeyValue key);
    event KycGranted(bool kycGranted);
    event TokenExpiryInfo(IHederaTokenService.Expiry expiryInfo);

    function createFungibleTokenPublic(
        address treasury
    ) public payable {
        IHederaTokenService.TokenKey[] memory keys = new IHederaTokenService.TokenKey[](4);
        keys[0] = getSingleKey(0, 6, 1, bytes(""));
        keys[1] = getSingleKey(1, 1, bytes(""));
        keys[2] = getSingleKey(2, 1, bytes(""));
        keys[3] = getSingleKey(3, 1, bytes(""));

        IHederaTokenService.Expiry memory expiry = IHederaTokenService.Expiry(
            0, treasury, 8000000
        );

        IHederaTokenService.HederaToken memory token = IHederaTokenService.HederaToken(
            name, symbol, treasury, memo, true, maxSupply, freezeDefaultStatus, keys, expiry
        );

        (int responseCode, address tokenAddress) =
        HederaTokenService.createFungibleToken(token, initialTotalSupply, decimals);

        if (responseCode != HederaResponseCodes.SUCCESS) {
            revert ();
        }

        emit CreatedToken(tokenAddress);
    }

    function createNonFungibleTokenPublic(
        address treasury
    ) public payable {
        IHederaTokenService.TokenKey[] memory keys = new IHederaTokenService.TokenKey[](5);
        keys[0] = getSingleKey(0, 6, 1, bytes(""));
        keys[1] = getSingleKey(1, 1, bytes(""));
        keys[2] = getSingleKey(2, 1, bytes(""));
        keys[3] = getSingleKey(4, 1, bytes(""));
        keys[4] = getSingleKey(3, 1, bytes(""));

        IHederaTokenService.Expiry memory expiry = IHederaTokenService.Expiry(
            0, treasury, 8000000
        );

        IHederaTokenService.HederaToken memory token = IHederaTokenService.HederaToken(
            name, symbol, treasury, memo, true, maxSupply, freezeDefaultStatus, keys, expiry
        );

        (int responseCode, address tokenAddress) =
        HederaTokenService.createNonFungibleToken(token);

        if (responseCode != HederaResponseCodes.SUCCESS) {
            revert ();
        }

        emit CreatedToken(tokenAddress);
    }

    function setFreezeDefaultStatus(bool newFreezeStatus) public {
        freezeDefaultStatus = newFreezeStatus;

        emit DefaultFreezeStatusChanged(freezeDefaultStatus);
    }

    function associateTokenPublic(address account, address token) public returns (int responseCode) {
        responseCode = HederaTokenService.associateToken(account, token);
        emit ResponseCode(responseCode);
        if (responseCode != HederaResponseCodes.SUCCESS) {
            revert ();
        }
    }

    function approvePublic(address token, address spender, uint256 amount) public returns (int responseCode) {
        responseCode = HederaTokenService.approve(token, spender, amount);
        emit ResponseCode(responseCode);
        if (responseCode != HederaResponseCodes.SUCCESS) {
            revert ();
        }
    }

    function allowancePublic(address token, address owner, address spender) public returns (int responseCode, uint256 amount) {
        (responseCode, amount) = HederaTokenService.allowance(token, owner, spender);
        emit ResponseCode(responseCode);
        if (responseCode != HederaResponseCodes.SUCCESS) {
            revert ();
        }
        emit AllowanceValue(amount);
    }

    function cryptoTransferTokenPublic(address account, address token, int64 amount) public returns (int responseCode) {
        IHederaTokenService.NftTransfer[] memory nftTransfers = new IHederaTokenService.NftTransfer[](0);

        IHederaTokenService.AccountAmount memory accountAmountNegative =
        IHederaTokenService.AccountAmount(msg.sender, - amount);
        IHederaTokenService.AccountAmount memory accountAmountPositive =
        IHederaTokenService.AccountAmount(account, amount);
        IHederaTokenService.AccountAmount[] memory transfers = new IHederaTokenService.AccountAmount[](2);
        transfers[0] = accountAmountNegative;
        transfers[1] = accountAmountPositive;

        IHederaTokenService.TokenTransferList memory tokenTransfer =
        IHederaTokenService.TokenTransferList(token, transfers, nftTransfers);
        IHederaTokenService.TokenTransferList[] memory tokenTransferList = new IHederaTokenService.TokenTransferList[](1);
        tokenTransferList[0] = tokenTransfer;

        responseCode = HederaTokenService.cryptoTransfer(tokenTransferList);
        if (responseCode != HederaResponseCodes.SUCCESS) {
            revert();
        }
    }

    function transferTokenPublic(address token, address sender, address receiver, int64 amount) public returns (int responseCode) {
        responseCode = HederaTokenService.transferToken(token, sender, receiver, amount);
        emit ResponseCode(responseCode);
        if (responseCode != HederaResponseCodes.SUCCESS) {
            revert();
        }
    }

    function cryptoTransferPublic(IHederaTokenService.TokenTransferList[] calldata tokenTransferList) public returns (int responseCode) {
        responseCode = HederaTokenService.cryptoTransfer(tokenTransferList);
        emit ResponseCode(responseCode);
        if (responseCode != HederaResponseCodes.SUCCESS) {
            revert();
        }
    }

    function getApprovedPublic(address token, uint256 serialNumber) public returns (int responseCode, address approved)
    {
        (responseCode, approved) = HederaTokenService.getApproved(token, serialNumber);
        emit ResponseCode(responseCode);

        if (responseCode != HederaResponseCodes.SUCCESS) {
            revert();
        }

        emit ApprovedAddress(approved);
    }

    function setApprovalForAllPublic(address token, address operator, bool approved) public returns (int responseCode)
    {
        responseCode = HederaTokenService.setApprovalForAll(token, operator, approved);
        emit ResponseCode(responseCode);

        if (responseCode != HederaResponseCodes.SUCCESS) {
            revert();
        }
    }

    function mintTokenPublic(address token, uint64 amount, bytes[] memory metadata) public
    returns (int responseCode, uint64 newTotalSupply, int64[] memory serialNumbers) {
        (responseCode, newTotalSupply, serialNumbers) = HederaTokenService.mintToken(token, amount, metadata);
        emit ResponseCode(responseCode);

        if (responseCode != HederaResponseCodes.SUCCESS) {
            revert();
        }

        emit MintedToken(newTotalSupply, serialNumbers);
    }

    function isApprovedForAllPublic(address token, address owner, address operator) public returns (int responseCode, bool approved)
    {
        (responseCode, approved) = HederaTokenService.isApprovedForAll(token, owner, operator);
        emit ResponseCode(responseCode);

        if (responseCode != HederaResponseCodes.SUCCESS) {
            revert();
        }

        emit Approved(approved);
    }

    function wipeTokenAccountPublic(address token, address account, uint32 amount) public returns (int responseCode)
    {
        responseCode = HederaTokenService.wipeTokenAccount(token, account, amount);
        emit ResponseCode(responseCode);
        if (responseCode != HederaResponseCodes.SUCCESS) {
            revert ();
        }
    }

    function wipeTokenAccountNFTPublic(address token, address account, int64[] memory serialNumbers) public
    returns (int responseCode)
    {
        responseCode = HederaTokenService.wipeTokenAccountNFT(token, account, serialNumbers);
        emit ResponseCode(responseCode);
        if (responseCode != HederaResponseCodes.SUCCESS) {
            revert ();
        }
    }

    function transferNFTPublic(address token, address sender, address receiver, int64 serialNumber) public
    returns (int responseCode)
    {
        responseCode = HederaTokenService.transferNFT(token, sender, receiver, serialNumber);
        emit ResponseCode(responseCode);
        if (responseCode != HederaResponseCodes.SUCCESS) {
            revert ();
        }
    }

    function getFungibleTokenInfoPublic(address token) public returns (int responseCode, IHederaTokenService.FungibleTokenInfo memory tokenInfo) {
        (responseCode, tokenInfo) = HederaTokenService.getFungibleTokenInfo(token);

        emit ResponseCode(responseCode);

        if (responseCode != HederaResponseCodes.SUCCESS) {
            revert();
        }

        emit FungibleTokenInfo(tokenInfo);
    }

    function getTokenInfoPublic(address token) public returns (int responseCode, IHederaTokenService.TokenInfo memory tokenInfo) {
        (responseCode, tokenInfo) = HederaTokenService.getTokenInfo(token);

        emit ResponseCode(responseCode);

        if (responseCode != HederaResponseCodes.SUCCESS) {
            revert();
        }

        emit TokenInfo(tokenInfo);
    }

    function getNonFungibleTokenInfoPublic(address token, int64 serialNumber) public returns (int responseCode, IHederaTokenService.NonFungibleTokenInfo memory tokenInfo) {
        (responseCode, tokenInfo) = HederaTokenService.getNonFungibleTokenInfo(token, serialNumber);

        emit ResponseCode(responseCode);

        if (responseCode != HederaResponseCodes.SUCCESS) {
            revert();
        }

        emit NonFungibleTokenInfo(tokenInfo);
    }

    function freezeTokenPublic(address token, address account) public returns (int responseCode) {
        responseCode = HederaTokenService.freezeToken(token, account);
        emit ResponseCode(responseCode);
        if(responseCode != HederaResponseCodes.SUCCESS) {
            revert();
        }
    }

    function unfreezeTokenPublic(address token, address account) public returns (int responseCode) {
        responseCode = HederaTokenService.unfreezeToken(token, account);
        emit ResponseCode(responseCode);
        if(responseCode != HederaResponseCodes.SUCCESS) {
            revert();
        }
    }

    function isFrozenPublic(address token, address account) public returns (int responseCode, bool frozen) {
        (responseCode, frozen) = HederaTokenService.isFrozen(token, account);
        emit ResponseCode(responseCode);
        if(responseCode != HederaResponseCodes.SUCCESS) {
            revert();
        }
        emit Frozen(frozen);
    }

    function pauseTokenPublic(address token) public returns (int responseCode) {
        responseCode = this.pauseToken(token);

        emit ResponseCode(responseCode);

        if (responseCode != HederaResponseCodes.SUCCESS) {
            revert();
        }

        emit PausedToken(true);
    }

    function unpauseTokenPublic(address token) public returns (int responseCode) {
        responseCode = this.unpauseToken(token);

        emit ResponseCode(responseCode);

        if (responseCode != HederaResponseCodes.SUCCESS) {
            revert();
        }

        emit UnpausedToken(true);
    }

    function createFungibleTokenWithCustomFeesPublic(
        address treasury,
        address fixedFeeTokenAddress
    ) public payable {
        IHederaTokenService.TokenKey[] memory keys = new IHederaTokenService.TokenKey[](1);
        keys[0] = getSingleKey(0, 0, 1, bytes(""));

        IHederaTokenService.Expiry memory expiry = IHederaTokenService.Expiry(
            0, treasury, 8000000
        );

        IHederaTokenService.HederaToken memory token = IHederaTokenService.HederaToken(
            name, symbol, treasury, memo, true, maxSupply, false, keys, expiry
        );

        IHederaTokenService.FixedFee[] memory fixedFees = new IHederaTokenService.FixedFee[](1);
        fixedFees[0] = IHederaTokenService.FixedFee(1, fixedFeeTokenAddress, false, false, treasury);

        IHederaTokenService.FractionalFee[] memory fractionalFees = new IHederaTokenService.FractionalFee[](1);
        fractionalFees[0] = IHederaTokenService.FractionalFee(4, 5, 10, 30, false, treasury);

        (int responseCode, address tokenAddress) =
        HederaTokenService.createFungibleTokenWithCustomFees(token, initialTotalSupply, decimals, fixedFees, fractionalFees);
        emit ResponseCode(responseCode);

        if (responseCode != HederaResponseCodes.SUCCESS) {
            revert ();
        }

        emit CreatedToken(tokenAddress);
    }

    function getTokenCustomFeesPublic(address token) public returns (
        int64 responseCode,
        IHederaTokenService.FixedFee[] memory fixedFees,
        IHederaTokenService.FractionalFee[] memory fractionalFees,
        IHederaTokenService.RoyaltyFee[] memory royaltyFees) {
        (responseCode, fixedFees, fractionalFees, royaltyFees) = HederaTokenService.getTokenCustomFees(token);
        emit ResponseCode(responseCode);

        if (responseCode != HederaResponseCodes.SUCCESS) {
            revert();
        }

        emit TokenCustomFees(fixedFees, fractionalFees, royaltyFees);
    }

    function getTokenDefaultFreezeStatusPublic(address token) public returns (int responseCode, bool defaultFreezeStatus) {
        (responseCode, defaultFreezeStatus) = HederaTokenService.getTokenDefaultFreezeStatus(token);

        emit ResponseCode(responseCode);

        if(responseCode != HederaResponseCodes.SUCCESS) {
            revert();
        }

        emit TokenDefaultFreezeStatus(defaultFreezeStatus);
    }

    function deleteTokenPublic(address token) public returns (int responseCode) {
        responseCode = HederaTokenService.deleteToken(token);
        emit ResponseCode(responseCode);

        if (responseCode != HederaResponseCodes.SUCCESS) {
            revert();
        }
    }

    function getTokenDefaultKycStatusPublic(address token) public returns (int responseCode, bool defaultKycStatus) {
        (responseCode, defaultKycStatus) = HederaTokenService.getTokenDefaultKycStatus(token);

        emit ResponseCode(responseCode);

        if(responseCode != HederaResponseCodes.SUCCESS) {
            revert();
        }

        emit TokenDefaultKycStatus(defaultKycStatus);
    }

    function isKycPublic(address token, address account)external returns (int64 responseCode, bool kycGranted){
        (responseCode, kycGranted) = this.isKyc(token, account);

        emit ResponseCode(responseCode);

        if(responseCode != HederaResponseCodes.SUCCESS) {
            revert();
        }

        emit KycGranted(kycGranted);
    }

    function grantTokenKycPublic(address token, address account)external returns (int64 responseCode){
        (responseCode) = this.grantTokenKyc(token, account);

        emit ResponseCode(responseCode);

        if(responseCode != HederaResponseCodes.SUCCESS) {
            revert();
        }
    }

    function revokeTokenKycPublic(address token, address account)external returns (int64 responseCode){
        (responseCode) = this.revokeTokenKyc(token, account);

        emit ResponseCode(responseCode);

        if(responseCode != HederaResponseCodes.SUCCESS) {
            revert();
        }
    }

<<<<<<< HEAD
    function updateTokenKeysPublic(address token, IHederaTokenService.TokenKey[] memory keys)
    public returns (int64 responseCode){

        (responseCode) = HederaTokenService.updateTokenKeys(token, keys);
=======
    function getTokenExpiryInfoPublic(address token)external returns (int responseCode, IHederaTokenService.Expiry memory expiryInfo){
        (responseCode, expiryInfo) = this.getTokenExpiryInfo(token);
>>>>>>> c85f1876

        emit ResponseCode(responseCode);

        if(responseCode != HederaResponseCodes.SUCCESS) {
            revert();
        }
<<<<<<< HEAD
    }

    function getTokenKeyPublic(address token, uint keyType)
    public returns (int64 responseCode, IHederaTokenService.KeyValue memory key){
        (responseCode, key) = HederaTokenService.getTokenKey(token, keyType);
=======

        emit TokenExpiryInfo(expiryInfo);
    }

    function updateTokenExpiryInfoPublic(address token, IHederaTokenService.Expiry memory expiryInfo)external returns (int responseCode){
        (responseCode) = this.updateTokenExpiryInfo(token, expiryInfo);
>>>>>>> c85f1876

        emit ResponseCode(responseCode);

        if(responseCode != HederaResponseCodes.SUCCESS) {
            revert();
        }
<<<<<<< HEAD

        emit TokenKey(key);
=======
>>>>>>> c85f1876
    }
}<|MERGE_RESOLUTION|>--- conflicted
+++ resolved
@@ -430,45 +430,50 @@
         }
     }
 
-<<<<<<< HEAD
+    function getTokenExpiryInfoPublic(address token)external returns (int responseCode, IHederaTokenService.Expiry memory expiryInfo){
+        (responseCode, expiryInfo) = this.getTokenExpiryInfo(token);
+
+        emit ResponseCode(responseCode);
+
+        if(responseCode != HederaResponseCodes.SUCCESS) {
+            revert();
+        }
+
+        emit TokenExpiryInfo(expiryInfo);
+    }
+
+    function updateTokenExpiryInfoPublic(address token, IHederaTokenService.Expiry memory expiryInfo)external returns (int responseCode){
+        (responseCode) = this.updateTokenExpiryInfo(token, expiryInfo);
+
+        emit ResponseCode(responseCode);
+
+        if(responseCode != HederaResponseCodes.SUCCESS) {
+            revert();
+        }
+    }
+
     function updateTokenKeysPublic(address token, IHederaTokenService.TokenKey[] memory keys)
     public returns (int64 responseCode){
 
         (responseCode) = HederaTokenService.updateTokenKeys(token, keys);
-=======
-    function getTokenExpiryInfoPublic(address token)external returns (int responseCode, IHederaTokenService.Expiry memory expiryInfo){
-        (responseCode, expiryInfo) = this.getTokenExpiryInfo(token);
->>>>>>> c85f1876
-
-        emit ResponseCode(responseCode);
-
-        if(responseCode != HederaResponseCodes.SUCCESS) {
-            revert();
-        }
-<<<<<<< HEAD
+
+        emit ResponseCode(responseCode);
+
+        if(responseCode != HederaResponseCodes.SUCCESS) {
+            revert();
+        }
     }
 
     function getTokenKeyPublic(address token, uint keyType)
     public returns (int64 responseCode, IHederaTokenService.KeyValue memory key){
         (responseCode, key) = HederaTokenService.getTokenKey(token, keyType);
-=======
-
-        emit TokenExpiryInfo(expiryInfo);
-    }
-
-    function updateTokenExpiryInfoPublic(address token, IHederaTokenService.Expiry memory expiryInfo)external returns (int responseCode){
-        (responseCode) = this.updateTokenExpiryInfo(token, expiryInfo);
->>>>>>> c85f1876
-
-        emit ResponseCode(responseCode);
-
-        if(responseCode != HederaResponseCodes.SUCCESS) {
-            revert();
-        }
-<<<<<<< HEAD
+
+        emit ResponseCode(responseCode);
+
+        if(responseCode != HederaResponseCodes.SUCCESS) {
+            revert();
+        }
 
         emit TokenKey(key);
-=======
->>>>>>> c85f1876
     }
 }