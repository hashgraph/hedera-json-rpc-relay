--- conflicted
+++ resolved
@@ -52,62 +52,6 @@
           "type": "address"
         },
         {
-          "internalType": "uint256",
-          "name": "keyType",
-          "type": "uint256"
-        }
-      ],
-      "name": "getTokenKey",
-      "outputs": [
-        {
-          "internalType": "int64",
-          "name": "responseCode",
-          "type": "int64"
-        },
-        {
-          "components": [
-            {
-              "internalType": "bool",
-              "name": "inheritAccountKey",
-              "type": "bool"
-            },
-            {
-              "internalType": "address",
-              "name": "contractId",
-              "type": "address"
-            },
-            {
-              "internalType": "bytes",
-              "name": "ed25519",
-              "type": "bytes"
-            },
-            {
-              "internalType": "bytes",
-              "name": "ECDSA_secp256k1",
-              "type": "bytes"
-            },
-            {
-              "internalType": "address",
-              "name": "delegatableContractId",
-              "type": "address"
-            }
-          ],
-          "internalType": "struct IHederaTokenService.KeyValue",
-          "name": "key",
-          "type": "tuple"
-        }
-      ],
-      "stateMutability": "nonpayable",
-      "type": "function"
-    },
-    {
-      "inputs": [
-        {
-          "internalType": "address",
-          "name": "token",
-          "type": "address"
-        },
-        {
           "internalType": "address",
           "name": "account",
           "type": "address"
@@ -225,56 +169,6 @@
         {
           "components": [
             {
-<<<<<<< HEAD
-              "internalType": "uint256",
-              "name": "keyType",
-              "type": "uint256"
-            },
-            {
-              "components": [
-                {
-                  "internalType": "bool",
-                  "name": "inheritAccountKey",
-                  "type": "bool"
-                },
-                {
-                  "internalType": "address",
-                  "name": "contractId",
-                  "type": "address"
-                },
-                {
-                  "internalType": "bytes",
-                  "name": "ed25519",
-                  "type": "bytes"
-                },
-                {
-                  "internalType": "bytes",
-                  "name": "ECDSA_secp256k1",
-                  "type": "bytes"
-                },
-                {
-                  "internalType": "address",
-                  "name": "delegatableContractId",
-                  "type": "address"
-                }
-              ],
-              "internalType": "struct IHederaTokenService.KeyValue",
-              "name": "key",
-              "type": "tuple"
-            }
-          ],
-          "internalType": "struct IHederaTokenService.TokenKey[]",
-          "name": "keys",
-          "type": "tuple[]"
-        }
-      ],
-      "name": "updateTokenKeys",
-      "outputs": [
-        {
-          "internalType": "int64",
-          "name": "responseCode",
-          "type": "int64"
-=======
               "internalType": "uint32",
               "name": "second",
               "type": "uint32"
@@ -301,7 +195,6 @@
           "internalType": "int256",
           "name": "responseCode",
           "type": "int256"
->>>>>>> c85f1876
         }
       ],
       "stateMutability": "nonpayable",
