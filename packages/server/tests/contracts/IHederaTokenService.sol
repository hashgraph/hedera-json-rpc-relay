// SPDX-License-Identifier: Apache-2.0
pragma solidity >=0.4.9 <0.9.0;
pragma experimental ABIEncoderV2;

interface IHederaTokenService {

    /// Transfers cryptocurrency among two or more accounts by making the desired adjustments to their
    /// balances. Each transfer list can specify up to 10 adjustments. Each negative amount is withdrawn
    /// from the corresponding account (a sender), and each positive one is added to the corresponding
    /// account (a receiver). The amounts list must sum to zero. Each amount is a number of tinybars
    /// (there are 100,000,000 tinybars in one hbar).  If any sender account fails to have sufficient
    /// hbars, then the entire transaction fails, and none of those transfers occur, though the
    /// transaction fee is still charged. This transaction must be signed by the keys for all the sending
    /// accounts, and for any receiving accounts that have receiverSigRequired == true. The signatures
    /// are in the same order as the accounts, skipping those accounts that don't need a signature.
    struct AccountAmount {
        // The Account ID, as a solidity address, that sends/receives cryptocurrency or tokens
        address accountID;

        // The amount of  the lowest denomination of the given token that
        // the account sends(negative) or receives(positive)
        int64 amount;
    }

    /// A sender account, a receiver account, and the serial number of an NFT of a Token with
    /// NON_FUNGIBLE_UNIQUE type. When minting NFTs the sender will be the default AccountID instance
    /// (0.0.0 aka 0x0) and when burning NFTs, the receiver will be the default AccountID instance.
    struct NftTransfer {
        // The solidity address of the sender
        address senderAccountID;

        // The solidity address of the receiver
        address receiverAccountID;

        // The serial number of the NFT
        int64 serialNumber;
    }

    struct TokenTransferList {
        // The ID of the token as a solidity address
        address token;

        // Applicable to tokens of type FUNGIBLE_COMMON. Multiple list of AccountAmounts, each of which
        // has an account and amount.
        AccountAmount[] transfers;

        // Applicable to tokens of type NON_FUNGIBLE_UNIQUE. Multiple list of NftTransfers, each of
        // which has a sender and receiver account, including the serial number of the NFT
        NftTransfer[] nftTransfers;
    }

    /// Expiry properties of a Hedera token - second, autoRenewAccount, autoRenewPeriod
    struct Expiry {
        // The epoch second at which the token should expire; if an auto-renew account and period are
        // specified, this is coerced to the current epoch second plus the autoRenewPeriod
        uint32 second;

        // ID of an account which will be automatically charged to renew the token's expiration, at
        // autoRenewPeriod interval, expressed as a solidity address
        address autoRenewAccount;

        // The interval at which the auto-renew account will be charged to extend the token's expiry
        uint32 autoRenewPeriod;
    }

    /// A Key can be a public key from either the Ed25519 or ECDSA(secp256k1) signature schemes, where
    /// in the ECDSA(secp256k1) case we require the 33-byte compressed form of the public key. We call
    /// these public keys <b>primitive keys</b>.
    /// A Key can also be the ID of a smart contract instance, which is then authorized to perform any
    /// precompiled contract action that requires this key to sign.
    /// Note that when a Key is a smart contract ID, it <i>doesn't</i> mean the contract with that ID
    /// will actually create a cryptographic signature. It only means that when the contract calls a
    /// precompiled contract, the resulting "child transaction" will be authorized to perform any action
    /// controlled by the Key.
    /// Exactly one of the possible values should be populated in order for the Key to be valid.
    struct KeyValue {

        // if set to true, the key of the calling Hedera account will be inherited as the token key
        bool inheritAccountKey;

        // smart contract instance that is authorized as if it had signed with a key
        address contractId;

        // Ed25519 public key bytes
        bytes ed25519;

        // Compressed ECDSA(secp256k1) public key bytes
        bytes ECDSA_secp256k1;

        // A smart contract that, if the recipient of the active message frame, should be treated
        // as having signed. (Note this does not mean the <i>code being executed in the frame</i>
        // will belong to the given contract, since it could be running another contract's code via
        // <tt>delegatecall</tt>. So setting this key is a more permissive version of setting the
        // contractID key, which also requires the code in the active message frame belong to the
        // the contract with the given id.)
        address delegatableContractId;
    }

    /// A list of token key types the key should be applied to and the value of the key
    struct TokenKey {

        // bit field representing the key type. Keys of all types that have corresponding bits set to 1
        // will be created for the token.
        // 0th bit: adminKey
        // 1st bit: kycKey
        // 2nd bit: freezeKey
        // 3rd bit: wipeKey
        // 4th bit: supplyKey
        // 5th bit: feeScheduleKey
        // 6th bit: pauseKey
        // 7th bit: ignored
        uint keyType;

        // the value that will be set to the key type
        KeyValue key;
    }

    /// Basic properties of a Hedera Token - name, symbol, memo, tokenSupplyType, maxSupply,
    /// treasury, freezeDefault. These properties are related both to Fungible and NFT token types.
    struct HederaToken {
        // The publicly visible name of the token. The token name is specified as a Unicode string.
        // Its UTF-8 encoding cannot exceed 100 bytes, and cannot contain the 0 byte (NUL).
        string name;

        // The publicly visible token symbol. The token symbol is specified as a Unicode string.
        // Its UTF-8 encoding cannot exceed 100 bytes, and cannot contain the 0 byte (NUL).
        string symbol;

        // The ID of the account which will act as a treasury for the token as a solidity address.
        // This account will receive the specified initial supply or the newly minted NFTs in
        // the case for NON_FUNGIBLE_UNIQUE Type
        address treasury;

        // The memo associated with the token (UTF-8 encoding max 100 bytes)
        string memo;

        // IWA compatibility. Specified the token supply type. Defaults to INFINITE
        bool tokenSupplyType;

        // IWA Compatibility. Depends on TokenSupplyType. For tokens of type FUNGIBLE_COMMON - the
        // maximum number of tokens that can be in circulation. For tokens of type NON_FUNGIBLE_UNIQUE -
        // the maximum number of NFTs (serial numbers) that can be minted. This field can never be changed!
        int64 maxSupply;

        // The default Freeze status (frozen or unfrozen) of Hedera accounts relative to this token. If
        // true, an account must be unfrozen before it can receive the token
        bool freezeDefault;

        // list of keys to set to the token
        TokenKey[] tokenKeys;

        // expiry properties of a Hedera token - second, autoRenewAccount, autoRenewPeriod
        Expiry expiry;
    }

    /// A fixed number of units (hbar or token) to assess as a fee during a transfer of
    /// units of the token to which this fixed fee is attached. The denomination of
    /// the fee depends on the values of tokenId, useHbarsForPayment and
    /// useCurrentTokenForPayment. Exactly one of the values should be set.
    struct FixedFee {

        uint32 amount;

        // Specifies ID of token that should be used for fixed fee denomination
        address tokenId;

        // Specifies this fixed fee should be denominated in Hbar
        bool useHbarsForPayment;

        // Specifies this fixed fee should be denominated in the Token currently being created
        bool useCurrentTokenForPayment;

        // The ID of the account to receive the custom fee, expressed as a solidity address
        address feeCollector;
    }

    /// A fraction of the transferred units of a token to assess as a fee. The amount assessed will never
    /// be less than the given minimumAmount, and never greater than the given maximumAmount.  The
    /// denomination is always units of the token to which this fractional fee is attached.
    struct FractionalFee {
        // A rational number's numerator, used to set the amount of a value transfer to collect as a custom fee
        uint32 numerator;

        // A rational number's denominator, used to set the amount of a value transfer to collect as a custom fee
        uint32 denominator;

        // The minimum amount to assess
        uint32 minimumAmount;

        // The maximum amount to assess (zero implies no maximum)
        uint32 maximumAmount;
        bool netOfTransfers;

        // The ID of the account to receive the custom fee, expressed as a solidity address
        address feeCollector;
    }

    /// A fee to assess during a transfer that changes ownership of an NFT. Defines the fraction of
    /// the fungible value exchanged for an NFT that the ledger should collect as a royalty. ("Fungible
    /// value" includes both ℏ and units of fungible HTS tokens.) When the NFT sender does not receive
    /// any fungible value, the ledger will assess the fallback fee, if present, to the new NFT owner.
    /// Royalty fees can only be added to tokens of type type NON_FUNGIBLE_UNIQUE.
    struct RoyaltyFee {
        // A fraction's numerator of fungible value exchanged for an NFT to collect as royalty
        uint32 numerator;

        // A fraction's denominator of fungible value exchanged for an NFT to collect as royalty
        uint32 denominator;

        // If present, the fee to assess to the NFT receiver when no fungible value
        // is exchanged with the sender. Consists of:
        // amount: the amount to charge for the fee
        // tokenId: Specifies ID of token that should be used for fixed fee denomination
        // useHbarsForPayment: Specifies this fee should be denominated in Hbar
        uint32 amount;
        address tokenId;
        bool useHbarsForPayment;

        // The ID of the account to receive the custom fee, expressed as a solidity address
        address feeCollector;
    }

    //TokenInfo defines the basic properties of a Fungible or Non-Fungible Hedera Token
    struct TokenInfo {
        //Basic properties of a Hedera Token
        HederaToken token;
        //The number of tokens (fungible) or serials (non-fungible) of the token
        uint64 totalSupply;
        //Specifies whether the token is deleted or not
        bool deleted;
        //Specifies whether the token kyc was defaulted with KycNotApplicable (true) or Revoked (false)
        bool defaultKycStatus;
        //Specifies whether the token is currently paused or not
        bool pauseStatus;
        //The fixed fees collected when transferring the token
        FixedFee[] fixedFees;
        //The fractional fees collected when transferring the token
        FractionalFee[] fractionalFees;
        //The royalty fees collected when transferring the token
        RoyaltyFee[] royaltyFees;
        //The ID of the network ledger
        string ledgerId;
    }

    //FungibleTokenInfo defines the basic properties of a Fungible Hedera Token
    struct FungibleTokenInfo {
        //The shared hedera token info
        TokenInfo tokenInfo;
        //The number of decimal places a token is divisible by
        uint32 decimals;
    }

    //NonFungibleTokenInfo defines the basic properties of a Non Fungible Hedera Token
    struct NonFungibleTokenInfo {
        //The shared hedera token info
        TokenInfo tokenInfo;
        //The serial number of the NFT
        int64 serialNumber;
        //The account id specifying the owner of the NFT
        address ownerId;
        //The epoch second at which the NFT was created
        int64 creationTime;
        //The unique metadata of the NFT
        bytes metadata;
        //The account id specifying an account that has been granted spending permissions on this NFT
        address spenderId;
    }

    /**********************
     * Direct HTS Calls   *
     **********************/

    /// Initiates a Token Transfer
    /// @param tokenTransfers the list of transfers to do
    /// @return responseCode The response code for the status of the request. SUCCESS is 22.
    function cryptoTransfer(TokenTransferList[] memory tokenTransfers) external returns (int responseCode);

    /// Mints an amount of the token to the defined treasury account
    /// @param token The token for which to mint tokens. If token does not exist, transaction results in
    ///              INVALID_TOKEN_ID
    /// @param amount Applicable to tokens of type FUNGIBLE_COMMON. The amount to mint to the Treasury Account.
    ///               Amount must be a positive non-zero number represented in the lowest denomination of the
    ///               token. The new supply must be lower than 2^63.
    /// @param metadata Applicable to tokens of type NON_FUNGIBLE_UNIQUE. A list of metadata that are being created.
    ///                 Maximum allowed size of each metadata is 100 bytes
    /// @return responseCode The response code for the status of the request. SUCCESS is 22.
    /// @return newTotalSupply The new supply of tokens. For NFTs it is the total count of NFTs
    /// @return serialNumbers If the token is an NFT the newly generate serial numbers, othersise empty.
    function mintToken(address token, uint64 amount, bytes[] memory metadata) external
    returns (int responseCode, uint64 newTotalSupply, int64[] memory serialNumbers);

    /// Burns an amount of the token from the defined treasury account
    /// @param token The token for which to burn tokens. If token does not exist, transaction results in
    ///              INVALID_TOKEN_ID
    /// @param amount  Applicable to tokens of type FUNGIBLE_COMMON. The amount to burn from the Treasury Account.
    ///                Amount must be a positive non-zero number, not bigger than the token balance of the treasury
    ///                account (0; balance], represented in the lowest denomination.
    /// @param serialNumbers Applicable to tokens of type NON_FUNGIBLE_UNIQUE. The list of serial numbers to be burned.
    /// @return responseCode The response code for the status of the request. SUCCESS is 22.
    /// @return newTotalSupply The new supply of tokens. For NFTs it is the total count of NFTs
    function burnToken(address token, uint64 amount, int64[] memory serialNumbers) external
    returns (int responseCode, uint64 newTotalSupply);

    ///  Associates the provided account with the provided tokens. Must be signed by the provided
    ///  Account's key or called from the accounts contract key
    ///  If the provided account is not found, the transaction will resolve to INVALID_ACCOUNT_ID.
    ///  If the provided account has been deleted, the transaction will resolve to ACCOUNT_DELETED.
    ///  If any of the provided tokens is not found, the transaction will resolve to INVALID_TOKEN_REF.
    ///  If any of the provided tokens has been deleted, the transaction will resolve to TOKEN_WAS_DELETED.
    ///  If an association between the provided account and any of the tokens already exists, the
    ///  transaction will resolve to TOKEN_ALREADY_ASSOCIATED_TO_ACCOUNT.
    ///  If the provided account's associations count exceed the constraint of maximum token associations
    ///    per account, the transaction will resolve to TOKENS_PER_ACCOUNT_LIMIT_EXCEEDED.
    ///  On success, associations between the provided account and tokens are made and the account is
    ///    ready to interact with the tokens.
    /// @param account The account to be associated with the provided tokens
    /// @param tokens The tokens to be associated with the provided account. In the case of NON_FUNGIBLE_UNIQUE
    ///               Type, once an account is associated, it can hold any number of NFTs (serial numbers) of that
    ///               token type
    /// @return responseCode The response code for the status of the request. SUCCESS is 22.
    function associateTokens(address account, address[] memory tokens) external returns (int responseCode);

    /// Single-token variant of associateTokens. Will be mapped to a single entry array call of associateTokens
    /// @param account The account to be associated with the provided token
    /// @param token The token to be associated with the provided account
    function associateToken(address account, address token) external returns (int responseCode);

    /// Dissociates the provided account with the provided tokens. Must be signed by the provided
    /// Account's key.
    /// If the provided account is not found, the transaction will resolve to INVALID_ACCOUNT_ID.
    /// If the provided account has been deleted, the transaction will resolve to ACCOUNT_DELETED.
    /// If any of the provided tokens is not found, the transaction will resolve to INVALID_TOKEN_REF.
    /// If any of the provided tokens has been deleted, the transaction will resolve to TOKEN_WAS_DELETED.
    /// If an association between the provided account and any of the tokens does not exist, the
    /// transaction will resolve to TOKEN_NOT_ASSOCIATED_TO_ACCOUNT.
    /// If a token has not been deleted and has not expired, and the user has a nonzero balance, the
    /// transaction will resolve to TRANSACTION_REQUIRES_ZERO_TOKEN_BALANCES.
    /// If a <b>fungible token</b> has expired, the user can disassociate even if their token balance is
    /// not zero.
    /// If a <b>non fungible token</b> has expired, the user can <b>not</b> disassociate if their token
    /// balance is not zero. The transaction will resolve to TRANSACTION_REQUIRED_ZERO_TOKEN_BALANCES.
    /// On success, associations between the provided account and tokens are removed.
    /// @param account The account to be dissociated from the provided tokens
    /// @param tokens The tokens to be dissociated from the provided account.
    /// @return responseCode The response code for the status of the request. SUCCESS is 22.
    function dissociateTokens(address account, address[] memory tokens) external returns (int responseCode);

    /// Single-token variant of dissociateTokens. Will be mapped to a single entry array call of dissociateTokens
    /// @param account The account to be associated with the provided token
    /// @param token The token to be associated with the provided account
    function dissociateToken(address account, address token) external returns (int responseCode);

    /// Creates a Fungible Token with the specified properties
    /// @param token the basic properties of the token being created
    /// @param initialTotalSupply Specifies the initial supply of tokens to be put in circulation. The
    /// initial supply is sent to the Treasury Account. The supply is in the lowest denomination possible.
    /// @param decimals the number of decimal places a token is divisible by
    /// @return responseCode The response code for the status of the request. SUCCESS is 22.
    /// @return tokenAddress the created token's address
    function createFungibleToken(
        HederaToken memory token,
        uint64 initialTotalSupply,
        uint32 decimals)
    external payable returns (int responseCode, address tokenAddress);

    /// Creates a Fungible Token with the specified properties
    /// @param token the basic properties of the token being created
    /// @param initialTotalSupply Specifies the initial supply of tokens to be put in circulation. The
    /// initial supply is sent to the Treasury Account. The supply is in the lowest denomination possible.
    /// @param decimals the number of decimal places a token is divisible by.
    /// @param fixedFees list of fixed fees to apply to the token
    /// @param fractionalFees list of fractional fees to apply to the token
    /// @return responseCode The response code for the status of the request. SUCCESS is 22.
    /// @return tokenAddress the created token's address
    function createFungibleTokenWithCustomFees(
        HederaToken memory token,
        uint64 initialTotalSupply,
        uint32 decimals,
        FixedFee[] memory fixedFees,
        FractionalFee[] memory fractionalFees)
    external payable returns (int responseCode, address tokenAddress);

    /// Creates an Non Fungible Unique Token with the specified properties
    /// @param token the basic properties of the token being created
    /// @return responseCode The response code for the status of the request. SUCCESS is 22.
    /// @return tokenAddress the created token's address
    function createNonFungibleToken(HederaToken memory token)
    external payable returns (int responseCode, address tokenAddress);

    /// Creates an Non Fungible Unique Token with the specified properties
    /// @param token the basic properties of the token being created
    /// @param fixedFees list of fixed fees to apply to the token
    /// @param royaltyFees list of royalty fees to apply to the token
    /// @return responseCode The response code for the status of the request. SUCCESS is 22.
    /// @return tokenAddress the created token's address
    function createNonFungibleTokenWithCustomFees(
        HederaToken memory token,
        FixedFee[] memory fixedFees,
        RoyaltyFee[] memory royaltyFees)
    external payable returns (int responseCode, address tokenAddress);

    /// Retrieves fungible specific token info for a fungible token
    /// @param token The ID of the token as a solidity address
    function getFungibleTokenInfo(address token) external returns (int responseCode, FungibleTokenInfo memory tokenInfo);

    /// Retrieves general token info for a given token
    /// @param token The ID of the token as a solidity address
    function getTokenInfo(address token) external returns (int responseCode, TokenInfo memory tokenInfo);

    /// Query token KeyValue
    /// @param token The token address to check
    /// @param keyType The keyType of the desired KeyValue
    /// @return responseCode The response code for the status of the request. SUCCESS is 22.
    /// @return key KeyValue info for key of type `keyType`
    function getTokenKey(address token, uint keyType)
    external
    returns (int64 responseCode, KeyValue memory key);

    /// Retrieves non-fungible specific token info for a given NFT
    /// @param token The ID of the token as a solidity address
    /// @param serialNumber The serial number of the NFT for which to retrieve information
    function getNonFungibleTokenInfo(address token, int64 serialNumber) external returns (int responseCode, NonFungibleTokenInfo memory tokenInfo);

    /// Query token default freeze status
    /// @param token The token address to check
    /// @return responseCode The response code for the status of the request. SUCCESS is 22.
    /// @return defaultFreezeStatus True if `token` default freeze status is frozen.
    function getTokenDefaultFreezeStatus(address token)
    external
    returns (int64 responseCode, bool defaultFreezeStatus);

    /// Query token default kyc status
    /// @param token The token address to check
    /// @return responseCode The response code for the status of the request. SUCCESS is 22.
    /// @return defaultKycStatus True if `token` default kyc status is KycNotApplicable and false if Revoked.
    function getTokenDefaultKycStatus(address token)
    external
    returns (int64 responseCode, bool defaultKycStatus);

    /// Query if token account is frozen
    /// @param token The token address to check
    /// @param account The account address associated with the token
    /// @return responseCode The response code for the status of the request. SUCCESS is 22.
    /// @return frozen True if `account` is frozen for `token`
    function isFrozen(address token, address account)
    external
    returns (int64 responseCode, bool frozen);

    /// Query if token account has kyc granted
    /// @param token The token address to check
    /// @param account The account address associated with the token
    /// @return responseCode The response code for the status of the request. SUCCESS is 22.
    /// @return kycGranted True if `account` has kyc granted for `token`
    function isKyc(address token, address account)
    external
    returns (int64 responseCode, bool kycGranted);

    /// Operation to freeze token account
    /// @param token The token address
    /// @param account The account address to be frozen
    /// @return responseCode The response code for the status of the request. SUCCESS is 22.
    function freezeToken(address token, address account)
    external
    returns (int64 responseCode);

    /// Operation to unfreeze token account
    /// @param token The token address
    /// @param account The account address to be unfrozen
    /// @return responseCode The response code for the status of the request. SUCCESS is 22.
    function unfreezeToken(address token, address account)
    external
    returns (int64 responseCode);

    /// Operation to grant kyc to token account
    /// @param token The token address
    /// @param account The account address to grant kyc
    /// @return responseCode The response code for the status of the request. SUCCESS is 22.
    function grantTokenKyc(address token, address account)
    external
    returns (int64 responseCode);

    /// Operation to revoke kyc to token account
    /// @param token The token address
    /// @param account The account address to revoke kyc
    /// @return responseCode The response code for the status of the request. SUCCESS is 22.
    function revokeTokenKyc(address token, address account)
    external
    returns (int64 responseCode);

    /// Query token custom fees
    /// @param token The token address to check
    /// @return responseCode The response code for the status of the request. SUCCESS is 22.
    /// @return fixedFees Set of fixed fees for `token`
    /// @return fractionalFees Set of fractional fees for `token`
    /// @return royaltyFees Set of royalty fees for `token`
    function getTokenCustomFees(address token)
    external
    returns (int64 responseCode, FixedFee[] memory fixedFees, FractionalFee[] memory fractionalFees, RoyaltyFee[] memory royaltyFees);

    /**********************
     * ABIV1 calls        *
     **********************/

    /// Initiates a Fungible Token Transfer
    /// @param token The ID of the token as a solidity address
    /// @param accountId account to do a transfer to/from
    /// @param amount The amount from the accountId at the same index
    function transferTokens(address token, address[] memory accountId, int64[] memory amount) external
    returns (int responseCode);

    /// Initiates a Non-Fungable Token Transfer
    /// @param token The ID of the token as a solidity address
    /// @param sender the sender of an nft
    /// @param receiver the receiver of the nft sent by the same index at sender
    /// @param serialNumber the serial number of the nft sent by the same index at sender
    function transferNFTs(address token, address[] memory sender, address[] memory receiver, int64[] memory serialNumber)
    external returns (int responseCode);

    /// Transfers tokens where the calling account/contract is implicitly the first entry in the token transfer list,
    /// where the amount is the value needed to zero balance the transfers. Regular signing rules apply for sending
    /// (positive amount) or receiving (negative amount)
    /// @param token The token to transfer to/from
    /// @param sender The sender for the transaction
    /// @param recipient The receiver of the transaction
    /// @param amount Non-negative value to send. a negative value will result in a failure.
    function transferToken(address token, address sender, address recipient, int64 amount) external
    returns (int responseCode);

    /// Transfers tokens where the calling account/contract is implicitly the first entry in the token transfer list,
    /// where the amount is the value needed to zero balance the transfers. Regular signing rules apply for sending
    /// (positive amount) or receiving (negative amount)
    /// @param token The token to transfer to/from
    /// @param sender The sender for the transaction
    /// @param recipient The receiver of the transaction
    /// @param serialNumber The serial number of the NFT to transfer.
    function transferNFT(address token, address sender, address recipient, int64 serialNumber) external
    returns (int responseCode);

    /// Operation to pause token
    /// @param token The token address to be paused
    /// @return responseCode The response code for the status of the request. SUCCESS is 22.
    function pauseToken(address token) external returns (int responseCode);

    /// Operation to unpause token
    /// @param token The token address to be unpaused
    /// @return responseCode The response code for the status of the request. SUCCESS is 22.
    function unpauseToken(address token) external returns (int responseCode);

    /// Allows spender to withdraw from your account multiple times, up to the value amount. If this function is called
    /// again it overwrites the current allowance with value.
    /// Only Applicable to Fungible Tokens
    /// @param token The hedera token address to approve
    /// @param spender the account address authorized to spend
    /// @param amount the amount of tokens authorized to spend.
    /// @return responseCode The response code for the status of the request. SUCCESS is 22.
    function approve(address token, address spender, uint256 amount) external returns (int responseCode, bool success);

    /// Returns the amount which spender is still allowed to withdraw from owner.
    /// Only Applicable to Fungible Tokens
    /// @param token The Hedera token address to check the allowance of
    /// @param owner the owner of the tokens to be spent
    /// @param spender the spender of the tokens
    /// @return responseCode The response code for the status of the request. SUCCESS is 22.
    function allowance(address token, address owner, address spender) external returns (int responseCode);

    /// Allow or reaffirm the approved address to transfer an NFT the approved address does not own.
    /// Only Applicable to NFT Tokens
    /// @param token The Hedera NFT token address to approve
    /// @param approved The new approved NFT controller.  To revoke approvals pass in the zero address.
    /// @param serialNumber The NFT serial number  to approve
    /// @return responseCode The response code for the status of the request. SUCCESS is 22.
    function approveNFT(address token, address approved, uint256 serialNumber) external returns (int responseCode);

    /// Get the approved address for a single NFT
    /// Only Applicable to NFT Tokens
    /// @param token The Hedera NFT token address to check approval
    /// @param serialNumber The NFT to find the approved address for
    /// @return responseCode The response code for the status of the request. SUCCESS is 22.
    /// @return approved The approved address for this NFT, or the zero address if there is none
    function getApproved(address token, uint256 serialNumber) external returns (int responseCode, address approved);

    /// Enable or disable approval for a third party ("operator") to manage
    ///  all of `msg.sender`'s assets
    /// @param token The Hedera NFT token address to approve
    /// @param operator Address to add to the set of authorized operators
    /// @param approved True if the operator is approved, false to revoke approval
    /// @return responseCode The response code for the status of the request. SUCCESS is 22.
    function setApprovalForAll(address token, address operator, bool approved) external returns (int responseCode);

    /// Query if an address is an authorized operator for another address
    /// Only Applicable to NFT Tokens
    /// @param token The Hedera NFT token address to approve
    /// @param owner The address that owns the NFTs
    /// @param operator The address that acts on behalf of the owner
    /// @return responseCode The response code for the status of the request. SUCCESS is 22.
    /// @return approved True if `operator` is an approved operator for `owner`, false otherwise
    function isApprovedForAll(address token, address owner, address operator) external returns (int responseCode, bool approved);

    /// Operation to wipe fungible tokens from account
    /// @param token The token address
    /// @param account The account address to revoke kyc
    /// @param amount The number of tokens to wipe
    /// @return responseCode The response code for the status of the request. SUCCESS is 22.
    function wipeTokenAccount(address token, address account, uint32 amount) external returns (int responseCode);

    /// Operation to wipe non fungible tokens from account
    /// @param token The token address
    /// @param account The account address to revoke kyc
    /// @param  serialNumbers The serial numbers of token to wipe
    /// @return responseCode The response code for the status of the request. SUCCESS is 22.
    function wipeTokenAccountNFT(address token, address account, int64[] memory serialNumbers) external
    returns (int responseCode);

    /// Operation to delete token
    /// @param token The token address to be deleted
    /// @return responseCode The response code for the status of the request. SUCCESS is 22.
    function deleteToken(address token) external returns (int responseCode);

    /// Operation to get token expiry info
    /// @param token The token address
    /// @return responseCode The response code for the status of the request. SUCCESS is 22.
    /// @return expiryInfo The expiry info of the token
    function getTokenExpiryInfo(address token) external returns (int responseCode, Expiry memory expiryInfo);

    /// Operation to update token expiry info
    /// @param token The token address
    /// @return responseCode The response code for the status of the request. SUCCESS is 22.
    function updateTokenExpiryInfo(address token, Expiry memory expiryInfo) external returns (int responseCode);

    /// Query if valid token found for the given address
    /// @param token The token address
    /// @return responseCode The response code for the status of the request. SUCCESS is 22.
    /// @return isTokenFlag True if valid token found for the given address
    function isToken(address token) external returns (int64 responseCode, bool isTokenFlag);

    /// Query to return the token type for a given address
    /// @param token The token address
    /// @return responseCode The response code for the status of the request. SUCCESS is 22.
    /// @return tokenType the token type. 0 is FUNGIBLE_COMMON, 1 is NON_FUNGIBLE_UNIQUE, -1 is UNRECOGNIZED
    function getTokenType(address token) external returns (int64 responseCode, int32 tokenType);

<<<<<<< HEAD
    /// Operation to update token keys
    /// @param token The token address
    /// @param keys The token keys
    /// @return responseCode The response code for the status of the request. SUCCESS is 22.
    function updateTokenKeys(address token, TokenKey[] memory keys)
    external
    returns (int64 responseCode);
=======
    /// Operation to update token info
    /// @param token The token address
    /// @param tokenInfo The hedera token info to update token with
    /// @return responseCode The response code for the status of the request. SUCCESS is 22.
    function updateTokenInfo(address token, HederaToken memory tokenInfo)
        external
        returns (int64 responseCode);
>>>>>>> bed9aa95
}<|MERGE_RESOLUTION|>--- conflicted
+++ resolved
@@ -639,15 +639,6 @@
     /// @return tokenType the token type. 0 is FUNGIBLE_COMMON, 1 is NON_FUNGIBLE_UNIQUE, -1 is UNRECOGNIZED
     function getTokenType(address token) external returns (int64 responseCode, int32 tokenType);
 
-<<<<<<< HEAD
-    /// Operation to update token keys
-    /// @param token The token address
-    /// @param keys The token keys
-    /// @return responseCode The response code for the status of the request. SUCCESS is 22.
-    function updateTokenKeys(address token, TokenKey[] memory keys)
-    external
-    returns (int64 responseCode);
-=======
     /// Operation to update token info
     /// @param token The token address
     /// @param tokenInfo The hedera token info to update token with
@@ -655,5 +646,12 @@
     function updateTokenInfo(address token, HederaToken memory tokenInfo)
         external
         returns (int64 responseCode);
->>>>>>> bed9aa95
+
+    /// Operation to update token keys
+    /// @param token The token address
+    /// @param keys The token keys
+    /// @return responseCode The response code for the status of the request. SUCCESS is 22.
+    function updateTokenKeys(address token, TokenKey[] memory keys)
+    external
+    returns (int64 responseCode);
 }