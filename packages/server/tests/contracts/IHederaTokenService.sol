--- conflicted
+++ resolved
@@ -153,66 +153,6 @@
         Expiry expiry;
     }
 
-    /// Additional post creation fungible and non fungible properties of a Hedera Token.
-    struct TokenInfo {
-        /// The hedera token;
-        HederaToken hedera;
-
-        /// The fixed fees collected when transferring the token
-        FixedFee[] fixedFees;
-
-        /// The fractional fees collected when transferring the token
-        FractionalFee[] fractionalFees;
-
-        /// The royalty fees collected when transferring the token
-        RoyaltyFee[] royaltyFees;
-
-        /// Specifies whether the token kyc was defaulted with KycNotApplicable (true) or Revoked (false)
-        bool defaultKycStatus;
-
-        /// Specifies whether the token is deleted or not
-        bool deleted;
-
-        /// The ID of the network ledger
-        string ledgerId;
-
-        /// Specifies whether the token is currently paused or not
-        bool pauseStatus;
-
-        /// The number of tokens (fungible) or serials (non-fungible) of the token
-        uint64 totalSupply;
-    }
-
-    /// Additional fungible properties of a Hedera Token.
-    struct FungibleTokenInfo {
-        /// The shared hedera token info
-        TokenInfo tokenInfo;
-
-        /// The number of decimal places a token is divisible by
-        uint32 decimals;
-    }
-
-    /// Additional non fungible properties of a Hedera Token.
-    struct NonFungibleTokenInfo {
-        /// The shared hedera token info
-        TokenInfo tokenInfo;
-
-        /// The serial number of the nft
-        int64 serialNumber;
-
-        /// The account id specifying the owner of the non fungible token
-        address ownerId;
-
-        /// The epoch second at which the token was created.
-        int32 creationTime;
-
-        /// The unique metadata of the NFT
-        bytes metadata;
-
-        /// The account id specifying an account that has been granted spending permissions on this nft
-        address spenderId;
-    }
-
     /// A fixed number of units (hbar or token) to assess as a fee during a transfer of
     /// units of the token to which this fixed fee is attached. The denomination of
     /// the fee depends on the values of tokenId, useHbarsForPayment and
@@ -280,6 +220,52 @@
         address feeCollector;
     }
 
+    //TokenInfo defines the basic properties of a Fungible or Non-Fungible Hedera Token
+    struct TokenInfo {
+        //Basic properties of a Hedera Token
+        HederaToken token;
+        //The number of tokens (fungible) or serials (non-fungible) of the token
+        uint64 totalSupply;
+        //Specifies whether the token is deleted or not
+        bool deleted;
+        //Specifies whether the token kyc was defaulted with KycNotApplicable (true) or Revoked (false)
+        bool defaultKycStatus;
+        //Specifies whether the token is currently paused or not
+        bool pauseStatus;
+        //The fixed fees collected when transferring the token
+        FixedFee[] fixedFees;
+        //The fractional fees collected when transferring the token
+        FractionalFee[] fractionalFees;
+        //The royalty fees collected when transferring the token
+        RoyaltyFee[] royaltyFees;
+        //The ID of the network ledger
+        string ledgerId;
+    }
+
+    //FungibleTokenInfo defines the basic properties of a Fungible Hedera Token
+    struct FungibleTokenInfo {
+        //The shared hedera token info
+        TokenInfo tokenInfo;
+        //The number of decimal places a token is divisible by
+        uint32 decimals;
+    }
+
+    //NonFungibleTokenInfo defines the basic properties of a Non Fungible Hedera Token
+    struct NonFungibleTokenInfo {
+        //The shared hedera token info
+        TokenInfo tokenInfo;
+        //The serial number of the NFT
+        int64 serialNumber;
+        //The account id specifying the owner of the NFT
+        address ownerId;
+        //The epoch second at which the NFT was created
+        int64 creationTime;
+        //The unique metadata of the NFT
+        bytes metadata;
+        //The account id specifying an account that has been granted spending permissions on this NFT
+        address spenderId;
+    }
+
     /**********************
      * Direct HTS Calls   *
      **********************/
@@ -287,9 +273,7 @@
     /// Initiates a Token Transfer
     /// @param tokenTransfers the list of transfers to do
     /// @return responseCode The response code for the status of the request. SUCCESS is 22.
-    function cryptoTransfer(TokenTransferList[] memory tokenTransfers)
-    external
-    returns (int64 responseCode);
+    function cryptoTransfer(TokenTransferList[] memory tokenTransfers) external returns (int responseCode);
 
     /// Mints an amount of the token to the defined treasury account
     /// @param token The token for which to mint tokens. If token does not exist, transaction results in
@@ -302,17 +286,8 @@
     /// @return responseCode The response code for the status of the request. SUCCESS is 22.
     /// @return newTotalSupply The new supply of tokens. For NFTs it is the total count of NFTs
     /// @return serialNumbers If the token is an NFT the newly generate serial numbers, othersise empty.
-    function mintToken(
-        address token,
-        uint64 amount,
-        bytes[] memory metadata
-    )
-    external
-    returns (
-        int64 responseCode,
-        uint64 newTotalSupply,
-        int64[] memory serialNumbers
-    );
+    function mintToken(address token, uint64 amount, bytes[] memory metadata) external
+    returns (int responseCode, uint64 newTotalSupply, int64[] memory serialNumbers);
 
     /// Burns an amount of the token from the defined treasury account
     /// @param token The token for which to burn tokens. If token does not exist, transaction results in
@@ -323,11 +298,8 @@
     /// @param serialNumbers Applicable to tokens of type NON_FUNGIBLE_UNIQUE. The list of serial numbers to be burned.
     /// @return responseCode The response code for the status of the request. SUCCESS is 22.
     /// @return newTotalSupply The new supply of tokens. For NFTs it is the total count of NFTs
-    function burnToken(
-        address token,
-        uint64 amount,
-        int64[] memory serialNumbers
-    ) external returns (int64 responseCode, uint64 newTotalSupply);
+    function burnToken(address token, uint64 amount, int64[] memory serialNumbers) external
+    returns (int responseCode, uint64 newTotalSupply);
 
     ///  Associates the provided account with the provided tokens. Must be signed by the provided
     ///  Account's key or called from the accounts contract key
@@ -346,16 +318,12 @@
     ///               Type, once an account is associated, it can hold any number of NFTs (serial numbers) of that
     ///               token type
     /// @return responseCode The response code for the status of the request. SUCCESS is 22.
-    function associateTokens(address account, address[] memory tokens)
-    external
-    returns (int64 responseCode);
+    function associateTokens(address account, address[] memory tokens) external returns (int responseCode);
 
     /// Single-token variant of associateTokens. Will be mapped to a single entry array call of associateTokens
     /// @param account The account to be associated with the provided token
     /// @param token The token to be associated with the provided account
-    function associateToken(address account, address token)
-    external
-    returns (int64 responseCode);
+    function associateToken(address account, address token) external returns (int responseCode);
 
     /// Dissociates the provided account with the provided tokens. Must be signed by the provided
     /// Account's key.
@@ -375,16 +343,12 @@
     /// @param account The account to be dissociated from the provided tokens
     /// @param tokens The tokens to be dissociated from the provided account.
     /// @return responseCode The response code for the status of the request. SUCCESS is 22.
-    function dissociateTokens(address account, address[] memory tokens)
-    external
-    returns (int64 responseCode);
+    function dissociateTokens(address account, address[] memory tokens) external returns (int responseCode);
 
     /// Single-token variant of dissociateTokens. Will be mapped to a single entry array call of dissociateTokens
     /// @param account The account to be associated with the provided token
     /// @param token The token to be associated with the provided account
-    function dissociateToken(address account, address token)
-    external
-    returns (int64 responseCode);
+    function dissociateToken(address account, address token) external returns (int responseCode);
 
     /// Creates a Fungible Token with the specified properties
     /// @param token the basic properties of the token being created
@@ -396,8 +360,8 @@
     function createFungibleToken(
         HederaToken memory token,
         uint initialTotalSupply,
-        uint decimals
-    ) external payable returns (int64 responseCode, address tokenAddress);
+        uint decimals)
+    external payable returns (int responseCode, address tokenAddress);
 
     /// Creates a Fungible Token with the specified properties
     /// @param token the basic properties of the token being created
@@ -413,17 +377,15 @@
         uint initialTotalSupply,
         uint decimals,
         FixedFee[] memory fixedFees,
-        FractionalFee[] memory fractionalFees
-    ) external payable returns (int64 responseCode, address tokenAddress);
+        FractionalFee[] memory fractionalFees)
+    external payable returns (int responseCode, address tokenAddress);
 
     /// Creates an Non Fungible Unique Token with the specified properties
     /// @param token the basic properties of the token being created
     /// @return responseCode The response code for the status of the request. SUCCESS is 22.
     /// @return tokenAddress the created token's address
     function createNonFungibleToken(HederaToken memory token)
-    external
-    payable
-    returns (int64 responseCode, address tokenAddress);
+    external payable returns (int responseCode, address tokenAddress);
 
     /// Creates an Non Fungible Unique Token with the specified properties
     /// @param token the basic properties of the token being created
@@ -434,8 +396,72 @@
     function createNonFungibleTokenWithCustomFees(
         HederaToken memory token,
         FixedFee[] memory fixedFees,
-        RoyaltyFee[] memory royaltyFees
-    ) external payable returns (int64 responseCode, address tokenAddress);
+        RoyaltyFee[] memory royaltyFees)
+    external payable returns (int responseCode, address tokenAddress);
+
+    /// Retrieves fungible specific token info for a fungible token
+    /// @param token The ID of the token as a solidity address
+    function getFungibleTokenInfo(address token) external returns (int responseCode, FungibleTokenInfo memory tokenInfo);
+
+    /// Retrieves general token info for a given token
+    /// @param token The ID of the token as a solidity address
+    function getTokenInfo(address token) external returns (int responseCode, TokenInfo memory tokenInfo);
+
+    /// Retrieves non-fungible specific token info for a given NFT
+    /// @param token The ID of the token as a solidity address
+    /// @param serialNumber The serial number of the NFT for which to retrieve information
+    function getNonFungibleTokenInfo(address token, int64 serialNumber) external returns (int responseCode, NonFungibleTokenInfo memory tokenInfo);
+
+    /// Query token default freeze status
+    /// @param token The token address to check
+    /// @return responseCode The response code for the status of the request. SUCCESS is 22.
+    /// @return defaultFreezeStatus True if `token` default freeze status is frozen.
+    function getTokenDefaultFreezeStatus(address token)
+    external
+    returns (int64 responseCode, bool defaultFreezeStatus);
+
+    /// Query token default kyc status
+    /// @param token The token address to check
+    /// @return responseCode The response code for the status of the request. SUCCESS is 22.
+    /// @return defaultKycStatus True if `token` default kyc status is KycNotApplicable and false if Revoked.
+    function getTokenDefaultKycStatus(address token)
+    external
+    returns (int64 responseCode, bool defaultKycStatus);
+
+    /// Query if token account is frozen
+    /// @param token The token address to check
+    /// @param account The account address associated with the token
+    /// @return responseCode The response code for the status of the request. SUCCESS is 22.
+    /// @return frozen True if `account` is frozen for `token`
+    function isFrozen(address token, address account)
+    external
+    returns (int64 responseCode, bool frozen);
+
+    /// Operation to freeze token account
+    /// @param token The token address
+    /// @param account The account address to be frozen
+    /// @return responseCode The response code for the status of the request. SUCCESS is 22.
+    function freezeToken(address token, address account)
+    external
+    returns (int64 responseCode);
+
+    /// Operation to unfreeze token account
+    /// @param token The token address
+    /// @param account The account address to be unfrozen
+    /// @return responseCode The response code for the status of the request. SUCCESS is 22.
+    function unfreezeToken(address token, address account)
+    external
+    returns (int64 responseCode);
+
+    /// Query token custom fees
+    /// @param token The token address to check
+    /// @return responseCode The response code for the status of the request. SUCCESS is 22.
+    /// @return fixedFees Set of fixed fees for `token`
+    /// @return fractionalFees Set of fractional fees for `token`
+    /// @return royaltyFees Set of royalty fees for `token`
+    function getTokenCustomFees(address token)
+    external
+    returns (int64 responseCode, FixedFee[] memory fixedFees, FractionalFee[] memory fractionalFees, RoyaltyFee[] memory royaltyFees);
 
     /**********************
      * ABIV1 calls        *
@@ -445,23 +471,16 @@
     /// @param token The ID of the token as a solidity address
     /// @param accountId account to do a transfer to/from
     /// @param amount The amount from the accountId at the same index
-    function transferTokens(
-        address token,
-        address[] memory accountId,
-        int64[] memory amount
-    ) external returns (int64 responseCode);
+    function transferTokens(address token, address[] memory accountId, int64[] memory amount) external
+    returns (int responseCode);
 
     /// Initiates a Non-Fungable Token Transfer
     /// @param token The ID of the token as a solidity address
     /// @param sender the sender of an nft
     /// @param receiver the receiver of the nft sent by the same index at sender
     /// @param serialNumber the serial number of the nft sent by the same index at sender
-    function transferNFTs(
-        address token,
-        address[] memory sender,
-        address[] memory receiver,
-        int64[] memory serialNumber
-    ) external returns (int64 responseCode);
+    function transferNFTs(address token, address[] memory sender, address[] memory receiver, int64[] memory serialNumber)
+    external returns (int responseCode);
 
     /// Transfers tokens where the calling account/contract is implicitly the first entry in the token transfer list,
     /// where the amount is the value needed to zero balance the transfers. Regular signing rules apply for sending
@@ -470,12 +489,8 @@
     /// @param sender The sender for the transaction
     /// @param recipient The receiver of the transaction
     /// @param amount Non-negative value to send. a negative value will result in a failure.
-    function transferToken(
-        address token,
-        address sender,
-        address recipient,
-        int64 amount
-    ) external returns (int64 responseCode);
+    function transferToken(address token, address sender, address recipient, int64 amount) external
+    returns (int responseCode);
 
     /// Transfers tokens where the calling account/contract is implicitly the first entry in the token transfer list,
     /// where the amount is the value needed to zero balance the transfers. Regular signing rules apply for sending
@@ -484,12 +499,18 @@
     /// @param sender The sender for the transaction
     /// @param recipient The receiver of the transaction
     /// @param serialNumber The serial number of the NFT to transfer.
-    function transferNFT(
-        address token,
-        address sender,
-        address recipient,
-        int64 serialNumber
-    ) external returns (int64 responseCode);
+    function transferNFT(address token, address sender, address recipient, int64 serialNumber) external
+    returns (int responseCode);
+
+    /// Operation to pause token
+    /// @param token The token address to be paused
+    /// @return responseCode The response code for the status of the request. SUCCESS is 22.
+    function pauseToken(address token) external returns (int responseCode);
+
+    /// Operation to unpause token
+    /// @param token The token address to be unpaused
+    /// @return responseCode The response code for the status of the request. SUCCESS is 22.
+    function unpauseToken(address token) external returns (int responseCode);
 
     /// Allows spender to withdraw from your account multiple times, up to the value amount. If this function is called
     /// again it overwrites the current allowance with value.
@@ -498,11 +519,7 @@
     /// @param spender the account address authorized to spend
     /// @param amount the amount of tokens authorized to spend.
     /// @return responseCode The response code for the status of the request. SUCCESS is 22.
-    function approve(
-        address token,
-        address spender,
-        uint256 amount
-    ) external returns (int64 responseCode);
+    function approve(address token, address spender, uint256 amount) external returns (int responseCode, bool success);
 
     /// Returns the amount which spender is still allowed to withdraw from owner.
     /// Only Applicable to Fungible Tokens
@@ -510,12 +527,7 @@
     /// @param owner the owner of the tokens to be spent
     /// @param spender the spender of the tokens
     /// @return responseCode The response code for the status of the request. SUCCESS is 22.
-    /// @return allowance The amount which spender is still allowed to withdraw from owner.
-    function allowance(
-        address token,
-        address owner,
-        address spender
-    ) external returns (int64 responseCode, uint256 allowance);
+    function allowance(address token, address owner, address spender) external returns (int responseCode);
 
     /// Allow or reaffirm the approved address to transfer an NFT the approved address does not own.
     /// Only Applicable to NFT Tokens
@@ -523,11 +535,7 @@
     /// @param approved The new approved NFT controller.  To revoke approvals pass in the zero address.
     /// @param serialNumber The NFT serial number  to approve
     /// @return responseCode The response code for the status of the request. SUCCESS is 22.
-    function approveNFT(
-        address token,
-        address approved,
-        int64 serialNumber
-    ) external returns (int64 responseCode);
+    function approveNFT(address token, address approved, uint256 serialNumber) external returns (int responseCode);
 
     /// Get the approved address for a single NFT
     /// Only Applicable to NFT Tokens
@@ -535,9 +543,7 @@
     /// @param serialNumber The NFT to find the approved address for
     /// @return responseCode The response code for the status of the request. SUCCESS is 22.
     /// @return approved The approved address for this NFT, or the zero address if there is none
-    function getApproved(address token, int64 serialNumber)
-    external
-    returns (int64 responseCode, address approved);
+    function getApproved(address token, uint256 serialNumber) external returns (int responseCode, address approved);
 
     /// Enable or disable approval for a third party ("operator") to manage
     ///  all of `msg.sender`'s assets
@@ -545,11 +551,7 @@
     /// @param operator Address to add to the set of authorized operators
     /// @param approved True if the operator is approved, false to revoke approval
     /// @return responseCode The response code for the status of the request. SUCCESS is 22.
-    function setApprovalForAll(
-        address token,
-        address operator,
-        bool approved
-    ) external returns (int64 responseCode);
+    function setApprovalForAll(address token, address operator, bool approved) external returns (int responseCode);
 
     /// Query if an address is an authorized operator for another address
     /// Only Applicable to NFT Tokens
@@ -558,208 +560,20 @@
     /// @param operator The address that acts on behalf of the owner
     /// @return responseCode The response code for the status of the request. SUCCESS is 22.
     /// @return approved True if `operator` is an approved operator for `owner`, false otherwise
-    function isApprovedForAll(
-        address token,
-        address owner,
-        address operator
-    ) external returns (int64 responseCode, bool approved);
-
-    /// Query if token account is frozen
-    /// @param token The token address to check
-    /// @param account The account address associated with the token
-    /// @return responseCode The response code for the status of the request. SUCCESS is 22.
-    /// @return frozen True if `account` is frozen for `token`
-    function isFrozen(address token, address account)
-    external
-    returns (int64 responseCode, bool frozen);
-
-    /// Query if token account has kyc granted
-    /// @param token The token address to check
-    /// @param account The account address associated with the token
-    /// @return responseCode The response code for the status of the request. SUCCESS is 22.
-    /// @return kycGranted True if `account` has kyc granted for `token`
-    function isKyc(address token, address account)
-    external
-    returns (int64 responseCode, bool kycGranted);
-
-    /// Operation to delete token
-    /// @param token The token address to be deleted
-    /// @return responseCode The response code for the status of the request. SUCCESS is 22.
-    function deleteToken(address token) external returns (int64 responseCode);
-
-    /// Query token custom fees
-    /// @param token The token address to check
-    /// @return responseCode The response code for the status of the request. SUCCESS is 22.
-    /// @return fixedFees Set of fixed fees for `token`
-    /// @return fractionalFees Set of fractional fees for `token`
-    /// @return royaltyFees Set of royalty fees for `token`
-    function getTokenCustomFees(address token)
-    external
-    returns (int64 responseCode, FixedFee[] memory fixedFees, FractionalFee[] memory fractionalFees, RoyaltyFee[] memory royaltyFees);
-
-    /// Query token default freeze status
-    /// @param token The token address to check
-    /// @return responseCode The response code for the status of the request. SUCCESS is 22.
-    /// @return defaultFreezeStatus True if `token` default freeze status is frozen.
-    function getTokenDefaultFreezeStatus(address token)
-    external
-    returns (int64 responseCode, bool defaultFreezeStatus);
-
-    /// Query token default kyc status
-    /// @param token The token address to check
-    /// @return responseCode The response code for the status of the request. SUCCESS is 22.
-    /// @return defaultKycStatus True if `token` default kyc status is KycNotApplicable and false if Revoked.
-    function getTokenDefaultKycStatus(address token)
-    external
-    returns (int64 responseCode, bool defaultKycStatus);
-
-    /// Query token expiry info
-    /// @param token The token address to check
-    /// @return responseCode The response code for the status of the request. SUCCESS is 22.
-    /// @return expiry Expiry info for `token`
-    function getTokenExpiryInfo(address token)
-    external
-    returns (int64 responseCode, Expiry memory expiry);
-
-    /// Query fungible token info
-    /// @param token The token address to check
-    /// @return responseCode The response code for the status of the request. SUCCESS is 22.
-    /// @return fungibleTokenInfo FungibleTokenInfo info for `token`
-    function getFungibleTokenInfo(address token)
-    external
-    returns (int64 responseCode, FungibleTokenInfo memory fungibleTokenInfo);
-
-    /// Query token info
-    /// @param token The token address to check
-    /// @return responseCode The response code for the status of the request. SUCCESS is 22.
-    /// @return tokenInfo TokenInfo info for `token`
-    function getTokenInfo(address token)
-    external
-    returns (int64 responseCode, TokenInfo memory tokenInfo);
-
-    /// Query token KeyValue
-    /// @param token The token address to check
-    /// @param keyType The keyType of the desired KeyValue
-    /// @return responseCode The response code for the status of the request. SUCCESS is 22.
-    /// @return key KeyValue info for key of type `keyType`
-    function getTokenKey(address token, uint keyType)
-    external
-    returns (int64 responseCode, KeyValue memory key);
-
-    /// Query non fungible token info
-    /// @param token The token address to check
-    /// @param serialNumber The NFT serialNumber to check
-    /// @return responseCode The response code for the status of the request. SUCCESS is 22.
-    /// @return nonFungibleTokenInfo NonFungibleTokenInfo info for `token` `serialNumber`
-    function getNonFungibleTokenInfo(address token, int64 serialNumber)
-    external
-    returns (int64 responseCode, NonFungibleTokenInfo memory nonFungibleTokenInfo);
-
-    /// Operation to freeze token account
-    /// @param token The token address
-    /// @param account The account address to be frozen
-    /// @return responseCode The response code for the status of the request. SUCCESS is 22.
-    function freezeToken(address token, address account)
-    external
-    returns (int64 responseCode);
-
-    /// Operation to unfreeze token account
-    /// @param token The token address
-    /// @param account The account address to be unfrozen
-    /// @return responseCode The response code for the status of the request. SUCCESS is 22.
-    function unfreezeToken(address token, address account)
-    external
-    returns (int64 responseCode);
-
-    /// Operation to grant kyc to token account
-    /// @param token The token address
-    /// @param account The account address to grant kyc
-    /// @return responseCode The response code for the status of the request. SUCCESS is 22.
-    function grantTokenKyc(address token, address account)
-    external
-    returns (int64 responseCode);
-
-    /// Operation to revoke kyc to token account
-    /// @param token The token address
-    /// @param account The account address to revoke kyc
-    /// @return responseCode The response code for the status of the request. SUCCESS is 22.
-    function revokeTokenKyc(address token, address account)
-    external
-    returns (int64 responseCode);
-
-    /// Operation to pause token
-    /// @param token The token address to be paused
-    /// @return responseCode The response code for the status of the request. SUCCESS is 22.
-    function pauseToken(address token) external returns (int64 responseCode);
-
-    /// Operation to unpause token
-    /// @param token The token address to be unpaused
-    /// @return responseCode The response code for the status of the request. SUCCESS is 22.
-    function unpauseToken(address token) external returns (int64 responseCode);
+    function isApprovedForAll(address token, address owner, address operator) external returns (int responseCode, bool approved);
 
     /// Operation to wipe fungible tokens from account
     /// @param token The token address
     /// @param account The account address to revoke kyc
     /// @param amount The number of tokens to wipe
     /// @return responseCode The response code for the status of the request. SUCCESS is 22.
-    function wipeTokenAccount(
-        address token,
-        address account,
-        uint32 amount
-    ) external returns (int64 responseCode);
+    function wipeTokenAccount(address token, address account, uint32 amount) external returns (int responseCode);
 
     /// Operation to wipe non fungible tokens from account
     /// @param token The token address
     /// @param account The account address to revoke kyc
     /// @param  serialNumbers The serial numbers of token to wipe
     /// @return responseCode The response code for the status of the request. SUCCESS is 22.
-<<<<<<< HEAD
-    function wipeTokenAccountNFT(
-        address token,
-        address account,
-        int64[] memory serialNumbers
-    ) external returns (int64 responseCode);
-
-    /// Operation to update token info
-    /// @param token The token address
-    /// @param tokenInfo The hedera token info to update token with
-    /// @return responseCode The response code for the status of the request. SUCCESS is 22.
-    function updateTokenInfo(address token, HederaToken memory tokenInfo)
-    external
-    returns (int64 responseCode);
-
-    /// Operation to update token expiry info
-    /// @param token The token address
-    /// @param expiryInfo The hedera token expiry info
-    /// @return responseCode The response code for the status of the request. SUCCESS is 22.
-    function updateTokenExpiryInfo(address token, Expiry memory expiryInfo)
-    external
-    returns (int64 responseCode);
-
-    /// Operation to update token expiry info
-    /// @param token The token address
-    /// @param keys The token keys
-    /// @return responseCode The response code for the status of the request. SUCCESS is 22.
-    function updateTokenKeys(address token, TokenKey[] memory keys)
-    external
-    returns (int64 responseCode);
-
-    /// Query if valid token found for the given address
-    /// @param token The token address
-    /// @return responseCode The response code for the status of the request. SUCCESS is 22.
-    /// @return isToken True if valid token found for the given address
-    function isToken(address token)
-    external returns
-    (int64 responseCode, bool isToken);
-
-    /// Query to return the token type for a given address
-    /// @param token The token address
-    /// @return responseCode The response code for the status of the request. SUCCESS is 22.
-    /// @return tokenType the token type. 0 is FUNGIBLE_COMMON, 1 is NON_FUNGIBLE_UNIQUE, -1 is UNRECOGNIZED
-    function getTokenType(address token)
-    external returns
-    (int64 responseCode, int32 tokenType);
-=======
     function wipeTokenAccountNFT(address token, address account, int64[] memory serialNumbers) external
     returns (int responseCode);
 
@@ -767,5 +581,4 @@
     /// @param token The token address to be deleted
     /// @return responseCode The response code for the status of the request. SUCCESS is 22.
     function deleteToken(address token) external returns (int responseCode);
->>>>>>> bb5d24be
 }