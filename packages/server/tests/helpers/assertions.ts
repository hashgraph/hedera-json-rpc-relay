/*-
 *
 * Hedera JSON RPC Relay
 *
 * Copyright (C) 2022-2024 Hedera Hashgraph, LLC
 *
 * Licensed under the Apache License, Version 2.0 (the "License");
 * you may not use this file except in compliance with the License.
 * You may obtain a copy of the License at
 *
 *      http://www.apache.org/licenses/LICENSE-2.0
 *
 * Unless required by applicable law or agreed to in writing, software
 * distributed under the License is distributed on an "AS IS" BASIS,
 * WITHOUT WARRANTIES OR CONDITIONS OF ANY KIND, either express or implied.
 * See the License for the specific language governing permissions and
 * limitations under the License.
 *
 */
import chai, { expect } from 'chai';
import chaiExclude from 'chai-exclude';
import { ethers } from 'ethers';
import { JsonRpcError, predefined } from '@hashgraph/json-rpc-relay';
import { numberTo0x } from '@hashgraph/json-rpc-relay/src/formatters';
import RelayAssertions from '@hashgraph/json-rpc-relay/tests/assertions';

chai.use(chaiExclude);

export default class Assertions {
  static emptyHex = '0x';
  static zeroHex32Byte = '0x0000000000000000000000000000000000000000000000000000000000000000';
  static zeroHex8Byte = '0x0000000000000000';
  static emptyArrayHex = '0x1dcc4de8dec75d7aab85b567b6ccd41ad312451b948a7413f0a142fd40d49347';
  static emptyBloom =
    '0x00000000000000000000000000000000000000000000000000000000000000000000000000000000000000000000000000000000000000000000000000000000000000000000000000000000000000000000000000000000000000000000000000000000000000000000000000000000000000000000000000000000000000000000000000000000000000000000000000000000000000000000000000000000000000000000000000000000000000000000000000000000000000000000000000000000000000000000000000000000000000000000000000000000000000000000000000000000000000000000000000000000000000000000000000000000';
  static ethEmptyTrie = '0x56e81f171bcc55a6ff8345e692c0f86e5b48e01b996cadc001622fb5e363b421';
  static defaultGasPrice = 710_000_000_000;
  static datedGasPrice = 570_000_000_000;
  static updatedGasPrice = 640_000_000_000;
  static maxBlockGasLimit = 15_000_000;
  static defaultGasUsed = 0.5;

  static gasPriceDeviation = parseFloat(process.env.TEST_GAS_PRICE_DEVIATION ?? '0.2');

  static assertId = (id) => {
    const [shard, realm, num] = id.split('.');
    expect(shard, 'Id shard should not be null').to.not.be.null;
    expect(realm, 'Id realm should not be null').to.not.be.null;
    expect(num, 'Id num should not be null').to.not.be.null;
  };

  static unsupportedResponse = (resp: any) => {
    expect(resp.error.code, 'Unsupported response.error.code should equal -32601').to.eq(-32601);
    expect(
      resp.error.message.endsWith('Unsupported JSON-RPC method'),
      "Unsupported response.error.code should end with 'Unsupported JSON-RPC method'",
    ).to.be.true;
  };

  static expectedError = () => {
    expect(true).to.eq(false);
  };

  /**
   *
   * @param relayResponse
   * @param mirrorNodeResponse
   * @param mirrorTransactions
   * @param hydratedTransactions - aka showDetails flag
   */
  public static block(
    relayResponse,
    mirrorNodeResponse,
    mirrorTransactions,
    expectedGasPrice,
    hydratedTransactions = false,
  ) {
    // Assert static values
    expect(relayResponse.baseFeePerGas).to.exist;

    if (process.env.LOCAL_NODE && process.env.LOCAL_NODE !== 'false') {
      expect(relayResponse.baseFeePerGas).to.be.equal(expectedGasPrice);
    } else {
      expect(Number(relayResponse.baseFeePerGas)).to.be.gt(0);
    }

    expect(relayResponse.difficulty, "Assert block: 'difficulty' should equal zero in hex").to.be.equal(
      ethers.toQuantity(0),
    );
    expect(relayResponse.extraData, "Assert block: 'extraDta' should equal empty hex").to.be.equal(Assertions.emptyHex);
    expect(relayResponse.miner, "Assert block: 'miner' should equal zero address").to.be.equal(ethers.ZeroAddress);
    expect(relayResponse.mixHash, "Assert block: 'mixHash' should equal zero 32bytes hex").to.be.equal(
      Assertions.zeroHex32Byte,
    );
    expect(relayResponse.nonce, "Assert block: 'nonce' should equal zero 8byte hex").to.be.equal(
      Assertions.zeroHex8Byte,
    );
<<<<<<< HEAD
=======
    expect(relayResponse.receiptsRoot, "Assert block: 'receiptsRoot' should equal zero 32bytes hex").to.be.equal(
      Assertions.ethEmptyTrie,
    );
>>>>>>> 59a808d5
    expect(relayResponse.sha3Uncles, "Assert block: 'sha3Uncles' should equal empty array hex").to.be.equal(
      Assertions.emptyArrayHex,
    );
    expect(relayResponse.stateRoot, "Assert block: 'stateRoot' should equal zero 32bytes hex").to.be.equal(
      Assertions.ethEmptyTrie,
    );
    expect(relayResponse.totalDifficulty, "Assert block: 'totalDifficulty' should equal zero in hex").to.be.equal(
      ethers.toQuantity(0),
    );
    expect(relayResponse.uncles, "Assert block: 'uncles' property exists").to.be.exist;
    expect(relayResponse.uncles.length, "Assert block: 'uncles' length should equal 0").to.eq(0);
    expect(relayResponse.logsBloom, "Assert block: 'logsBloom' should equal mirrorNode response").to.eq(
      mirrorNodeResponse.logs_bloom === Assertions.emptyHex ? Assertions.emptyBloom : mirrorNodeResponse.logs_bloom,
    );
    expect(relayResponse.gasLimit, "Assert block: 'gasLimit' should equal 'maxBlockGasLimit'").to.equal(
      ethers.toQuantity(Assertions.maxBlockGasLimit),
    );

    // Assert dynamic values
    expect(relayResponse.hash, "Assert block: 'hash' should equal mirrorNode response").to.be.equal(
      mirrorNodeResponse.hash.slice(0, 66),
    );
    expect(relayResponse.number, "Assert block: 'hash' should equal mirrorNode response").to.be.equal(
      ethers.toQuantity(mirrorNodeResponse.number),
    );
    expect(
      relayResponse.transactions.length,
      "Assert block: 'transactions' count should equal mirrorNode response",
    ).to.equal(mirrorTransactions.length);
    expect(relayResponse.parentHash, "Assert block: 'parentHash' should equal mirrorNode response").to.equal(
      mirrorNodeResponse.previous_hash.slice(0, 66),
    );
    expect(relayResponse.size, "Assert block: 'size' should equal mirrorNode response").to.equal(
      ethers.toQuantity(mirrorNodeResponse.size | 0),
    );
    expect(relayResponse.gasUsed, "Assert block: 'gasUsed' should equal mirrorNode response").to.equal(
      ethers.toQuantity(mirrorNodeResponse.gas_used),
    );
    expect(relayResponse.timestamp, "Assert block: 'timestamp' should equal mirrorNode response").to.equal(
      ethers.toQuantity(Number(mirrorNodeResponse.timestamp.from.split('.')[0])),
    );
    if (relayResponse.transactions.length) {
      expect(
        relayResponse.transactionsRoot,
        "Assert block: 'transactionsRoot' should equal mirrorNode response",
      ).to.equal(mirrorNodeResponse.hash.slice(0, 66));
    } else {
      expect(relayResponse.transactionsRoot, "Assert block: 'transactionsRoot' should equal 'ethEmptyTrie'").to.equal(
        Assertions.ethEmptyTrie,
      );
    }

    // Assert transactions
    for (const i in relayResponse.transactions) {
      const tx = relayResponse.transactions[i];
      if (hydratedTransactions) {
        const mirrorTx = mirrorTransactions.find((mTx) => mTx.hash.slice(0, 66) === tx.hash);
        Assertions.transaction(tx, mirrorTx);
      } else {
        const mirrorTx = mirrorTransactions.find((mTx) => mTx.hash.slice(0, 66) === tx);
        expect(tx).to.eq(mirrorTx.hash.slice(0, 66));
      }
    }
  }

  public static transaction(relayResponse, mirrorNodeResponse) {
    expect(relayResponse.blockHash, "Assert transaction: 'blockHash' should equal mirrorNode response").to.eq(
      mirrorNodeResponse.block_hash.slice(0, 66),
    );
    expect(relayResponse.blockNumber, "Assert transaction: 'blockNumber' should equal mirrorNode response").to.eq(
      ethers.toQuantity(mirrorNodeResponse.block_number),
    );
    // expect(relayResponse.chainId).to.eq(mirrorNodeResponse.chain_id); // FIXME must not be null!
    expect(relayResponse.from.toLowerCase(), "Assert transaction: 'from' should equal mirrorNode response").to.eq(
      mirrorNodeResponse.from.toLowerCase(),
    );
    expect(relayResponse.gas, "Assert transaction: 'gas' should equal mirrorNode response").to.eq(
      ethers.toQuantity(mirrorNodeResponse.gas_used),
    );
    // expect(relayResponse.gasPrice).to.eq(mirrorNodeResponse.gas_price); // FIXME must not be null!
    expect(relayResponse.hash, "Assert transaction: 'hash' should equal mirrorNode response").to.eq(
      mirrorNodeResponse.hash.slice(0, 66),
    );
    expect(relayResponse.input, "Assert transaction: 'input' should equal mirrorNode response").to.eq(
      mirrorNodeResponse.function_parameters,
    );
    if (relayResponse.to || mirrorNodeResponse.to) {
      expect(relayResponse.to.toLowerCase(), "Assert transaction: 'to' should equal mirrorNode response").to.eq(
        mirrorNodeResponse.to.toLowerCase(),
      );
    }
    expect(
      relayResponse.transactionIndex,
      "Assert transaction: 'transactionIndex' should equal mirrorNode response",
    ).to.eq(ethers.toQuantity(mirrorNodeResponse.transaction_index));
    expect(relayResponse.value, "Assert transaction: 'value' should equal mirrorNode response").to.eq(
      ethers.toQuantity(mirrorNodeResponse.amount),
    );
  }

  static transactionReceipt = (transactionReceipt, mirrorResult, effectiveGas) => {
    expect(transactionReceipt.blockHash, "Assert transactionReceipt: 'blockHash' should exists").to.exist;
    expect(transactionReceipt.blockHash, "Assert transactionReceipt: 'blockHash' should not be 0x0").to.not.eq('0x0');
    expect(
      transactionReceipt.blockHash,
      "Assert transactionReceipt: 'vablockHashlue' should equal mirrorNode response",
    ).to.eq(mirrorResult.block_hash.slice(0, 66));

    expect(transactionReceipt.blockNumber, "Assert transactionReceipt: 'blockNumber' should exist").to.exist;
    expect(Number(transactionReceipt.blockNumber), "Assert transactionReceipt: 'blockNumber' should be > 0").to.gt(0);
    expect(
      transactionReceipt.blockNumber,
      "Assert transactionReceipt: 'blockNumber' should equal mirrorNode response",
    ).to.eq(ethers.toQuantity(mirrorResult.block_number));

    expect(transactionReceipt.cumulativeGasUsed, "Assert transactionReceipt: 'cumulativeGasUsed' should exist").to
      .exist;
    expect(
      Number(transactionReceipt.cumulativeGasUsed),
      "Assert transactionReceipt: 'cumulativeGasUsed' should be > 0",
    ).to.gt(0);
    expect(
      Number(transactionReceipt.cumulativeGasUsed),
      "Assert transactionReceipt: 'cumulativeGasUsed' should equal mirrorNode response",
    ).to.eq(mirrorResult.block_gas_used);

    expect(transactionReceipt.gasUsed, "Assert transactionReceipt: 'gasUsed' should exist").to.exist;
    expect(Number(transactionReceipt.gasUsed), "Assert transactionReceipt: 'gasUsed' should be > 0").to.gt(0);
    expect(
      Number(transactionReceipt.gasUsed),
      "Assert transactionReceipt: 'gasUsed' should equal mirrorNode response",
    ).to.eq(mirrorResult.gas_used);

    expect(transactionReceipt.logsBloom, "Assert transactionReceipt: 'logsBloom' should exist").to.exist;
    expect(transactionReceipt.logsBloom, "Assert transactionReceipt: 'logsBloom' should not be 0x0").to.not.eq('0x0');
    expect(
      transactionReceipt.logsBloom,
      "Assert transactionReceipt: 'logsBloom' should equal mirrorNode response",
    ).to.eq(mirrorResult.bloom);

    expect(transactionReceipt.transactionHash, "Assert transactionReceipt: 'transactionHash' should exist").to.exist;
    expect(
      transactionReceipt.transactionHash,
      "Assert transactionReceipt: 'transactionHash' should equal mirrorNode response",
    ).to.not.eq('0x0');
    expect(
      transactionReceipt.transactionHash,
      "Assert transactionReceipt: 'transactionHash' should equal mirrorNode response",
    ).to.eq(mirrorResult.hash);

    expect(transactionReceipt.transactionIndex, "Assert transactionReceipt: 'transactionIndex' should exist").to.exist;
    expect(
      Number(transactionReceipt.transactionIndex),
      "Assert transactionReceipt: 'transactionIndex' should equal mirrorNode response",
    ).to.eq(mirrorResult.transaction_index);

    expect(transactionReceipt.effectiveGasPrice, "Assert transactionReceipt: 'effectiveGasPrice' should exist").to
      .exist;
    expect(
      Number(transactionReceipt.effectiveGasPrice),
      "Assert transactionReceipt: 'effectiveGasPrice' should be > 0",
    ).to.gt(0);
    const mirrorEffectiveGasPrice = effectiveGas;
    // handle deviation in gas price
    expect(
      Number(transactionReceipt.effectiveGasPrice),
      `Assert transactionReceipt: 'effectiveGasPrice' should be less than a ${
        1 + this.gasPriceDeviation
      } deviation from the mirrorNode response`,
    ).to.be.lessThan(mirrorEffectiveGasPrice * (1 + this.gasPriceDeviation));

    expect(
      Number(transactionReceipt.effectiveGasPrice),
      `Assert transactionReceipt: 'effectiveGasPrice' should be more than a ${
        1 - this.gasPriceDeviation
      } deviation from the mirrorNode response`,
    ).to.be.greaterThan(mirrorEffectiveGasPrice * (1 - this.gasPriceDeviation));

    expect(transactionReceipt.status, "Assert transactionReceipt: 'status' should exist").to.exist;
    expect(transactionReceipt.status, "Assert transactionReceipt: 'status' should equal mirrorNode response").to.eq(
      mirrorResult.status,
    );

    expect(transactionReceipt.logs, "Assert transactionReceipt: 'logs' should exist").to.exist;
    expect(
      transactionReceipt.logs.length,
      "Assert transactionReceipt: 'logs' count should equal to mirrorNode response",
    ).to.eq(mirrorResult.logs.length);
    expect(transactionReceipt.logs, "Assert transactionReceipt: 'logs' should equal mirrorNode response").to.deep.eq(
      mirrorResult.logs,
    );

    expect(
      transactionReceipt.from.toLowerCase(),
      "Assert transactionReceipt: 'from' should equal mirrorNode response",
    ).to.eq(mirrorResult.from.toLowerCase());

    expect(
      transactionReceipt.to.toLowerCase(),
      "Assert transactionReceipt: 'to' should equal mirrorNode response",
    ).to.eq(mirrorResult.to.toLowerCase());

    expect(transactionReceipt.type, "Assert transactionReceipt: 'type' should exist").to.exist;
    expect(transactionReceipt.type, "Assert transactionReceipt: 'type' should equal 0x mirrorNode response").to.eq(
      numberTo0x(mirrorResult.type),
    );
  };

  public static feeHistory(res: any, expected: any) {
    expect(res.baseFeePerGas, "Assert feeHistory: 'baseFeePerGas' should exist and be an Array").to.exist.to.be.an(
      'Array',
    );
    expect(res.gasUsedRatio, "Assert feeHistory: 'gasUsedRatio' should exist and be an Array").to.exist.to.be.an(
      'Array',
    );
    expect(res.oldestBlock, "Assert feeHistory: 'oldestBlock' should exist").to.exist;
    expect(
      res.baseFeePerGas.length,
      "Assert feeHistory: 'baseFeePerGas' length should equal passed expected value",
    ).to.equal(expected.resultCount + 1);
    expect(
      res.gasUsedRatio.length,
      "Assert feeHistory: 'gasUsedRatio' length should equal passed expected value",
    ).to.equal(expected.resultCount);

    expect(res.oldestBlock, "Assert feeHistory: 'oldestBlock' should equal passed expected value").to.equal(
      expected.oldestBlock,
    );

    res.gasUsedRatio.map((gasRatio: string) =>
      expect(gasRatio, "Assert feeHistory: 'gasRatio' should equal 'defaultGasUsed'").to.equal(
        Assertions.defaultGasUsed,
      ),
    );

    if (expected.checkReward) {
      expect(res.reward, "Assert feeHistory: 'reward' should exist and be an Array").to.exist.to.be.an('Array');
      expect(res.reward.length, "Assert feeHistory: 'reward' length should equal passed expected value").to.equal(
        expected.resultCount,
      );
    }
  }

  static unknownResponse(err: any) {
    Assertions.jsonRpcError(err, predefined.INTERNAL_ERROR());
  }

  static jsonRpcError(err: any, expectedError: JsonRpcError) {
    expect(err).to.exist;
    expect(err.code).to.equal(expectedError.code);
    expect(err.message).to.include(expectedError.message);
  }

  static assertPredefinedRpcError = async (
    expectedError: JsonRpcError,
    method: (...args: any[]) => Promise<any>,
    checkMessage: boolean,
    thisObj: any,
    args?: any[],
  ): Promise<any> => {
    try {
      if (args) {
        await method.apply(thisObj, args);
      } else {
        await method.apply(thisObj);
      }
      Assertions.expectedError();
    } catch (e: any) {
      expect(e).to.have.any.keys('response', 'error');

      const { error } = e?.response ? e.response.bodyJson : e;
      expect(error.code).to.equal(expectedError.code);
      if (checkMessage) {
        expect(error.message).to.include(expectedError.message);
      }
    }
  };

  static expectRevert = async (promise, _code) => {
    try {
      const tx = await promise;
      const receipt = await tx.wait();
      expect(receipt.to).to.equal(null);
    } catch (e: any) {
      expect(e).to.exist;
    }
  };

  static expectLogArgs = (log, contract, args: any[] = []) => {
    expect(log.address.toLowerCase()).to.equal(contract.target.toLowerCase());
    const decodedLog1 = contract.interface.parseLog(log);
    expect(decodedLog1.args).to.exist;
    expect(decodedLog1.args.length).to.eq(args.length);
    for (let i = 0; i < args.length; i++) {
      expect(decodedLog1.args[i]).to.be.eq(args[i]);
    }
  };

  static expectAnonymousLog = (log, contract, data) => {
    expect(log.data).to.equal(data);
    expect(log.address.toLowerCase()).to.equal(contract.target.toLowerCase());
  };

  static assertRejection = async (
    error: JsonRpcError,
    method: (...args: any[]) => Promise<any>,
    args: any[],
    checkMessage: boolean,
  ): Promise<any> => {
    return expect(method.apply(global.relay, args)).to.eventually.be.rejected.and.satisfy((err: { body: string }) => {
      if (!checkMessage) {
        return [error.code.toString()].every((substring) => err.body.includes(substring));
      }
      return [error.code.toString(), error.message].every((substring) => err.body.includes(substring));
    });
  };

  static evmAddress = (address) => {
    expect(address).to.match(/(\b0x[a-f0-9]{40}\b)/g, 'matches evm address format');
    expect(address).to.not.match(/(\b0x(0){15})/g, 'does not contain 15 consecutive zeros');
  };

  static longZeroAddress = (address) => {
    expect(address).to.match(/(\b0x[a-f0-9]{40}\b)/g, 'matches evm address format');
    expect(address).to.match(/(\b0x(0){15})/g, 'contains 15 consecutive zeros');
  };

  static validateResultDebugValues = (
    result: { from: string; calls: any[] },
    excludedValues: string[],
    nestedExcludedValues: string[],
    expectedResult: { from?: any; calls?: any[] },
  ) => {
    const hasValidHash = (currentValue: string) => RelayAssertions.validateHash(currentValue);

    // Validate result schema
    expect(result).to.have.keys(Object.keys(expectedResult));

    if (result.from) {
      result.from = result.from.toLowerCase();
    }

    if (expectedResult.from) {
      expectedResult.from = expectedResult.from.toLowerCase();
    }

    // Validate result values
    expect(result).excluding(excludedValues).to.deep.eq(expectedResult);
    if (nestedExcludedValues.length) {
      expect(result.calls).excluding(nestedExcludedValues).to.deep.eq(expectedResult.calls);
    }

    // Validate excluded values are encoded
    expect(excludedValues.every(hasValidHash));
    if (result.calls) {
      result.calls.forEach((_call) => {
        expect(nestedExcludedValues.every(hasValidHash));
      });
    }
  };

  /**
   * Checks if the expected value is within a % range, relative to the actual value
   * @param expected
   * @param actual
   * @param tolerance
   */
  static expectWithinTolerance(expected: number, actual: number, tolerance: number) {
    global.logger.debug(`Expected: ${expected} ±${tolerance}%`);
    global.logger.debug(`Actual: ${actual}`);
    global.logger.debug(`Actual delta: ${(actual - expected) / 100}%`);
    const delta = tolerance * expected;
    expect(actual).to.be.approximately(expected, delta);
  }
}<|MERGE_RESOLUTION|>--- conflicted
+++ resolved
@@ -95,12 +95,6 @@
     expect(relayResponse.nonce, "Assert block: 'nonce' should equal zero 8byte hex").to.be.equal(
       Assertions.zeroHex8Byte,
     );
-<<<<<<< HEAD
-=======
-    expect(relayResponse.receiptsRoot, "Assert block: 'receiptsRoot' should equal zero 32bytes hex").to.be.equal(
-      Assertions.ethEmptyTrie,
-    );
->>>>>>> 59a808d5
     expect(relayResponse.sha3Uncles, "Assert block: 'sha3Uncles' should equal empty array hex").to.be.equal(
       Assertions.emptyArrayHex,
     );
