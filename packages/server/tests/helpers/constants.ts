--- conflicted
+++ resolved
@@ -66,11 +66,8 @@
     ETH_SIGN_TYPED_DATA: 'eth_signTypedData',
     ETH_GET_PROOF: 'eth_getProof',
     ETH_NEW_FILTER: 'eth_newFilter',
-<<<<<<< HEAD
     ETH_NEW_BLOCK_FILTER: 'eth_newBlockFilter',
-=======
     ETH_NEW_PENDING_TRANSACTION_FILTER: 'eth_newPendingTransactionFilter',
->>>>>>> a960a245
     ETH_UNINSTALL_FILTER: 'eth_uninstallFilter'
 }
 
