/*-
 *
 * Hedera JSON RPC Relay
 *
 * Copyright (C) 2022-2024 Hedera Hashgraph, LLC
 *
 * Licensed under the Apache License, Version 2.0 (the "License");
 * you may not use this file except in compliance with the License.
 * You may obtain a copy of the License at
 *
 *      http://www.apache.org/licenses/LICENSE-2.0
 *
 * Unless required by applicable law or agreed to in writing, software
 * distributed under the License is distributed on an "AS IS" BASIS,
 * WITHOUT WARRANTIES OR CONDITIONS OF ANY KIND, either express or implied.
 * See the License for the specific language governing permissions and
 * limitations under the License.
 *
 */

import { expect } from 'chai';
import sinon from 'sinon';
import { Registry } from 'prom-client';
import pino, { Logger } from 'pino';
import RateLimit from '../../src/rateLimit';
<<<<<<< HEAD
import { ConfigServiceTestHelper } from '../../../config-service/tests/configServiceTestHelper';
=======
import { overrideEnvsInMochaDescribe, withOverriddenEnvsInMochaTest } from '../../../relay/tests/helpers';
>>>>>>> afc33495

describe('RateLimit', () => {
  let logger: Logger;
  let registry: Registry;
  let rateLimit: RateLimit;
  const duration = 1000;

  before(() => {
    logger = pino();
    registry = new Registry();
  });

  overrideEnvsInMochaDescribe({ RATE_LIMIT_DISABLED: 'false' });

  beforeEach(() => {
<<<<<<< HEAD
    ConfigServiceTestHelper.dynamicOverride('RATE_LIMIT_DISABLED', false);
    // Create a new instance of RateLimit
=======
>>>>>>> afc33495
    rateLimit = new RateLimit(logger, registry, duration);
  });

  afterEach(() => {
    // Restore any stubbed methods
    sinon.restore();
  });

<<<<<<< HEAD
  it('should not rate limit when RATE_LIMIT_DISABLED is true', () => {
    ConfigServiceTestHelper.dynamicOverride('RATE_LIMIT_DISABLED', true);
    rateLimit = new RateLimit(logger, registry, duration);
    const shouldLimit = rateLimit.shouldRateLimit('127.0.0.1', 'method1', 10, 'requestId');
=======
  withOverriddenEnvsInMochaTest({ RATE_LIMIT_DISABLED: 'true' }, () => {
    it('should not rate limit when RATE_LIMIT_DISABLED is true', () => {
      rateLimit = new RateLimit(logger, registry, duration);
      const shouldLimit = rateLimit.shouldRateLimit('127.0.0.1', 'method1', 10, 'requestId');
>>>>>>> afc33495

      expect(shouldLimit).to.be.false;
    });
  });

  it('should set a new IP and method when first encountered', () => {
    rateLimit.shouldRateLimit('127.0.0.1', 'method1', 10, 'requestId');

    const database = (rateLimit as any).database;

    expect(database['127.0.0.1']).to.exist;
    expect(database['127.0.0.1'].methodInfo['method1']).to.exist;
    expect(database['127.0.0.1'].methodInfo['method1'].remaining).to.equal(9);
  });

  it('should decrease remaining calls on subsequent requests', () => {
    rateLimit.shouldRateLimit('127.0.0.1', 'method1', 10, 'requestId');

    const shouldLimit = rateLimit.shouldRateLimit('127.0.0.1', 'method1', 10, 'requestId');

    const database = (rateLimit as any).database;

    expect(shouldLimit).to.be.false;
    expect(database['127.0.0.1'].methodInfo['method1'].remaining).to.equal(8);
  });

  it('should rate limit when remaining calls are exhausted', () => {
    for (let i = 0; i < 10; i++) {
      rateLimit.shouldRateLimit('127.0.0.1', 'method1', 10, 'requestId');
    }

    const shouldLimit = rateLimit.shouldRateLimit('127.0.0.1', 'method1', 10, 'requestId');

    const database = (rateLimit as any).database;

    expect(shouldLimit).to.be.true;
    expect(database['127.0.0.1'].methodInfo['method1'].remaining).to.equal(0);
  });

  it('should reset rate limit after duration', (done) => {
    rateLimit.shouldRateLimit('127.0.0.1', 'method1', 1, 'requestId');

    setTimeout(() => {
      const shouldLimit = rateLimit.shouldRateLimit('127.0.0.1', 'method1', 1, 'requestId');

      const database = (rateLimit as any).database;

      expect(shouldLimit).to.be.false;
      expect(database['127.0.0.1'].methodInfo['method1'].remaining).to.equal(0);
      done();
    }, duration + 1); // Adding 1ms to ensure the reset happens
  });

  it('should log a warning and increment counter when rate limited', () => {
    const logSpy = sinon.spy(logger, 'warn');
    const counterSpy = sinon.spy(rateLimit['ipRateLimitCounter'], 'inc');

    for (let i = 0; i < 10; i++) {
      rateLimit.shouldRateLimit('127.0.0.1', 'method1', 10, 'requestId');
    }

    rateLimit.shouldRateLimit('127.0.0.1', 'method1', 10, 'requestId');

    expect(logSpy.calledOnce).to.be.true;
    expect(counterSpy.calledOnce).to.be.true;
  });

<<<<<<< HEAD
  it('should prioritize environment variable RATE_LIMIT_DISABLED', () => {
    ConfigServiceTestHelper.dynamicOverride('RATE_LIMIT_DISABLED', true);
=======
  withOverriddenEnvsInMochaTest({ RATE_LIMIT_DISABLED: 'true' }, () => {
    it('should prioritize environment variable RATE_LIMIT_DISABLED', () => {
      const logSpy = sinon.spy(logger, 'warn');
      const counterSpy = sinon.spy(rateLimit['ipRateLimitCounter'], 'inc');
>>>>>>> afc33495

      for (let i = 0; i < 10; i++) {
        rateLimit.shouldRateLimit('127.0.0.1', 'method1', 10, 'requestId');
      }

      rateLimit.shouldRateLimit('127.0.0.1', 'method1', 10, 'requestId');

      expect(logSpy.called).to.be.false;
      expect(counterSpy.called).to.be.false;
    });
  });
});<|MERGE_RESOLUTION|>--- conflicted
+++ resolved
@@ -23,11 +23,8 @@
 import { Registry } from 'prom-client';
 import pino, { Logger } from 'pino';
 import RateLimit from '../../src/rateLimit';
-<<<<<<< HEAD
+import { overrideEnvsInMochaDescribe, withOverriddenEnvsInMochaTest } from '../../../relay/tests/helpers';
 import { ConfigServiceTestHelper } from '../../../config-service/tests/configServiceTestHelper';
-=======
-import { overrideEnvsInMochaDescribe, withOverriddenEnvsInMochaTest } from '../../../relay/tests/helpers';
->>>>>>> afc33495
 
 describe('RateLimit', () => {
   let logger: Logger;
@@ -43,11 +40,6 @@
   overrideEnvsInMochaDescribe({ RATE_LIMIT_DISABLED: 'false' });
 
   beforeEach(() => {
-<<<<<<< HEAD
-    ConfigServiceTestHelper.dynamicOverride('RATE_LIMIT_DISABLED', false);
-    // Create a new instance of RateLimit
-=======
->>>>>>> afc33495
     rateLimit = new RateLimit(logger, registry, duration);
   });
 
@@ -56,17 +48,10 @@
     sinon.restore();
   });
 
-<<<<<<< HEAD
-  it('should not rate limit when RATE_LIMIT_DISABLED is true', () => {
-    ConfigServiceTestHelper.dynamicOverride('RATE_LIMIT_DISABLED', true);
-    rateLimit = new RateLimit(logger, registry, duration);
-    const shouldLimit = rateLimit.shouldRateLimit('127.0.0.1', 'method1', 10, 'requestId');
-=======
   withOverriddenEnvsInMochaTest({ RATE_LIMIT_DISABLED: 'true' }, () => {
     it('should not rate limit when RATE_LIMIT_DISABLED is true', () => {
       rateLimit = new RateLimit(logger, registry, duration);
       const shouldLimit = rateLimit.shouldRateLimit('127.0.0.1', 'method1', 10, 'requestId');
->>>>>>> afc33495
 
       expect(shouldLimit).to.be.false;
     });
@@ -134,15 +119,10 @@
     expect(counterSpy.calledOnce).to.be.true;
   });
 
-<<<<<<< HEAD
-  it('should prioritize environment variable RATE_LIMIT_DISABLED', () => {
-    ConfigServiceTestHelper.dynamicOverride('RATE_LIMIT_DISABLED', true);
-=======
   withOverriddenEnvsInMochaTest({ RATE_LIMIT_DISABLED: 'true' }, () => {
     it('should prioritize environment variable RATE_LIMIT_DISABLED', () => {
       const logSpy = sinon.spy(logger, 'warn');
       const counterSpy = sinon.spy(rateLimit['ipRateLimitCounter'], 'inc');
->>>>>>> afc33495
 
       for (let i = 0; i < 10; i++) {
         rateLimit.shouldRateLimit('127.0.0.1', 'method1', 10, 'requestId');
