/*-
 *
 * Hedera JSON RPC Relay
 *
 * Copyright (C) 2022 Hedera Hashgraph, LLC
 *
 * Licensed under the Apache License, Version 2.0 (the "License");
 * you may not use this file except in compliance with the License.
 * You may obtain a copy of the License at
 *
 *      http://www.apache.org/licenses/LICENSE-2.0
 *
 * Unless required by applicable law or agreed to in writing, software
 * distributed under the License is distributed on an "AS IS" BASIS,
 * WITHOUT WARRANTIES OR CONDITIONS OF ANY KIND, either express or implied.
 * See the License for the specific language governing permissions and
 * limitations under the License.
 *
 */

import { expect } from 'chai';
import Axios from 'axios';
import path from 'path';
import dotenv from 'dotenv';
dotenv.config({ path: path.resolve(__dirname, './test.env') });
import app from '../dist/server.js';

describe('RPC Server', async function() {
  this.timeout(60 * 1000);

  before(function() {
    this.testServer = app.listen(process.env.E2E_SERVER_PORT);
    this.testClient = BaseTest.createTestClient();
  });

  after(function() {
    this.testServer.close();
  });

  it('should execute "eth_chainId"', async function() {
    const res = await this.testClient.post('/', {
      'id': '2',
      'jsonrpc': '2.0',
      'method': 'eth_chainId',
      'params': [null]
    });

    BaseTest.defaultResponseChecks(res);
    expect(res.data.result).to.be.equal('0x' + Number(process.env.CHAIN_ID).toString(16));
  });

  it('should execute "eth_accounts"', async function() {
    const res = await this.testClient.post('/', {
      'id': '2',
      'jsonrpc': '2.0',
      'method': 'eth_accounts',
      'params': [null]
    });

    BaseTest.defaultResponseChecks(res);
    expect(res.data.result).to.be.an('Array');
    expect(res.data.result.length).to.be.equal(0);
  });

  it('should execute "web3_clientVersion"', async function() {
    const res = await this.testClient.post('/', {
      'id': '2',
      'jsonrpc': '2.0',
      'method': 'web3_clientVersion',
      'params': [null]
    });

    BaseTest.defaultResponseChecks(res);
    expect(res.data.result).to.be.equal('relay/' + process.env.npm_package_version);
  });

  it('should execute "eth_getTransactionByHash  missing transaction"', async function() {
    try {
      await this.testClient.post('/', {
        'id': '2',
        'jsonrpc': '2.0',
        'method': 'eth_getTransactionByHash',
        'params': ['0x4a563af33c4871b51a8b108aa2fe1dd5280a30dfb7236170ae5e5e7957eb6392']
      });
    } catch (error) {
      expect(error.message).to.equal('Request failed with status code 500');
    }
  });


  it('should execute "eth_getUncleByBlockHashAndIndex"', async function() {
    const res = await this.testClient.post('/', {
      'id': '2',
      'jsonrpc': '2.0',
      'method': 'eth_getUncleByBlockHashAndIndex',
      'params': [null]
    });

    BaseTest.defaultResponseChecks(res);
    expect(res.data.result).to.be.equal(null);
  });

  it('should execute "eth_getUncleByBlockNumberAndIndex"', async function() {
    const res = await this.testClient.post('/', {
      'id': '2',
      'jsonrpc': '2.0',
      'method': 'eth_getUncleByBlockNumberAndIndex',
      'params': [null]
    });

    BaseTest.defaultResponseChecks(res);
    expect(res.data.result).to.be.equal(null);
  });

  it('should execute "eth_getUncleCountByBlockHash"', async function() {
    const res = await this.testClient.post('/', {
      'id': '2',
      'jsonrpc': '2.0',
      'method': 'eth_getUncleCountByBlockHash',
      'params': [null]
    });

    BaseTest.defaultResponseChecks(res);
    expect(res.data.result).to.be.equal('0x0');
  });

  it('should execute "eth_getUncleCountByBlockNumber"', async function() {
    const res = await this.testClient.post('/', {
      'id': '2',
      'jsonrpc': '2.0',
      'method': 'eth_getUncleCountByBlockNumber',
      'params': [null]
    });

    BaseTest.defaultResponseChecks(res);
    expect(res.data.result).to.be.equal('0x0');
  });

  it('should execute "eth_hashrate"', async function() {
    const res = await this.testClient.post('/', {
      'id': '2',
      'jsonrpc': '2.0',
      'method': 'eth_hashrate',
      'params': [null]
    });

    BaseTest.defaultResponseChecks(res);
    expect(res.data.result).to.be.equal('0x0');
  });

  it('should execute "eth_mining"', async function() {
    const res = await this.testClient.post('/', {
      'id': '2',
      'jsonrpc': '2.0',
      'method': 'eth_mining',
      'params': [null]
    });

    BaseTest.defaultResponseChecks(res);
    expect(res.data.result).to.be.equal(false);
  });

  it('should execute "eth_submitWork"', async function() {
    const res = await this.testClient.post('/', {
      'id': '2',
      'jsonrpc': '2.0',
      'method': 'eth_submitWork',
      'params': [null]
    });

    BaseTest.defaultResponseChecks(res);
    expect(res.data.result).to.be.equal(false);
  });

  it('should execute "eth_syncing"', async function() {
    const res = await this.testClient.post('/', {
      'id': '2',
      'jsonrpc': '2.0',
      'method': 'eth_syncing',
      'params': [null]
    });

    BaseTest.defaultResponseChecks(res);
    expect(res.data.result).to.be.equal(false);
  });

  it('should execute "net_listening"', async function() {
    const res = await this.testClient.post('/', {
      'id': '2',
      'jsonrpc': '2.0',
      'method': 'net_listening',
      'params': [null]
    });

    BaseTest.defaultResponseChecks(res);
    expect(res.data.result).to.be.equal('false');
  });

  it('should execute "web3_sha"', async function() {
    const res = await this.testClient.post('/', {
      'id': '2',
      'jsonrpc': '2.0',
      'method': 'web3_sha',
      'params': [null]
    });

    BaseTest.methodNotFoundCheck(res);
  });

  it('should execute "net_peerCount"', async function() {
    const res = await this.testClient.post('/', {
      'id': '2',
      'jsonrpc': '2.0',
      'method': 'net_peerCount',
      'params': [null]
    });

    BaseTest.methodNotFoundCheck(res);
  });

  it('should execute "eth_submitHashrate"', async function() {
    const res = await this.testClient.post('/', {
      'id': '2',
      'jsonrpc': '2.0',
      'method': 'eth_submitHashrate',
      'params': [null]
    });

    BaseTest.unsupportedJsonRpcMethodChecks(res);
  });

  it('should execute "eth_signTypedData"', async function() {
    const res = await this.testClient.post('/', {
      'id': '2',
      'jsonrpc': '2.0',
      'method': 'eth_signTypedData',
      'params': [null]
    });

    BaseTest.methodNotFoundCheck(res);
  });

  it('should execute "eth_signTransaction"', async function() {
    const res = await this.testClient.post('/', {
      'id': '2',
      'jsonrpc': '2.0',
      'method': 'eth_signTransaction',
      'params': [null]
    });

    BaseTest.unsupportedJsonRpcMethodChecks(res);
  });

  it('should execute "eth_sign"', async function() {
    const res = await this.testClient.post('/', {
      'id': '2',
      'jsonrpc': '2.0',
      'method': 'eth_sign',
      'params': [null]
    });

    BaseTest.unsupportedJsonRpcMethodChecks(res);
  });

  it('should execute "eth_sendTransaction"', async function() {
    const res = await this.testClient.post('/', {
      'id': '2',
      'jsonrpc': '2.0',
      'method': 'eth_sendTransaction',
      'params': [null]
    });

    BaseTest.unsupportedJsonRpcMethodChecks(res);
  });

  it('should execute "eth_protocolVersion"', async function() {
    const res = await this.testClient.post('/', {
      'id': '2',
      'jsonrpc': '2.0',
      'method': 'eth_protocolVersion',
      'params': [null]
    });

    BaseTest.unsupportedJsonRpcMethodChecks(res);
  });

  it('should execute "eth_getProof"', async function() {
    const res = await this.testClient.post('/', {
      'id': '2',
      'jsonrpc': '2.0',
      'method': 'eth_getProof',
      'params': [null]
    });

    BaseTest.methodNotFoundCheck(res);
  });

  it('should execute "eth_coinbase"', async function() {
    const res = await this.testClient.post('/', {
      'id': '2',
      'jsonrpc': '2.0',
      'method': 'eth_coinbase',
      'params': [null]
    });

    BaseTest.unsupportedJsonRpcMethodChecks(res);
  });

<<<<<<< HEAD
  it('should execute "eth_getLogs"', async function() {
    const res = await this.testClient.post('/', {
      'id': '2',
      'jsonrpc': '2.0',
      'method': 'eth_getLogs',
      'params': [null]
    });

    BaseTest.defaultResponseChecks(res);
    expect(res.data.result.length).to.be.gt(0);
    expect(res.data.result[0]).to.have.property('address');
    expect(res.data.result[0]).to.have.property('blockHash');
    expect(res.data.result[0]).to.have.property('blockNumber');
    expect(res.data.result[0]).to.have.property('data');
    expect(res.data.result[0]).to.have.property('logIndex');
    expect(res.data.result[0]).to.have.property('removed');
    expect(res.data.result[0]).to.have.property('topics');
    expect(res.data.result[0]).to.have.property('transactionHash');
    expect(res.data.result[0]).to.have.property('transactionIndex');
=======
  it('should execute "eth_getWork"', async function() {
    const res = await this.testClient.post('/', {
      'id': '2',
      'jsonrpc': '2.0',
      'method': 'eth_getWork',
      'params': [null]
    });

    BaseTest.unsupportedJsonRpcMethodChecks(res);
>>>>>>> e12eff6a
  });
});

class BaseTest {
  static createTestClient() {
    return Axios.create({
      baseURL: 'http://localhost:' + process.env.E2E_SERVER_PORT,
      responseType: 'json' as const,
      headers: {
        'Content-Type': 'application/json'
      },
      method: 'POST',
      timeout: 5 * 1000
    });
  }

  static defaultResponseChecks(response) {
    expect(response).to.have.property('data');
    expect(response.data).to.have.property('id');
    expect(response.data).to.have.property('jsonrpc');
    expect(response.data).to.have.property('result');
    expect(response.data.id).to.be.equal('2');
    expect(response.data.jsonrpc).to.be.equal('2.0');
  }

  static errorResponseChecks(response, code, message, name?) {
    expect(response).to.have.property('data');
    expect(response.data).to.have.property('id');
    expect(response.data).to.have.property('jsonrpc');
    expect(response.data.id).to.be.equal('2');
    expect(response.data.jsonrpc).to.be.equal('2.0');
    expect(response.data).to.have.property('error');
    expect(response.data.error).to.have.property('code');
    expect(response.data.error.code).to.be.equal(code);
    expect(response.data.error).to.have.property('message');
    expect(response.data.error.message).to.be.equal(message);
    if (name) {
      expect(response.data.error).to.have.property('name');
      expect(response.data.error.name).to.be.equal(name);
    }
  }

  static unsupportedJsonRpcMethodChecks(response) {
    this.errorResponseChecks(response, -32601, 'Unsupported JSON-RPC method');
  }

  static methodNotFoundCheck(response) {
    this.errorResponseChecks(response, -32601, 'Method not found');
  }
}<|MERGE_RESOLUTION|>--- conflicted
+++ resolved
@@ -306,7 +306,17 @@
     BaseTest.unsupportedJsonRpcMethodChecks(res);
   });
 
-<<<<<<< HEAD
+  it('should execute "eth_getWork"', async function() {
+    const res = await this.testClient.post('/', {
+      'id': '2',
+      'jsonrpc': '2.0',
+      'method': 'eth_getWork',
+      'params': [null]
+    });
+
+    BaseTest.unsupportedJsonRpcMethodChecks(res);
+  });
+
   it('should execute "eth_getLogs"', async function() {
     const res = await this.testClient.post('/', {
       'id': '2',
@@ -326,17 +336,6 @@
     expect(res.data.result[0]).to.have.property('topics');
     expect(res.data.result[0]).to.have.property('transactionHash');
     expect(res.data.result[0]).to.have.property('transactionIndex');
-=======
-  it('should execute "eth_getWork"', async function() {
-    const res = await this.testClient.post('/', {
-      'id': '2',
-      'jsonrpc': '2.0',
-      'method': 'eth_getWork',
-      'params': [null]
-    });
-
-    BaseTest.unsupportedJsonRpcMethodChecks(res);
->>>>>>> e12eff6a
   });
 });
 
