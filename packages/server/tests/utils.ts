/*-
 *
 * Hedera JSON RPC Relay
 *
 * Copyright (C) 2022 Hedera Hashgraph, LLC
 *
 * Licensed under the Apache License, Version 2.0 (the "License");
 * you may not use this file except in compliance with the License.
 * You may obtain a copy of the License at
 *
 *      http://www.apache.org/licenses/LICENSE-2.0
 *
 * Unless required by applicable law or agreed to in writing, software
 * distributed under the License is distributed on an "AS IS" BASIS,
 * WITHOUT WARRANTIES OR CONDITIONS OF ANY KIND, either express or implied.
 * See the License for the specific language governing permissions and
 * limitations under the License.
 *
 */


import {expect} from "chai";
import {
    AccountBalanceQuery,
    AccountId,
    AccountInfoQuery,
    Client,
    ContractCreateTransaction,
    ContractExecuteTransaction,
    ContractFunctionParameters,
    FileCreateTransaction,
    Hbar,
    HbarUnit,
    PrivateKey,
    Query,
    TokenAssociateTransaction,
    TokenCreateTransaction,
    Transaction,
    TransactionResponse,
    TransferTransaction
} from "@hashgraph/sdk";
import {Logger} from "pino";
import {Axios, AxiosInstance} from "axios";
import {BigNumber, ethers} from "ethers";
import type { TransactionRequest } from "@ethersproject/abstract-provider";
import type { JsonRpcProvider } from "@ethersproject/providers";

const supportedEnvs = ['previewnet', 'testnet', 'mainnet'];

export default class TestUtils {
    private readonly logger: Logger;
    private readonly JsonRpcProvider: JsonRpcProvider;
    private readonly mirrorNodeClient: AxiosInstance;
<<<<<<< HEAD
    private readonly relayClient: AxiosInstance;

    constructor(args: {
                    logger: Logger,
                    jsonRpcProviderUrl: string,
                    mirrorNodeClient: AxiosInstance,
                    relayClient: AxiosInstance,
                }) {
        this.logger = args.logger;
        this.JsonRpcProvider = new ethers.providers.JsonRpcProvider(args.jsonRpcProviderUrl);
        this.mirrorNodeClient = args.mirrorNodeClient;
        this.relayClient = args.relayClient;
=======

    constructor(logger: Logger, jsonRpcProviderUrl: string, mirrorNodeClient: AxiosInstance) {
        this.logger = logger;
        this.JsonRpcProvider = new ethers.providers.JsonRpcProvider(jsonRpcProviderUrl);
        this.mirrorNodeClient = mirrorNodeClient;
>>>>>>> a825c325
    }

    numberTo0x = (input: number): string => {
        return `0x${this.toHex(input)}`;
    };

    prune0x = (input: string): string => {
        return input.startsWith('0x') ? input.substring(2) : input;
    };

    toHex = (num) => {
        return parseInt(num).toString(16);
    };

    idToEvmAddress = (id): string => {
        const [shard, realm, num] = id.split('.');
        expect(shard).to.not.be.null;
        expect(realm).to.not.be.null;
        expect(num).to.not.be.null;

        return [
            '0x',
            this.toHex(shard).padStart(8, '0'),
            this.toHex(realm).padStart(16, '0'),
            this.toHex(num).padStart(16, '0'),
        ].join('');
    };

    executeQuery = async (query: Query<any>, client: Client) => {
        try {
            this.logger.info(`Execute ${query.constructor.name} query`);
            return query.execute(client);
        }
        catch (e) {
            this.logger.error(e, `Error executing ${query.constructor.name} query`);
        }
    };

    executeTransaction = async (transaction: Transaction, client: Client) => {
        try {
            this.logger.info(`Execute ${transaction.constructor.name} transaction`);
            const resp = await transaction.execute(client);
            this.logger.info(`Executed transaction ${resp.transactionId.toString()}`);
            return resp;
        }
        catch (e) {
            this.logger.error(e, `Error executing ${transaction.constructor.name} transaction`);
        }
    };

    executeAndGetTransactionReceipt = async (transaction: Transaction, client: Client) => {
        let resp;
        try {
            resp = await this.executeTransaction(transaction, client);
            return resp.getReceipt(client);
        }
        catch (e) {
            this.logger.error(e,
                `Error retrieving receipt for ${resp === undefined ? transaction.constructor.name : resp.transactionId.toString()} transaction`);
        }
    };

    getRecordResponseDetails = async (resp: TransactionResponse, client: Client) => {
        this.logger.info(`Retrieve record for ${resp.transactionId.toString()}`);
        const record = await resp.getRecord(client);
        const nanoString = record.consensusTimestamp.nanos.toString();
        const executedTimestamp = `${record.consensusTimestamp.seconds}.${nanoString.padStart(9, '0')}`;
        const transactionId = record.transactionId;
        const transactionIdNanoString = transactionId.validStart.nanos.toString();
        const executedTransactionId = `${transactionId.accountId}-${transactionId.validStart.seconds}-${transactionIdNanoString.padStart(9, '0')}`;
        this.logger.info(`executedTimestamp: ${executedTimestamp}, executedTransactionId: ${executedTransactionId}`);
        return { executedTimestamp, executedTransactionId };
    };

    callMirrorNode = (path: string) => {
        this.logger.debug(`[GET] mirrornode ${path} endpoint`);
        return this.mirrorNodeClient.get(path);
    };

    callSupportedRelayMethod = async (methodName: string, params: any[]) => {
        const resp = await this.callRelay(this.relayClient, methodName, params);
        this.logger.trace(`[POST] to relay '${methodName}' with params [${params}] returned ${JSON.stringify(resp.data.result)}`);

        expect(resp.data).to.have.property('result');
        expect(resp.data.id).to.be.equal('2');

        return resp;
    };

    callFailingRelayMethod = async (methodName: string, params: any[]) => {
        const resp = await this.callRelay(this.relayClient, methodName, params);
        this.logger.trace(`[POST] to relay '${methodName}' with params [${params}] returned ${JSON.stringify(resp.data.error)}`);

        expect(resp.data).to.have.property('error');
        expect(resp.data.id).to.be.equal('2');

        return resp;
    };

    callUnsupportedRelayMethod = async (methodName: string, params: any[]) => {
        const resp = await this.callRelay(this.relayClient, methodName, params);
        this.logger.trace(`[POST] to relay '${methodName}' with params [${params}] returned ${JSON.stringify(resp.data.error)}`);

        expect(resp.data).to.have.property('error');
        expect(resp.data.error.code).to.be.equal(-32601);
        expect(resp.data.error.name).to.be.equal('Method not found');
        expect(resp.data.error.message).to.be.equal('Unsupported JSON-RPC method');

        return resp;
    };

    callRelay = async (client: any, methodName: string, params: any[]) => {
        this.logger.debug(`[POST] to relay '${methodName}' with params [${params}]`);
        const resp = await client.post('/', {
            'id': '2',
            'jsonrpc': '2.0',
            'method': methodName,
            'params': params
        });

        expect(resp).to.not.be.null;
        expect(resp).to.have.property('data');
        expect(resp.data).to.have.property('id');
        expect(resp.data).to.have.property('jsonrpc');
        expect(resp.data.jsonrpc).to.be.equal('2.0');

        return resp;
    };

    setupClient = (key, id) => {
        const opPrivateKey = PrivateKey.fromString(key);
        let client: Client;

        const hederaNetwork: string = process.env.HEDERA_NETWORK || '{}';

        if (hederaNetwork.toLowerCase() in supportedEnvs) {
            client = Client.forName(hederaNetwork);
        } else {
            client = Client.forNetwork(JSON.parse(hederaNetwork));
        }

        return client.setOperator(AccountId.fromString(id), opPrivateKey);
    };

    createEthCompatibleAccount = async (client: Client, privateKeyHex: null | string, initialBalance = 5000) => {
        let privateKey;
        if (privateKeyHex) {
            privateKey = PrivateKey.fromBytesECDSA(Buffer.from(privateKeyHex, 'hex'));
        }
        else {
            privateKey = PrivateKey.generateECDSA();
        }

        const publicKey = privateKey.publicKey;
        const aliasAccountId = publicKey.toAccountId(0, 0);

        this.logger.trace(`New Eth compatible privateKey: ${privateKey}`);
        this.logger.trace(`New Eth compatible publicKey: ${publicKey}`);
        this.logger.debug(`New Eth compatible account ID: ${aliasAccountId.toString()}`);

        this.logger.info(`Transfer transaction attempt`);
        const aliasCreationResponse = await this.executeTransaction(new TransferTransaction()
            .addHbarTransfer(client.operatorAccountId, new Hbar(initialBalance).negated())
            .addHbarTransfer(aliasAccountId, new Hbar(initialBalance)), client);

        this.logger.debug(`Get ${aliasAccountId.toString()} receipt`);
        await aliasCreationResponse.getReceipt(client);

        const balance = await this.executeQuery(new AccountBalanceQuery()
            .setNodeAccountIds([aliasCreationResponse.nodeId])
            .setAccountId(aliasAccountId), client);

        this.logger.info(`Balances of the new account: ${balance.toString()}`);

        const accountInfo = await this.executeQuery(new AccountInfoQuery()
            .setNodeAccountIds([aliasCreationResponse.nodeId])
            .setAccountId(aliasAccountId), client);

        this.logger.info(`New account Info: ${accountInfo.accountId.toString()}`);
        return { accountInfo, privateKey };
    };

    createToken = async (client: Client) => {
        const symbol = Math.random().toString(36).slice(2, 6).toUpperCase();
        this.logger.trace(`symbol = ${symbol}`);
        const resp = await this.executeAndGetTransactionReceipt(new TokenCreateTransaction()
            .setTokenName(`relay-acceptance token ${symbol}`)
            .setTokenSymbol(symbol)
            .setDecimals(3)
            .setInitialSupply(1000)
            .setTreasuryAccountId(client.operatorAccountId), client);

        this.logger.trace(`get token id from receipt`);
        const tokenId = resp.tokenId;
        this.logger.info(`token id = ${tokenId.toString()}`);
        return tokenId;
    };

    associateAndTransferToken = async (accountId: AccountId, pk: PrivateKey, tokenId, client) => {
        this.logger.info(`Associate account ${accountId.toString()} with token ${tokenId.toString()}`);
        await this.executeAndGetTransactionReceipt(
            await new TokenAssociateTransaction()
                .setAccountId(accountId)
                .setTokenIds([tokenId])
                .freezeWith(client)
                .sign(pk), client);

        this.logger.debug(
            `Associated account ${accountId.toString()} with token ${tokenId.toString()}`
        );

        this.executeAndGetTransactionReceipt(new TransferTransaction()
            .addTokenTransfer(tokenId, client.operatorAccountId, -10)
            .addTokenTransfer(tokenId, accountId, 10), client);

        this.logger.debug(
            `Sent 10 tokens from account ${client.operatorAccountId.toString()} to account ${accountId.toString()} on token ${tokenId.toString()}`
        );

        const balances = await this.executeQuery(new AccountBalanceQuery()
            .setAccountId(accountId), client);

        this.logger.debug(
            `Token balances for ${accountId.toString()} are ${balances.tokens
                .toString()
                .toString()}`
        );
    };

    sendFileClosingCryptoTransfer = async (accountId: AccountId, client: Client) => {
        const aliasCreationResponse = await this.executeTransaction(new TransferTransaction()
            .addHbarTransfer(client.operatorAccountId, new Hbar(1, HbarUnit.Millibar).negated())
            .addHbarTransfer(accountId, new Hbar(1, HbarUnit.Millibar)), client);

        await aliasCreationResponse.getReceipt(client);

        const balance = await this.executeQuery(new AccountBalanceQuery()
            .setNodeAccountIds([aliasCreationResponse.nodeId])
            .setAccountId(accountId), client);

        this.logger.info(`Balances of the new account: ${balance.toString()}`);
    };

    createParentContract = async (parentContract, client: Client) => {
        const contractByteCode = (parentContract.deployedBytecode.replace('0x', ''));

        const fileReceipt = await this.executeAndGetTransactionReceipt(new FileCreateTransaction()
            .setKeys([client.operatorPublicKey])
            .setContents(contractByteCode), client);

        // Fetch the receipt for transaction that created the file
        // The file ID is located on the transaction receipt
        const fileId = fileReceipt.fileId;
        this.logger.info(`contract bytecode file: ${fileId.toString()}`);

        // Create the contract
        const contractReceipt = await this.executeAndGetTransactionReceipt(new ContractCreateTransaction()
            .setConstructorParameters(
                new ContractFunctionParameters()
            )
            .setGas(75000)
            .setInitialBalance(100)
            .setBytecodeFileId(fileId)
            .setAdminKey(client.operatorPublicKey), client);

        // Fetch the receipt for the transaction that created the contract

        // The conract ID is located on the transaction receipt
        const contractId = contractReceipt.contractId;

        this.logger.info(`new contract ID: ${contractId.toString()}`);

        return contractId;
    };

    executeContractCall = async (contractId, client: Client) => {
        // Call a method on a contract exists on Hedera, but is allowed to mutate the contract state
        this.logger.info(`Execute contracts ${contractId}'s createChild method`);
        const contractExecTransactionResponse =
            await this.executeTransaction(new ContractExecuteTransaction()
                .setContractId(contractId)
                .setGas(75000)
                .setFunction(
                    "createChild",
                    new ContractFunctionParameters()
                        .addUint256(1000)
                ), client);

        const resp = await this.getRecordResponseDetails(contractExecTransactionResponse, client);
        const contractExecuteTimestamp = resp.executedTimestamp;
        const contractExecutedTransactionId = resp.executedTransactionId;

        return {contractExecuteTimestamp, contractExecutedTransactionId};
    };

    getBalance = async (address, block = 'latest') => {
        return await this.JsonRpcProvider.getBalance(address, block);
    };

    signRawTransaction = async (tx: TransactionRequest, privateKey) => {
        const wallet = new ethers.Wallet(privateKey.toStringRaw(), this.JsonRpcProvider);
        return await wallet.signTransaction(tx);
    };

    subtractBigNumberHexes = (hex1, hex2) => {
        return BigNumber.from(hex1).sub(BigNumber.from(hex2));
    };
<<<<<<< HEAD
=======

    /**
     * @param evmAddress
     *
     * Returns: The nonce of the account with the provided `evmAddress`
     */
    getAccountNonce = async (evmAddress): Promise<number> => {
        const nonce = await this.JsonRpcProvider.send('eth_getTransactionCount', [evmAddress, 'latest']);
        return Number(nonce);
    };

    /**
     * @param tx
     * @param privateKey
     * Signs a transaction request with the provided privateKey and sends it via `ethers.jsonRpcProvider`.
     * This invokes the relay logic from eth.ts/sendRawTransaction.
     *
     * Returns: Transaction hash
     */
    sendRawTransaction = async (tx, privateKey): Promise<string> => {
        const signedTx = await this.signRawTransaction(tx, privateKey);
        const txHash = await this.JsonRpcProvider.send('eth_sendRawTransaction', [signedTx]);

        // Since the transactionId is not available in this context
        // Wait for the transaction to be processed and imported in the mirror node with axios-retry
        await this.callMirrorNode(`contracts/results/${txHash}`);
        return txHash;
    };

    assertTransactionReceipt = (transactionReceipt, transactionRequest, overwriteValues = {}) => {
        const staticValues = {
            status: '0x1',
            logs: [],
            from: '',
            ...overwriteValues
        };

        expect(transactionReceipt.blockHash).to.exist;
        expect(transactionReceipt.blockHash).to.not.eq('0x0');
        expect(transactionReceipt.blockNumber).to.exist;
        expect(Number(transactionReceipt.blockNumber)).to.gt(0);
        expect(transactionReceipt.cumulativeGasUsed).to.exist;
        expect(Number(transactionReceipt.cumulativeGasUsed)).to.gt(0);
        expect(transactionReceipt.gasUsed).to.exist;
        expect(Number(transactionReceipt.gasUsed)).to.gt(0);
        expect(transactionReceipt.logsBloom).to.exist;
        expect(transactionReceipt.logsBloom).to.not.eq('0x0');
        expect(transactionReceipt.transactionHash).to.exist;
        expect(transactionReceipt.transactionHash).to.not.eq('0x0');
        expect(transactionReceipt.transactionIndex).to.exist;
        expect(transactionReceipt.effectiveGasPrice).to.exist;
        expect(Number(transactionReceipt.effectiveGasPrice)).to.gt(0);
        expect(transactionReceipt.status).to.exist;
        expect(transactionReceipt.logs).to.exist;
        expect(transactionReceipt.logs.length).to.eq(staticValues.logs.length);
        expect(transactionReceipt.status).to.eq(staticValues.status);
        expect(transactionReceipt.from).to.eq(staticValues.from);
        expect(transactionReceipt.to).to.eq(transactionRequest.to);

    };
>>>>>>> a825c325
}
<|MERGE_RESOLUTION|>--- conflicted
+++ resolved
@@ -51,7 +51,6 @@
     private readonly logger: Logger;
     private readonly JsonRpcProvider: JsonRpcProvider;
     private readonly mirrorNodeClient: AxiosInstance;
-<<<<<<< HEAD
     private readonly relayClient: AxiosInstance;
 
     constructor(args: {
@@ -64,13 +63,6 @@
         this.JsonRpcProvider = new ethers.providers.JsonRpcProvider(args.jsonRpcProviderUrl);
         this.mirrorNodeClient = args.mirrorNodeClient;
         this.relayClient = args.relayClient;
-=======
-
-    constructor(logger: Logger, jsonRpcProviderUrl: string, mirrorNodeClient: AxiosInstance) {
-        this.logger = logger;
-        this.JsonRpcProvider = new ethers.providers.JsonRpcProvider(jsonRpcProviderUrl);
-        this.mirrorNodeClient = mirrorNodeClient;
->>>>>>> a825c325
     }
 
     numberTo0x = (input: number): string => {
@@ -378,8 +370,6 @@
     subtractBigNumberHexes = (hex1, hex2) => {
         return BigNumber.from(hex1).sub(BigNumber.from(hex2));
     };
-<<<<<<< HEAD
-=======
 
     /**
      * @param evmAddress
@@ -440,5 +430,4 @@
         expect(transactionReceipt.to).to.eq(transactionRequest.to);
 
     };
->>>>>>> a825c325
 }
