--- conflicted
+++ resolved
@@ -22,11 +22,7 @@
         "pino-pretty": "^7.6.1"
     },
     "devDependencies": {
-<<<<<<< HEAD
         "@hashgraph/hedera-local": "^2.11.1",
-=======
-        "@hashgraph/hedera-local": "^2.11.0",
->>>>>>> 313d410c
         "@hashgraph/sdk": "^2.30.0",
         "@koa/cors": "^3.1.0",
         "@types/chai": "^4.3.0",
