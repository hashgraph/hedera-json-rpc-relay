/* -
 *
 * Hedera JSON RPC Relay
 *
 * Copyright (C) 2024 Hedera Hashgraph, LLC
 *
 * Licensed under the Apache License, Version 2.0 (the "License");
 * you may not use this file except in compliance with the License.
 * You may obtain a copy of the License at
 *
 *      http://www.apache.org/licenses/LICENSE-2.0
 *
 * Unless required by applicable law or agreed to in writing, software
 * distributed under the License is distributed on an "AS IS" BASIS,
 * WITHOUT WARRANTIES OR CONDITIONS OF ANY KIND, either express or implied.
 * See the License for the specific language governing permissions and
 * limitations under the License.
 *
 */
import { sendToClient } from '../utils/utils';
import { Relay } from '@hashgraph/json-rpc-relay';
import { predefined } from '@hashgraph/json-rpc-relay';
import jsonResp from '@hashgraph/json-rpc-server/dist/koaJsonRpc/lib/RpcResponse';

/**
 * Handles sending transaction-related requests to the Hedera network, such as sending raw transactions or getting transaction information.
 * Executes the specified Hedera RPC call endpoint with the provided argument, retrieves the response, and sends it back to the client.
 * @param {any} ctx - The context object containing information about the WebSocket connection.
 * @param {string} tag - A tag used for logging and identifying the message.
 * @param {string} args - The argument required for the Hedera RPC call.
 * @param {Relay} relay - The relay object for interacting with the Hedera network.
 * @param {any} logger - The logger object for logging messages and events.
 * @param {any} request - The request object received from the client.
 * @param {string} method - The JSON-RPC method associated with the request.
 * @param {string} rpcCallEndpoint - The Hedera RPC call endpoint to execute.
 * @param {string} socketIdPrefix - The prefix for the socket ID.
 * @param {string} requestIdPrefix - The prefix for the request ID.
 * @param {string} connectionIdPrefix - The prefix for the connection ID.
 * @returns {Promise<any>} Returns a promise that resolves with the JSON-RPC response to the client.
 * @throws {JsonRpcError} Throws a JsonRpcError if there is an issue with the Hedera RPC call or an internal error occurs.
 */
export const handleSendingTransactionRequests = async (
  ctx: any,
  tag: string,
  args: string,
  relay: Relay,
  logger: any,
  request: any,
  method: string,
  rpcCallEndpoint: string,
  socketIdPrefix: string,
  requestIdPrefix: string,
  connectionIdPrefix: string,
): Promise<any> => {
  try {
<<<<<<< HEAD
    const txRes = await relay.eth()[rpcCallEndpoint](...arg, requestIdPrefix);
=======
    const txRes = await relay.eth()[rpcCallEndpoint](...args, requestIdPrefix);
>>>>>>> 0e5afdd8

    if (txRes) {
      sendToClient(ctx.websocket, method, txRes, tag, logger, socketIdPrefix, requestIdPrefix, connectionIdPrefix);
    } else {
      logger.error(
        `${connectionIdPrefix} ${requestIdPrefix} ${socketIdPrefix}: Fail to retrieve result for tag=${tag}`,
      );
    }

    return jsonResp(request.id, null, txRes);
  } catch (error: any) {
    sendToClient(
      ctx.websocket,
      method,
      JSON.stringify(error.message || error),
      tag,
      logger,
      socketIdPrefix,
      requestIdPrefix,
      connectionIdPrefix,
    );

    throw predefined.INTERNAL_ERROR(JSON.stringify(error.message || error));
  }
};<|MERGE_RESOLUTION|>--- conflicted
+++ resolved
@@ -53,13 +53,9 @@
   connectionIdPrefix: string,
 ): Promise<any> => {
   try {
-<<<<<<< HEAD
-    const txRes = await relay.eth()[rpcCallEndpoint](...arg, requestIdPrefix);
-=======
     const txRes = await relay.eth()[rpcCallEndpoint](...args, requestIdPrefix);
->>>>>>> 0e5afdd8
 
-    if (txRes) {
+    if (txRes !== null && txRes !== undefined) {
       sendToClient(ctx.websocket, method, txRes, tag, logger, socketIdPrefix, requestIdPrefix, connectionIdPrefix);
     } else {
       logger.error(
