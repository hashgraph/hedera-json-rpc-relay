/*-
 *
 * Hedera JSON RPC Relay
 *
 * Copyright (C) 2022-2024 Hedera Hashgraph, LLC
 *
 * Licensed under the Apache License, Version 2.0 (the "License");
 * you may not use this file except in compliance with the License.
 * You may obtain a copy of the License at
 *
 *      http://www.apache.org/licenses/LICENSE-2.0
 *
 * Unless required by applicable law or agreed to in writing, software
 * distributed under the License is distributed on an "AS IS" BASIS,
 * WITHOUT WARRANTIES OR CONDITIONS OF ANY KIND, either express or implied.
 * See the License for the specific language governing permissions and
 * limitations under the License.
 *
 */

import pino from 'pino';
import { expect } from 'chai';
import { WS_CONSTANTS } from '../../src/utils/constants';
import { validateJsonRpcRequest, verifySupportedMethod } from '../../src/utils/utils';
<<<<<<< HEAD
import { WsTestHelper } from '../helper';
=======
import { RequestDetails } from '@hashgraph/json-rpc-relay/dist/lib/types';
>>>>>>> f1794d8b

const logger = pino();

describe('validations unit test', async function () {
  const FAKE_REQUEST_ID = '3';
  const FAKE_CONNECTION_ID = '9';
  const requestDetails = new RequestDetails({
    requestId: FAKE_REQUEST_ID,
    ipAddress: '0.0.0.0',
    connectionId: FAKE_CONNECTION_ID,
  });

  it('Should execute validateJsonRpcRequest() to validate valid JSON RPC request and return true', () => {
    const VALID_REQEST = {
      id: 1,
      jsonrpc: '2.0',
      method: 'eth_chainId',
      params: [],
    };

    expect(validateJsonRpcRequest(VALID_REQEST, logger, requestDetails)).to.be.true;
  });

  it('Should execute validateJsonRpcRequest() to validate invalid JSON RPC requests and return false', () => {
    const INVALID_REQUESTS = [
      {
        jsonrpc: '2.0',
        method: 'eth_chainId',
        params: [],
      },
      {
        id: 1,
        method: 'eth_chainId',
        params: [],
      },
      {
        id: 1,
        jsonrpc: '2.0',
        params: [],
      },
    ];

    INVALID_REQUESTS.forEach((request) => {
      console.log(request);
      // @ts-ignore
      expect(validateJsonRpcRequest(request, logger, requestDetails)).to.be.false;
    });
  });

<<<<<<< HEAD
  WsTestHelper.withOverriddenEnvsInMochaTest({ REQUEST_ID_IS_OPTIONAL: 'true' }, () => {
    it('Should execute validateJsonRpcRequest() to validate JSON RPC request that has no id field but return true because REQUEST_ID_IS_OPTIONAL=true', () => {
      const REQUEST = {
        jsonrpc: '2.0',
        method: 'eth_chainId',
        params: [],
      };

      expect(validateJsonRpcRequest(REQUEST, logger, FAKE_REQUEST_ID, FAKE_CONNECTION_ID)).to.be.true;
    });
=======
  it('Should execute validateJsonRpcRequest() to validate JSON RPC request that has no id field but return true because REQUEST_ID_IS_OPTIONAL=true', () => {
    process.env.REQUEST_ID_IS_OPTIONAL = 'true';

    const REQUEST = {
      jsonrpc: '2.0',
      method: 'eth_chainId',
      params: [],
    };
    // @ts-ignore
    expect(validateJsonRpcRequest(REQUEST, logger, requestDetails)).to.be.true;
    delete process.env.REQUEST_ID_IS_OPTIONAL;
>>>>>>> f1794d8b
  });

  it("Should execute verifySupportedMethod() to validate requests' methods and return true if methods are supported", () => {
    const SUPPORTED_METHODS = Object.keys(WS_CONSTANTS.METHODS);

    SUPPORTED_METHODS.forEach((method) => {
      expect(verifySupportedMethod(method)).to.be.true;
    });
  });

  it("Should execute verifySupportedMethod() to validate requests' methods and return false if methods are not supported", () => {
    const UNSUPPORTED_METHODS = ['eth_contractIdd', 'eth_getCall', 'getLogs', 'blockNum'];

    UNSUPPORTED_METHODS.forEach((method) => {
      expect(verifySupportedMethod(method)).to.be.false;
    });
  });
});<|MERGE_RESOLUTION|>--- conflicted
+++ resolved
@@ -22,11 +22,8 @@
 import { expect } from 'chai';
 import { WS_CONSTANTS } from '../../src/utils/constants';
 import { validateJsonRpcRequest, verifySupportedMethod } from '../../src/utils/utils';
-<<<<<<< HEAD
 import { WsTestHelper } from '../helper';
-=======
 import { RequestDetails } from '@hashgraph/json-rpc-relay/dist/lib/types';
->>>>>>> f1794d8b
 
 const logger = pino();
 
@@ -76,7 +73,6 @@
     });
   });
 
-<<<<<<< HEAD
   WsTestHelper.withOverriddenEnvsInMochaTest({ REQUEST_ID_IS_OPTIONAL: 'true' }, () => {
     it('Should execute validateJsonRpcRequest() to validate JSON RPC request that has no id field but return true because REQUEST_ID_IS_OPTIONAL=true', () => {
       const REQUEST = {
@@ -84,22 +80,9 @@
         method: 'eth_chainId',
         params: [],
       };
-
-      expect(validateJsonRpcRequest(REQUEST, logger, FAKE_REQUEST_ID, FAKE_CONNECTION_ID)).to.be.true;
+      // @ts-ignore
+      expect(validateJsonRpcRequest(REQUEST, logger, requestDetails)).to.be.true;
     });
-=======
-  it('Should execute validateJsonRpcRequest() to validate JSON RPC request that has no id field but return true because REQUEST_ID_IS_OPTIONAL=true', () => {
-    process.env.REQUEST_ID_IS_OPTIONAL = 'true';
-
-    const REQUEST = {
-      jsonrpc: '2.0',
-      method: 'eth_chainId',
-      params: [],
-    };
-    // @ts-ignore
-    expect(validateJsonRpcRequest(REQUEST, logger, requestDetails)).to.be.true;
-    delete process.env.REQUEST_ID_IS_OPTIONAL;
->>>>>>> f1794d8b
   });
 
   it("Should execute verifySupportedMethod() to validate requests' methods and return true if methods are supported", () => {
