--- conflicted
+++ resolved
@@ -9,13 +9,8 @@
   "author": "",
   "license": "Apache-2.0",
   "dependencies": {
-<<<<<<< HEAD
-    "@hashgraph/hethers": "^1.1.4",
-    "dotenv": "^16.0.1",
-=======
     "@hashgraph/hethers": "^1.1.3",
     "dotenv": "^16.1.4",
->>>>>>> 05d715ee
     "web3": "^1.8.0"
   },
   "devDependencies": {
